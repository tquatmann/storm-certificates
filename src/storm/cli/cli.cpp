--- conflicted
+++ resolved
@@ -669,7 +669,6 @@
         void verifyWithSparseEngine(std::shared_ptr<storm::models::ModelBase> const& model, SymbolicInput const& input) {
             auto sparseModel = model->as<storm::models::sparse::Model<ValueType>>();
             verifyProperties<ValueType>(input.properties,
-<<<<<<< HEAD
                                         [&sparseModel] (std::shared_ptr<storm::logic::Formula const> const& formula, std::shared_ptr<storm::logic::Formula const> const& states) {
                                             bool filterForInitialStates = states->isInitialFormula();
                                             auto task = storm::api::createTask<ValueType>(formula, filterForInitialStates);
@@ -683,20 +682,6 @@
                                             }
                                             result->filter(filter->asQualitativeCheckResult());
                                             return result;
-                                        },
-                                        [&sparseModel] (std::unique_ptr<storm::modelchecker::CheckResult> const& result) {
-                                            auto parametricSettings = storm::settings::getModule<storm::settings::modules::ParametricSettings>();
-                                            if (std::is_same<ValueType, storm::RationalFunction>::value && sparseModel->isOfType(storm::models::ModelType::Dtmc) && parametricSettings.exportResultToFile()) {
-                                                auto dtmc = sparseModel->template as<storm::models::sparse::Dtmc<storm::RationalFunction>>();
-                                                storm::api::exportParametricResultToFile(result->asExplicitQuantitativeCheckResult<storm::RationalFunction>()[*sparseModel->getInitialStates().begin()], storm::analysis::ConstraintCollector<storm::RationalFunction>(*dtmc), parametricSettings.exportResultPath());
-=======
-                                        [&sparseModel] (std::shared_ptr<storm::logic::Formula const> const& formula) {
-                                            std::unique_ptr<storm::modelchecker::CheckResult> result = storm::api::verifyWithSparseEngine<ValueType>(sparseModel, storm::api::createTask<ValueType>(formula, true));
-                                            if (result) {
-                                                result->filter(storm::modelchecker::ExplicitQualitativeCheckResult(sparseModel->getInitialStates()));
->>>>>>> d0551c1d
-                                            }
-                                            return result;
                                         });
         }
 
@@ -707,7 +692,6 @@
                 auto task = storm::api::createTask<ValueType>(formula, filterForInitialStates);
                 
                 auto symbolicModel = model->as<storm::models::symbolic::Model<DdType, ValueType>>();
-<<<<<<< HEAD
                 std::unique_ptr<storm::modelchecker::CheckResult> result = storm::api::verifyWithHybridEngine<DdType, ValueType>(symbolicModel, task);
                 
                 std::unique_ptr<storm::modelchecker::CheckResult> filter;
@@ -718,12 +702,6 @@
                 }
                 
                 result->filter(filter->asQualitativeCheckResult());
-=======
-                std::unique_ptr<storm::modelchecker::CheckResult> result = storm::api::verifyWithHybridEngine<DdType, ValueType>(symbolicModel, storm::api::createTask<ValueType>(formula, true));
-                if (result) {
-                    result->filter(storm::modelchecker::SymbolicQualitativeCheckResult<DdType>(symbolicModel->getReachableStates(), symbolicModel->getInitialStates()));
-                }
->>>>>>> d0551c1d
                 return result;
             });
         }
@@ -736,7 +714,6 @@
 
                 auto symbolicModel = model->as<storm::models::symbolic::Model<DdType, ValueType>>();
                 std::unique_ptr<storm::modelchecker::CheckResult> result = storm::api::verifyWithDdEngine<DdType, ValueType>(model->as<storm::models::symbolic::Model<DdType, ValueType>>(), storm::api::createTask<ValueType>(formula, true));
-<<<<<<< HEAD
 
                 std::unique_ptr<storm::modelchecker::CheckResult> filter;
                 if (filterForInitialStates) {
@@ -746,11 +723,6 @@
                 }
                 
                 result->filter(filter->asQualitativeCheckResult());
-=======
-                if (result) {
-                    result->filter(storm::modelchecker::SymbolicQualitativeCheckResult<DdType>(symbolicModel->getReachableStates(), symbolicModel->getInitialStates()));
-                }
->>>>>>> d0551c1d
                 return result;
             });
         }
