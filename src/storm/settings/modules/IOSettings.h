#ifndef STORM_SETTINGS_MODULES_IOSETTINGS_H_
#define STORM_SETTINGS_MODULES_IOSETTINGS_H_

#include "storm-config.h"
#include "storm/settings/modules/ModuleSettings.h"

#include "storm/builder/ExplorationOrder.h"

namespace storm {
    namespace settings {
        namespace modules {

            /*!
             * This class represents the markov chain settings.
             */
            class IOSettings : public ModuleSettings {
            public:

                /*!
                 * Creates a new set of IO settings.
                 */
                IOSettings();

                /*!
                 * Retrieves whether the export-to-dot option was set.
                 *
                 * @return True if the export-to-dot option was set.
                 */
                bool isExportDotSet() const;

                /*!
                 * Retrieves the name in which to write the model in dot format, if the export-to-dot option was set.
                 *
                 * @return The name of the file in which to write the exported model.
                 */
                std::string getExportDotFilename() const;

                /*!
                 * Retrieves whether the export-to-dot option for jani was set.
                 *
                 * @return True if the export-to-jani-dot option was set.
                 */
                bool isExportJaniDotSet() const;

                /*!
                 * Retrieves the name in which to write the jani model in dot format, if the export-to-jani-dot option was set.
                 *
                 * @return The name of the file in which to write the exported model.
                 */
                std::string getExportJaniDotFilename() const;

                /*!
                 * Retrieves whether the export-to-explicit option was set
                 *
                 * @return True if the export-to-explicit option was set
                 */
                bool isExportExplicitSet() const;
                
                /*!
                 * Retrieves thename in which to write the model in explicit format, if the option was set.
                 *
                 * @return The name of the file in which to write the exported mode.
                 */
                std::string getExportExplicitFilename() const;
                
                /*!
                 * Retrieves whether the explicit option was set.
                 *
                 * @return True if the explicit option was set.
                 */
                bool isExplicitSet() const;

                /*!
                 * Retrieves the name of the file that contains the transitions if the model was given using the explicit
                 * option.
                 *
                 * @return The name of the file that contains the transitions.
                 */
                std::string getTransitionFilename() const;

                /*!
                 * Retrieves the name of the file that contains the state labeling if the model was given using the
                 * explicit option.
                 *
                 * @return The name of the file that contains the state labeling.
                 */
                std::string getLabelingFilename() const;

                /*!
                 * Retrieves whether the explicit option with DRN was set.
                 *
                 * @return True if the explicit option with DRN was set.
                 */
                bool isExplicitDRNSet() const;

                /*!
                 * Retrieves the name of the file that contains the model in the DRN format.
                 *
                 * @return The name of the DRN file that contains the model.
                 */
                std::string getExplicitDRNFilename() const;
                
                /*!
                 * Retrieves whether the explicit option with IMCA was set.
                 *
                 * @return True if the explicit option with IMCA was set.
                 */
                bool isExplicitIMCASet() const;

                /*!
                 * Retrieves the name of the file that contains the model in the IMCA format.
                 *
                 * @return The name of the IMCA file that contains the model.
                 */
                std::string getExplicitIMCAFilename() const;

                /*!
                 * Retrieves whether the PRISM language option was set.
                 *
                 * @return True if the PRISM input option was set.
                 */
                bool isPrismInputSet() const;
                
                /*!
                 * Retrieves whether the JANI input option was set.
                 *
                 * @return True if the JANI input option was set.
                 */
                bool isJaniInputSet() const;

                /*!
                 * Retrieves whether the JANI or PRISM input option was set.
                 *
                 * @return True if either of the two options was set.
                 */
                bool isPrismOrJaniInputSet() const;
                
                /*!
                 * Retrieves whether the option to convert PRISM to JANI input was set.
                 *
                 * @return True if the option was set.
                 */
                bool isPrismToJaniSet() const;
                
                /*!
                 * Retrieves the name of the file that contains the PRISM model specification if the model was given
                 * using the PRISM input option.
                 *
                 * @return The name of the file that contains the PRISM model specification.
                 */
                std::string getPrismInputFilename() const;

                /*!
                 * Retrieves the name of the file that contains the JANI model specification if the model was given
                 * using the JANI input option.
                 *
                 * @return The name of the file that contains the JANI model specification.
                 */
                std::string getJaniInputFilename() const;

                /*!
                 * Retrieves whether the transition reward option was set.
                 *
                 * @return True if the transition reward option was set.
                 */
                bool isTransitionRewardsSet() const;

                /*!
                 * Retrieves the name of the file that contains the transition rewards if the model was given using the
                 * explicit option.
                 *
                 * @return The name of the file that contains the transition rewards.
                 */
                std::string getTransitionRewardsFilename() const;

                /*!
                 * Retrieves whether the state reward option was set.
                 *
                 * @return True if the state reward option was set.
                 */
                bool isStateRewardsSet() const;

                /*!
                 * Retrieves the name of the file that contains the state rewards if the model was given using the
                 * explicit option.
                 *
                 * @return The name of the file that contains the state rewards.
                 */
                std::string getStateRewardsFilename() const;

                /*!
                 * Retrieves whether the choice labeling option was set.
                 *
                 * @return True iff the choice labeling option was set.
                 */
                bool isChoiceLabelingSet() const;

                /*!
                 * Retrieves the name of the file that contains the choice labeling
                 * if the model was given using the explicit option.
                 *
                 * @return The name of the file that contains the choice labeling.
                 */
                std::string getChoiceLabelingFilename() const;


                /*!
                 * Retrieves whether the export-to-dot option was set.
                 *
                 * @return True if the export-to-dot option was set.
                 */
                bool isConstantsSet() const;

                /*!
                 * Retrieves the string that defines the constants of a symbolic model (given via the symbolic option).
                 *
                 * @return The string that defines the constants of a symbolic model.
                 */
                std::string getConstantDefinitionString() const;

                /*!
                 * Retrieves whether the jani-property option was set
                 * @return
                 */
                bool isJaniPropertiesSet() const;

                /*!
                 * @return  The names of the jani properties to check
                 */
                std::vector<std::string> getJaniProperties() const;

                /*!
                 * Retrieves whether the property option was set.
                 *
                 * @return True if the property option was set.
                 */
                bool isPropertySet() const;

                /*!
                 * Retrieves the property specified with the property option.
                 *
                 * @return The property specified with the property option.
                 */
                std::string getProperty() const;

                /*!
                 * Retrieves the property filter.
                 *
                 * @return The property filter.
                 */
                std::string getPropertyFilter() const;

<<<<<<< HEAD
                /*!
                 * Retrieves whether the PRISM compatibility mode was enabled.
                 *
                 * @return True iff the PRISM compatibility mode was enabled.
                 */
                bool isPrismCompatibilityEnabled() const;
                
                /**
                 * Retrieves whether no model should be build at all, in case one just want to translate models or parse a file.
                 */
                bool isNoBuildModelSet() const;
                
                /*!
                 * Retrieves whether the full model should be build, that is, the model including all labels and rewards.
                 *
                 * @return true iff the full model should be build.
                 */
                bool isBuildFullModelSet() const;

                /*!
                 * Retrieves whether the choice labels should be build
                 * @return
                 */
                bool isBuildChoiceLabelsSet() const;

                /*!
                 * Retrieves whether the choice labels should be build
                 * @return
                 */
                bool isBuildStateValuationsSet() const;
                
                bool isExportCdfSet() const;
=======
>>>>>>> 8e3e99c4

                bool check() const override;
                void finalize() override;

                // The name of the module.
                static const std::string moduleName;

            private:
                // Define the string names of the options as constants.
                static const std::string exportDotOptionName;
                static const std::string exportJaniDotOptionName;
                static const std::string exportExplicitOptionName;
                static const std::string exportCdfOptionName;
                static const std::string exportCdfOptionShortName;
                static const std::string explicitOptionName;
                static const std::string explicitOptionShortName;
                static const std::string explicitDrnOptionName;
                static const std::string explicitDrnOptionShortName;
                static const std::string explicitImcaOptionName;
                static const std::string explicitImcaOptionShortName;
                static const std::string prismInputOptionName;
                static const std::string janiInputOptionName;
                static const std::string prismToJaniOptionName;
                static const std::string transitionRewardsOptionName;
                static const std::string stateRewardsOptionName;
                static const std::string choiceLabelingOptionName;
                static const std::string constantsOptionName;
                static const std::string constantsOptionShortName;
                static const std::string janiPropertyOptionName;
                static const std::string janiPropertyOptionShortName;
                static const std::string propertyOptionName;
                static const std::string propertyOptionShortName;
            };

        } // namespace modules
    } // namespace settings
} // namespace storm

#endif /* STORM_SETTINGS_MODULES_IOSETTINGS_H_ */<|MERGE_RESOLUTION|>--- conflicted
+++ resolved
@@ -64,6 +64,16 @@
                 std::string getExportExplicitFilename() const;
                 
                 /*!
+                 * Retrieves whether the cumulative density function for reward bounded properties should be exported
+                 */
+                bool isExportCdfSet() const;
+                
+                /*!
+                 * Retrieves a path to a directory in which the cdf files will be stored
+                 */
+                 std::string getExportCdfDirectory() const;
+                
+                /*!
                  * Retrieves whether the explicit option was set.
                  *
                  * @return True if the explicit option was set.
@@ -203,7 +213,6 @@
                  */
                 std::string getChoiceLabelingFilename() const;
 
-
                 /*!
                  * Retrieves whether the export-to-dot option was set.
                  *
@@ -249,42 +258,6 @@
                  * @return The property filter.
                  */
                 std::string getPropertyFilter() const;
-
-<<<<<<< HEAD
-                /*!
-                 * Retrieves whether the PRISM compatibility mode was enabled.
-                 *
-                 * @return True iff the PRISM compatibility mode was enabled.
-                 */
-                bool isPrismCompatibilityEnabled() const;
-                
-                /**
-                 * Retrieves whether no model should be build at all, in case one just want to translate models or parse a file.
-                 */
-                bool isNoBuildModelSet() const;
-                
-                /*!
-                 * Retrieves whether the full model should be build, that is, the model including all labels and rewards.
-                 *
-                 * @return true iff the full model should be build.
-                 */
-                bool isBuildFullModelSet() const;
-
-                /*!
-                 * Retrieves whether the choice labels should be build
-                 * @return
-                 */
-                bool isBuildChoiceLabelsSet() const;
-
-                /*!
-                 * Retrieves whether the choice labels should be build
-                 * @return
-                 */
-                bool isBuildStateValuationsSet() const;
-                
-                bool isExportCdfSet() const;
-=======
->>>>>>> 8e3e99c4
 
                 bool check() const override;
                 void finalize() override;
