#ifndef STORM_H
#define	STORM_H

#include <iostream>
#include <iomanip>
#include <fstream>
#include <cstdio>
#include <sstream>
#include <memory>
#include "storm/storage/ModelFormulasPair.h"

#include "initialize.h"

#include "storm-config.h"

// Headers that provide auxiliary functionality.
#include "storm/settings/SettingsManager.h"

#include "storm/settings/modules/CoreSettings.h"
#include "storm/settings/modules/IOSettings.h"
#include "storm/settings/modules/BisimulationSettings.h"
#include "storm/settings/modules/ParametricSettings.h"
#include "storm/settings/modules/RegionSettings.h"
#include "storm/settings/modules/EliminationSettings.h"
#include "storm/settings/modules/JitBuilderSettings.h"
#include "storm/settings/modules/JaniExportSettings.h"

// Formula headers.
#include "storm/logic/Formulas.h"
#include "storm/logic/FragmentSpecification.h"

// Model headers.
#include "storm/models/ModelBase.h"
#include "storm/models/sparse/Model.h"
#include "storm/models/sparse/StandardRewardModel.h"
#include "storm/models/sparse/MarkovAutomaton.h"
#include "storm/models/symbolic/Model.h"
#include "storm/models/symbolic/StandardRewardModel.h"

#include "storm/storage/dd/Add.h"
#include "storm/storage/dd/Bdd.h"

#include "storm/parser/AutoParser.h"

#include "storm/storage/jani/Model.h"
#include "storm/storage/jani/Property.h"

// Headers of builders.
#include "storm/builder/ExplicitModelBuilder.h"
#include "storm/builder/jit/ExplicitJitJaniModelBuilder.h"
#include "storm/builder/DdPrismModelBuilder.h"
#include "storm/builder/DdJaniModelBuilder.h"

// Headers for model processing.
#include "storm/storage/bisimulation/DeterministicModelBisimulationDecomposition.h"
#include "storm/storage/bisimulation/NondeterministicModelBisimulationDecomposition.h"
#include "storm/storage/ModelFormulasPair.h"
#include "storm/storage/SymbolicModelDescription.h"
#include "storm/storage/jani/JSONExporter.h"

// Headers for model checking.
#include "storm/modelchecker/prctl/SparseDtmcPrctlModelChecker.h"
#include "storm/modelchecker/prctl/SparseMdpPrctlModelChecker.h"
#include "storm/modelchecker/prctl/HybridDtmcPrctlModelChecker.h"
#include "storm/modelchecker/prctl/HybridMdpPrctlModelChecker.h"
#include "storm/modelchecker/prctl/SymbolicDtmcPrctlModelChecker.h"
#include "storm/modelchecker/prctl/SymbolicMdpPrctlModelChecker.h"
#include "storm/modelchecker/reachability/SparseDtmcEliminationModelChecker.h"
#include "storm/modelchecker/abstraction/GameBasedMdpModelChecker.h"
#include "storm/modelchecker/region/SparseDtmcRegionModelChecker.h"
#include "storm/modelchecker/region/SparseMdpRegionModelChecker.h"
#include "storm/modelchecker/region/ParameterRegion.h"
#include "storm/modelchecker/exploration/SparseExplorationModelChecker.h"

#include "storm/modelchecker/csl/SparseCtmcCslModelChecker.h"
#include "storm/modelchecker/csl/helper/SparseCtmcCslHelper.h"
#include "storm/modelchecker/csl/SparseMarkovAutomatonCslModelChecker.h"
#include "storm/modelchecker/csl/HybridCtmcCslModelChecker.h"
#include "storm/modelchecker/csl/SparseMarkovAutomatonCslModelChecker.h"
#include "storm/modelchecker/results/ExplicitQualitativeCheckResult.h"
#include "storm/modelchecker/results/SymbolicQualitativeCheckResult.h"

// Headers for counterexample generation.
#include "storm/counterexamples/MILPMinimalLabelSetGenerator.h"
#include "storm/counterexamples/SMTMinimalCommandSetGenerator.h"

// Headers related to model building.
#include "storm/generator/PrismNextStateGenerator.h"
#include "storm/generator/JaniNextStateGenerator.h"

// Headers related to exception handling.
#include "storm/exceptions/InvalidStateException.h"
#include "storm/exceptions/InvalidArgumentException.h"
#include "storm/exceptions/InvalidSettingsException.h"
#include "storm/exceptions/InvalidTypeException.h"
#include "storm/exceptions/NotImplementedException.h"
#include "storm/exceptions/NotSupportedException.h"

#include "storm/storage/jani/JSONExporter.h"

namespace storm {

    template<typename ValueType>
    std::shared_ptr<storm::models::sparse::Model<ValueType>> buildExplicitModel(std::string const& transitionsFile, std::string const& labelingFile, boost::optional<std::string> const& stateRewardsFile = boost::none, boost::optional<std::string> const& transitionRewardsFile = boost::none, boost::optional<std::string> const& choiceLabelingFile = boost::none) {
        return storm::parser::AutoParser<>::parseModel(transitionsFile, labelingFile, stateRewardsFile ? stateRewardsFile.get() : "", transitionRewardsFile ? transitionRewardsFile.get() : "", choiceLabelingFile ? choiceLabelingFile.get() : "" );
    }

    std::vector<std::shared_ptr<storm::logic::Formula const>> formulasInProperties(std::vector<storm::jani::Property> const& properties);
    std::pair<storm::jani::Model, std::map<std::string, storm::jani::Property>> parseJaniModel(std::string const& path);
    storm::prism::Program parseProgram(std::string const& path);
    std::vector<std::shared_ptr<storm::logic::Formula const>> parseFormulasForExplicit(std::string const& inputString);
    std::vector<std::shared_ptr<storm::logic::Formula const>> parseFormulasForPrismProgram(std::string const& inputString, storm::prism::Program const& program);
    std::vector<std::shared_ptr<storm::logic::Formula const>> parseFormulasForJaniModel(std::string const& inputString, storm::jani::Model const& model);

    template<typename ValueType>
    std::shared_ptr<storm::models::sparse::Model<ValueType>> buildSparseModel(storm::storage::SymbolicModelDescription const& model, std::vector<std::shared_ptr<storm::logic::Formula const>> const& formulas, bool onlyInitialStatesRelevant = false) {
        storm::builder::BuilderOptions options(formulas);
        
        if (storm::settings::getModule<storm::settings::modules::IOSettings>().isBuildFullModelSet()) {
            options.setBuildAllLabels();
            options.setBuildAllRewardModels();
            options.clearTerminalStates();
        }

        // Generate command labels if we are going to build a counterexample later.
        if (storm::settings::getModule<storm::settings::modules::CounterexampleGeneratorSettings>().isMinimalCommandSetGenerationSet()) {
            options.setBuildChoiceLabels(true);
        }

        if (storm::settings::getModule<storm::settings::modules::IOSettings>().isJitSet()) {
            STORM_LOG_THROW(model.isJaniModel(), storm::exceptions::NotSupportedException, "Cannot use JIT-based model builder for non-JANI model.");

            storm::builder::jit::ExplicitJitJaniModelBuilder<ValueType> builder(model.asJaniModel(), options);

            if (storm::settings::getModule<storm::settings::modules::JitBuilderSettings>().isDoctorSet()) {
                bool result = builder.doctor();
                STORM_LOG_THROW(result, storm::exceptions::InvalidSettingsException, "The JIT-based model builder cannot be used on your system.");
                STORM_LOG_INFO("The JIT-based model builder seems to be working.");
            }
            
            return builder.build();
        } else {
            std::shared_ptr<storm::generator::NextStateGenerator<ValueType, uint32_t>> generator;
            if (model.isPrismProgram()) {
                generator = std::make_shared<storm::generator::PrismNextStateGenerator<ValueType, uint32_t>>(model.asPrismProgram(), options);
            } else if (model.isJaniModel()) {
                generator = std::make_shared<storm::generator::JaniNextStateGenerator<ValueType, uint32_t>>(model.asJaniModel(), options);
            } else {
                STORM_LOG_THROW(false, storm::exceptions::NotSupportedException, "Cannot build sparse model from this symbolic model description.");
            }
            storm::builder::ExplicitModelBuilder<ValueType> builder(generator);
            return builder.build();
        }
    }

    template<typename ValueType, storm::dd::DdType LibraryType = storm::dd::DdType::CUDD>
    std::shared_ptr<storm::models::symbolic::Model<LibraryType, ValueType>> buildSymbolicModel(storm::storage::SymbolicModelDescription const& model, std::vector<std::shared_ptr<storm::logic::Formula const>> const& formulas) {
        if (model.isPrismProgram()) {
            typename storm::builder::DdPrismModelBuilder<LibraryType, ValueType>::Options options;
            options = typename storm::builder::DdPrismModelBuilder<LibraryType, ValueType>::Options(formulas);
            
            storm::builder::DdPrismModelBuilder<LibraryType, ValueType> builder;
            return builder.build(model.asPrismProgram(), options);
        } else {
            STORM_LOG_THROW(model.isJaniModel(), storm::exceptions::InvalidArgumentException, "Cannot build symbolic model for the given symbolic model description.");
            typename storm::builder::DdJaniModelBuilder<LibraryType, ValueType>::Options options;
            options = typename storm::builder::DdJaniModelBuilder<LibraryType, ValueType>::Options(formulas);
            
            storm::builder::DdJaniModelBuilder<LibraryType, ValueType> builder;
            return builder.build(model.asJaniModel(), options);
        }
    }
    
    template<typename ModelType>
    std::shared_ptr<ModelType> performDeterministicSparseBisimulationMinimization(std::shared_ptr<ModelType> model, std::vector<std::shared_ptr<storm::logic::Formula const>> const& formulas, storm::storage::BisimulationType type) {
        STORM_LOG_INFO("Performing bisimulation minimization... ");
        typename storm::storage::DeterministicModelBisimulationDecomposition<ModelType>::Options options;
        if (!formulas.empty()) {
            options = typename storm::storage::DeterministicModelBisimulationDecomposition<ModelType>::Options(*model, formulas);
        }
        options.setType(type);
        
        storm::storage::DeterministicModelBisimulationDecomposition<ModelType> bisimulationDecomposition(*model, options);
        bisimulationDecomposition.computeBisimulationDecomposition();
        model = bisimulationDecomposition.getQuotient();
        STORM_LOG_INFO("Bisimulation done. ");
        return model;
    }
    
    template<typename ModelType>
    std::shared_ptr<ModelType> performNondeterministicSparseBisimulationMinimization(std::shared_ptr<ModelType> model, std::vector<std::shared_ptr<storm::logic::Formula const>> const& formulas, storm::storage::BisimulationType type) {
        STORM_LOG_INFO("Performing bisimulation minimization... ");
        typename storm::storage::DeterministicModelBisimulationDecomposition<ModelType>::Options options;
        if (!formulas.empty()) {
            options = typename storm::storage::NondeterministicModelBisimulationDecomposition<ModelType>::Options(*model, formulas);
        }
        options.setType(type);

        storm::storage::NondeterministicModelBisimulationDecomposition<ModelType> bisimulationDecomposition(*model, options);
        bisimulationDecomposition.computeBisimulationDecomposition();
        model = bisimulationDecomposition.getQuotient();
        STORM_LOG_INFO("Bisimulation done.");
        return model;
    }
    
    template<typename ModelType>
    std::shared_ptr<storm::models::sparse::Model<typename ModelType::ValueType>> performBisimulationMinimization(std::shared_ptr<storm::models::sparse::Model<typename ModelType::ValueType>> const& model, std::vector<std::shared_ptr<storm::logic::Formula const>> const& formulas, storm::storage::BisimulationType type) {
        using ValueType = typename ModelType::ValueType;
        
        STORM_LOG_THROW(model->isOfType(storm::models::ModelType::Dtmc) || model->isOfType(storm::models::ModelType::Ctmc) || model->isOfType(storm::models::ModelType::Mdp), storm::exceptions::InvalidSettingsException, "Bisimulation minimization is currently only available for DTMCs, CTMCs and MDPs.");
        model->reduceToStateBasedRewards();

        if (model->isOfType(storm::models::ModelType::Dtmc)) {
            return performDeterministicSparseBisimulationMinimization<storm::models::sparse::Dtmc<ValueType>>(model->template as<storm::models::sparse::Dtmc<ValueType>>(), formulas, type);
        } else if (model->isOfType(storm::models::ModelType::Ctmc)) {
            return performDeterministicSparseBisimulationMinimization<storm::models::sparse::Ctmc<ValueType>>(model->template as<storm::models::sparse::Ctmc<ValueType>>(), formulas, type);
        } else {
            return performNondeterministicSparseBisimulationMinimization<storm::models::sparse::Mdp<ValueType>>(model->template as<storm::models::sparse::Mdp<ValueType>>(), formulas, type);
        }       
    }
        
    template<typename ModelType>
    std::shared_ptr<storm::models::sparse::Model<typename ModelType::ValueType>> performBisimulationMinimization(std::shared_ptr<storm::models::sparse::Model<typename ModelType::ValueType>> const& model, std::shared_ptr<storm::logic::Formula const> const& formula, storm::storage::BisimulationType type) {
        std::vector<std::shared_ptr<storm::logic::Formula const>> formulas = { formula };
        return performBisimulationMinimization<ModelType>(model, formulas , type);
    }
    
    
    template<typename ModelType>
    std::shared_ptr<storm::models::ModelBase> preprocessModel(std::shared_ptr<storm::models::ModelBase> model, std::vector<std::shared_ptr<storm::logic::Formula const>> const& formulas) {
        if (model->getType() == storm::models::ModelType::MarkovAutomaton && model->isSparseModel()) {
            std::shared_ptr<storm::models::sparse::MarkovAutomaton<typename ModelType::ValueType>> ma = model->template as<storm::models::sparse::MarkovAutomaton<typename ModelType::ValueType>>();
            ma->close();
            if (ma->hasOnlyTrivialNondeterminism()) {
                // Markov automaton can be converted into CTMC.
                model = ma->convertToCTMC();
            }
        }

        if (model->isSparseModel() && storm::settings::getModule<storm::settings::modules::GeneralSettings>().isBisimulationSet()) {
            storm::storage::BisimulationType bisimType = storm::storage::BisimulationType::Strong;
            if (storm::settings::getModule<storm::settings::modules::BisimulationSettings>().isWeakBisimulationSet()) {
                bisimType = storm::storage::BisimulationType::Weak;
            }
            
            STORM_LOG_THROW(model->isSparseModel(), storm::exceptions::InvalidSettingsException, "Bisimulation minimization is currently only available for sparse models.");
            return performBisimulationMinimization<ModelType>(model->template as<storm::models::sparse::Model<typename ModelType::ValueType>>(), formulas, bisimType);
        }

        return model;
    }

    template<typename ValueType>
    void generateCounterexample(storm::storage::SymbolicModelDescription const& model, std::shared_ptr<storm::models::sparse::Model<ValueType>> markovModel, std::shared_ptr<storm::logic::Formula const> const& formula) {
        if (storm::settings::getModule<storm::settings::modules::CounterexampleGeneratorSettings>().isMinimalCommandSetGenerationSet()) {
            STORM_LOG_THROW(model.isPrismProgram(), storm::exceptions::InvalidTypeException, "Minimal command set generation is only available for PRISM models.");
            STORM_LOG_THROW(markovModel->getType() == storm::models::ModelType::Mdp, storm::exceptions::InvalidTypeException, "Minimal command set generation is only available for MDPs.");
            storm::prism::Program const& program = model.asPrismProgram();
            
            std::shared_ptr<storm::models::sparse::Mdp<ValueType>> mdp = markovModel->template as<storm::models::sparse::Mdp<ValueType>>();

            // Determine whether we are required to use the MILP-version or the SAT-version.
            bool useMILP = storm::settings::getModule<storm::settings::modules::CounterexampleGeneratorSettings>().isUseMilpBasedMinimalCommandSetGenerationSet();

            if (useMILP) {
                storm::counterexamples::MILPMinimalLabelSetGenerator<ValueType>::computeCounterexample(program, *mdp, formula);
            } else {
                storm::counterexamples::SMTMinimalCommandSetGenerator<ValueType>::computeCounterexample(program, storm::settings::getModule<storm::settings::modules::IOSettings>().getConstantDefinitionString(), *mdp, formula);
            }

        } else {
            STORM_LOG_THROW(false, storm::exceptions::InvalidSettingsException, "No suitable counterexample representation selected.");
        }
    }

#ifdef STORM_HAVE_CARL
    template<>
    inline void generateCounterexample(storm::storage::SymbolicModelDescription const&, std::shared_ptr<storm::models::sparse::Model<storm::RationalNumber>> , std::shared_ptr<storm::logic::Formula const> const& ) {
        STORM_LOG_THROW(false, storm::exceptions::InvalidSettingsException, "Unable to generate counterexample for exact arithmetic model.");
    }

    template<>
    inline void generateCounterexample(storm::storage::SymbolicModelDescription const&, std::shared_ptr<storm::models::sparse::Model<storm::RationalFunction>> , std::shared_ptr<storm::logic::Formula const> const& ) {
        STORM_LOG_THROW(false, storm::exceptions::InvalidSettingsException, "Unable to generate counterexample for parametric model.");
    }
#endif

    template<typename ValueType>
    void generateCounterexamples(storm::storage::SymbolicModelDescription const& model, std::shared_ptr<storm::models::sparse::Model<ValueType>> markovModel, std::vector<std::shared_ptr<storm::logic::Formula const>> const& formulas) {
        for (auto const& formula : formulas) {
            generateCounterexample(model, markovModel, formula);
        }
    }

    template<typename ValueType, storm::dd::DdType DdType>
    std::unique_ptr<storm::modelchecker::CheckResult> verifyModel(std::shared_ptr<storm::models::ModelBase> model, std::shared_ptr<storm::logic::Formula const> const& formula, bool onlyInitialStatesRelevant) {
        switch(storm::settings::getModule<storm::settings::modules::CoreSettings>().getEngine()) {
            case storm::settings::modules::CoreSettings::Engine::Sparse: {
                std::shared_ptr<storm::models::sparse::Model<ValueType>> sparseModel = model->template as<storm::models::sparse::Model<ValueType>>();
                STORM_LOG_THROW(sparseModel != nullptr, storm::exceptions::InvalidArgumentException, "Sparse engine requires a sparse input model");
                return (sparseModel, formula, onlyInitialStatesRelevant);
            }
            case storm::settings::modules::CoreSettings::Engine::Hybrid: {
                std::shared_ptr<storm::models::symbolic::Model<DdType>> ddModel = model->template as<storm::models::symbolic::Model<DdType>>();
                STORM_LOG_THROW(ddModel != nullptr, storm::exceptions::InvalidArgumentException, "Hybrid engine requires a dd input model");
                return verifySymbolicModelWithHybridEngine(ddModel, formula, onlyInitialStatesRelevant);
            }
            case storm::settings::modules::CoreSettings::Engine::Dd: {
                std::shared_ptr<storm::models::symbolic::Model<DdType>> ddModel = model->template as<storm::models::symbolic::Model<DdType>>();
                STORM_LOG_THROW(ddModel != nullptr, storm::exceptions::InvalidArgumentException, "Dd engine requires a dd input model");
                return verifySymbolicModelWithDdEngine(ddModel, formula, onlyInitialStatesRelevant);
            }
            default: {
                STORM_LOG_ASSERT(false, "This position should not be reached, as at this point no model has been built.");
            }
        }
    }

    template<typename ValueType>
    std::unique_ptr<storm::modelchecker::CheckResult> verifySparseDtmc(std::shared_ptr<storm::models::sparse::Dtmc<ValueType>> dtmc, storm::modelchecker::CheckTask<storm::logic::Formula, ValueType> const& task) {
        std::unique_ptr<storm::modelchecker::CheckResult> result;
        if (storm::settings::getModule<storm::settings::modules::CoreSettings>().getEquationSolver() == storm::solver::EquationSolverType::Elimination && storm::settings::getModule<storm::settings::modules::EliminationSettings>().isUseDedicatedModelCheckerSet()) {
            storm::modelchecker::SparseDtmcEliminationModelChecker<storm::models::sparse::Dtmc<ValueType>> modelchecker(*dtmc);
            if (modelchecker.canHandle(task)) {
                result = modelchecker.check(task);
            } else {
                STORM_LOG_THROW(false, storm::exceptions::NotSupportedException, "The property " << task.getFormula() << " is not supported by the dedicated elimination model checker.");
            }
        } else {
            storm::modelchecker::SparseDtmcPrctlModelChecker<storm::models::sparse::Dtmc<ValueType>> modelchecker(*dtmc);
            if (modelchecker.canHandle(task)) {
                result = modelchecker.check(task);
            } else {
                STORM_LOG_THROW(false, storm::exceptions::NotSupportedException, "The property " << task.getFormula() << " is not supported.");
            }
        }
        return result;
    }

    template<typename ValueType>
    std::unique_ptr<storm::modelchecker::CheckResult> verifySparseCtmc(std::shared_ptr<storm::models::sparse::Ctmc<ValueType>> ctmc, storm::modelchecker::CheckTask<storm::logic::Formula, ValueType> const& task) {
        std::unique_ptr<storm::modelchecker::CheckResult> result;
        storm::modelchecker::SparseCtmcCslModelChecker<storm::models::sparse::Ctmc<ValueType>> modelchecker(*ctmc);
        if (modelchecker.canHandle(task)) {
            result = modelchecker.check(task);
        } else {
            STORM_LOG_THROW(false, storm::exceptions::NotSupportedException, "The property " << task.getFormula() << " is not supported.");
        }
        return result;
    }

    template<typename ValueType>
    std::unique_ptr<storm::modelchecker::CheckResult> verifySparseMdp(std::shared_ptr<storm::models::sparse::Mdp<ValueType>> mdp, storm::modelchecker::CheckTask<storm::logic::Formula, ValueType> const& task) {
        std::unique_ptr<storm::modelchecker::CheckResult> result;
        storm::modelchecker::SparseMdpPrctlModelChecker<storm::models::sparse::Mdp<ValueType>> modelchecker(*mdp);
        if (modelchecker.canHandle(task)) {
            result = modelchecker.check(task);
        } else {
            STORM_LOG_THROW(false, storm::exceptions::NotSupportedException, "The property " << task.getFormula() << " is not supported.");
        }
        return result;
    }

    template<typename ValueType>
    std::unique_ptr<storm::modelchecker::CheckResult> verifySparseMarkovAutomaton(std::shared_ptr<storm::models::sparse::MarkovAutomaton<ValueType>> ma, storm::modelchecker::CheckTask<storm::logic::Formula> const& task) {
        std::unique_ptr<storm::modelchecker::CheckResult> result;
        // Close the MA, if it is not already closed.
        if (!ma->isClosed()) {
            ma->close();
        }
        storm::modelchecker::SparseMarkovAutomatonCslModelChecker<storm::models::sparse::MarkovAutomaton<ValueType>> modelchecker(*ma);
        if (modelchecker.canHandle(task)) {
            result = modelchecker.check(task);
        } else {
            STORM_LOG_THROW(false, storm::exceptions::NotSupportedException, "The property " << task.getFormula() << " is not supported.");
        }
        return result;
    }

    template<typename ValueType>
    std::unique_ptr<storm::modelchecker::CheckResult> verifySparseModel(std::shared_ptr<storm::models::sparse::Model<ValueType>> model, std::shared_ptr<storm::logic::Formula const> const& formula, bool onlyInitialStatesRelevant = false) {
        storm::modelchecker::CheckTask<storm::logic::Formula, ValueType> task(*formula, onlyInitialStatesRelevant);

        std::unique_ptr<storm::modelchecker::CheckResult> result;
        if (model->getType() == storm::models::ModelType::Dtmc) {
            result = verifySparseDtmc(model->template as<storm::models::sparse::Dtmc<ValueType>>(), task);
        } else if (model->getType() == storm::models::ModelType::Mdp) {
            result = verifySparseMdp(model->template as<storm::models::sparse::Mdp<ValueType>>(), task);
        } else if (model->getType() == storm::models::ModelType::Ctmc) {
            result = verifySparseCtmc(model->template as<storm::models::sparse::Ctmc<ValueType>>(), task);
        } else if (model->getType() == storm::models::ModelType::MarkovAutomaton) {
            result = verifySparseMarkovAutomaton(model->template as<storm::models::sparse::MarkovAutomaton<ValueType>>(), task);
        } else {
            STORM_LOG_THROW(false, storm::exceptions::NotSupportedException, "The model type " << model->getType() << " is not supported.");
        }
        return result;
    }

#ifdef STORM_HAVE_CARL
    template<>
    inline std::unique_ptr<storm::modelchecker::CheckResult> verifySparseModel(std::shared_ptr<storm::models::sparse::Model<storm::RationalNumber>> model, std::shared_ptr<storm::logic::Formula const> const& formula, bool onlyInitialStatesRelevant) {
        storm::modelchecker::CheckTask<storm::logic::Formula, RationalNumber> task(*formula, onlyInitialStatesRelevant);

        std::unique_ptr<storm::modelchecker::CheckResult> result;
        if (model->getType() == storm::models::ModelType::Dtmc) {
            result = verifySparseDtmc(model->template as<storm::models::sparse::Dtmc<storm::RationalNumber>>(), task);
        } else if (model->getType() == storm::models::ModelType::Ctmc) {
            result = verifySparseCtmc(model->template as<storm::models::sparse::Ctmc<storm::RationalNumber>>(), task);
        } else if (model->getType() == storm::models::ModelType::Mdp) {
            result = verifySparseMdp(model->template as<storm::models::sparse::Mdp<storm::RationalNumber>>(), task);
        } else {
            STORM_LOG_ASSERT(false, "Illegal model type.");
        }
        return result;
    }

    inline void exportParametricResultToFile(storm::RationalFunction const& result, storm::models::sparse::Dtmc<storm::RationalFunction>::ConstraintCollector const& constraintCollector, std::string const& path) {
        std::ofstream filestream;
        filestream.open(path);
        // TODO: add checks.
        filestream << "!Parameters: ";
        std::set<storm::RationalFunctionVariable> vars = result.gatherVariables();
        std::copy(vars.begin(), vars.end(), std::ostream_iterator<storm::RationalFunctionVariable>(filestream, "; "));
        filestream << std::endl;
        filestream << "!Result: " << result << std::endl;
        filestream << "!Well-formed Constraints: " << std::endl;
        std::copy(constraintCollector.getWellformedConstraints().begin(), constraintCollector.getWellformedConstraints().end(), std::ostream_iterator<storm::ArithConstraint<storm::RationalFunction>>(filestream, "\n"));
        filestream << "!Graph-preserving Constraints: " << std::endl;
        std::copy(constraintCollector.getGraphPreservingConstraints().begin(), constraintCollector.getGraphPreservingConstraints().end(), std::ostream_iterator<storm::ArithConstraint<storm::RationalFunction>>(filestream, "\n"));
        filestream.close();
    }

    template<>
    inline std::unique_ptr<storm::modelchecker::CheckResult> verifySparseModel(std::shared_ptr<storm::models::sparse::Model<storm::RationalFunction>> model, std::shared_ptr<storm::logic::Formula const> const& formula, bool onlyInitialStatesRelevant) {
        storm::modelchecker::CheckTask<storm::logic::Formula, storm::RationalFunction> task(*formula, onlyInitialStatesRelevant);

        std::unique_ptr<storm::modelchecker::CheckResult> result;
        if (model->getType() == storm::models::ModelType::Dtmc) {
            result = verifySparseDtmc(model->template as<storm::models::sparse::Dtmc<storm::RationalFunction>>(), task);
        } else if (model->getType() == storm::models::ModelType::Mdp) {
            //std::shared_ptr<storm::models::sparse::Mdp<storm::RationalFunction>> mdp = model->template as<storm::models::sparse::Mdp<storm::RationalFunction>>();
            STORM_LOG_THROW(false, storm::exceptions::NotSupportedException, "The parametric engine currently does not support MDPs.");
        } else if (model->getType() == storm::models::ModelType::Ctmc) {
            result = verifySparseCtmc(model->template as<storm::models::sparse::Ctmc<storm::RationalFunction>>(), task);
        } else {
            STORM_LOG_THROW(false, storm::exceptions::NotSupportedException, "The parametric engine currently does not support " << model->getType());
        }
        return result;
    }

    /*!
     * Initializes a region model checker.
     *
     * @param regionModelChecker the resulting model checker object
     * @param programFilePath a path to the prism program file
     * @param formulaString The considered formula (as path to the file or directly as string.) Should be exactly one formula.
     * @param constantsString can be used to specify constants for certain parameters, e.g., "p=0.9,R=42"
     * @return true when initialization was successful
     */
    inline bool initializeRegionModelChecker(std::shared_ptr<storm::modelchecker::region::AbstractSparseRegionModelChecker<storm::RationalFunction, double>>& regionModelChecker,
                                      std::string const& programFilePath,
                                      std::string const& formulaString,
                                      std::string const& constantsString=""){
        regionModelChecker.reset();
        // Program and formula
        storm::prism::Program program = parseProgram(programFilePath);
        program.checkValidity();
        std::vector<std::shared_ptr<const storm::logic::Formula>> formulas = parseFormulasForPrismProgram(formulaString, program);
        if(formulas.size()!=1) {
            STORM_LOG_ERROR("The given formulaString does not specify exactly one formula");
            return false;
        }
        std::shared_ptr<storm::models::sparse::Model<storm::RationalFunction>> model = buildSparseModel<storm::RationalFunction>(program, formulas);
        auto const& regionSettings = storm::settings::getModule<storm::settings::modules::RegionSettings>();
        storm::modelchecker::region::SparseRegionModelCheckerSettings settings(regionSettings.getSampleMode(), regionSettings.getApproxMode(), regionSettings.getSmtMode());
        // Preprocessing and ModelChecker
        if (model->isOfType(storm::models::ModelType::Dtmc)){
            preprocessModel<storm::models::sparse::Dtmc<storm::RationalFunction>>(model,formulas);
            regionModelChecker = std::make_shared<storm::modelchecker::region::SparseDtmcRegionModelChecker<storm::models::sparse::Dtmc<storm::RationalFunction>, double>>(model->as<storm::models::sparse::Dtmc<storm::RationalFunction>>(), settings);
        } else if (model->isOfType(storm::models::ModelType::Mdp)){
            preprocessModel<storm::models::sparse::Mdp<storm::RationalFunction>>(model,formulas);
            regionModelChecker = std::make_shared<storm::modelchecker::region::SparseMdpRegionModelChecker<storm::models::sparse::Mdp<storm::RationalFunction>, double>>(model->as<storm::models::sparse::Mdp<storm::RationalFunction>>(),  settings);
        } else {
            STORM_LOG_ERROR("The type of the given model is not supported (only Dtmcs or Mdps are supported");
            return false;
        }
        // Specify the formula
        if(!regionModelChecker->canHandle(*formulas[0])){
            STORM_LOG_ERROR("The given formula is not supported.");
            return false;
        }
        regionModelChecker->specifyFormula(formulas[0]);
        return true;
    }

    /*!
     * Computes the reachability value at the given point by instantiating the model.
     *
     * @param regionModelChecker the model checker object that is to be used
     * @param point the valuation of the different variables
     * @return true iff the specified formula is satisfied (i.e., iff the reachability value is within the bound of the formula)
     */
    inline bool checkSamplingPoint(std::shared_ptr<storm::modelchecker::region::AbstractSparseRegionModelChecker<storm::RationalFunction, double>> regionModelChecker,
                                   std::map<storm::RationalFunctionVariable, storm::RationalNumber> const& point){
        return regionModelChecker->valueIsInBoundOfFormula(regionModelChecker->getReachabilityValue(point));
    }

    /*!
     * Does an approximation of the reachability value for all parameters in the given region.
     * @param regionModelChecker the model checker object that is to be used
     * @param lowerBoundaries maps every variable to its lowest possible value within the region. (corresponds to the bottom left corner point in the 2D case)
     * @param upperBoundaries maps every variable to its highest possible value within the region. (corresponds to the top right corner point in the 2D case)
     * @param proveAllSat if set to true, it is checked whether the property is satisfied for all parameters in the given region. Otherwise, it is checked
     *                    whether the property is violated for all parameters.
     * @return true iff the objective (given by the proveAllSat flag) was accomplished.
     *
     * So there are the following cases:
     * proveAllSat=true,  return=true  ==> the property is SATISFIED for all parameters in the given region
     * proveAllSat=true,  return=false ==> the approximative value is NOT within the bound of the formula (either the approximation is too bad or there are points in the region that violate the property)
     * proveAllSat=false, return=true  ==> the property is VIOLATED for all parameters in the given region
     * proveAllSat=false, return=false ==> the approximative value IS within the bound of the formula (either the approximation is too bad or there are points in the region that satisfy the property)
     */
    inline bool checkRegionApproximation(std::shared_ptr<storm::modelchecker::region::AbstractSparseRegionModelChecker<storm::RationalFunction, double>> regionModelChecker,
                                         std::map<storm::RationalFunctionVariable, storm::RationalNumber> const& lowerBoundaries,
                                         std::map<storm::RationalFunctionVariable, storm::RationalNumber> const& upperBoundaries,
                                         bool proveAllSat){
        storm::modelchecker::region::ParameterRegion<storm::RationalFunction> region(lowerBoundaries, upperBoundaries);
        return regionModelChecker->checkRegionWithApproximation(region, proveAllSat);
    }


#endif

    template<storm::dd::DdType DdType>
    std::unique_ptr<storm::modelchecker::CheckResult> verifySymbolicModelWithHybridEngine(std::shared_ptr<storm::models::symbolic::Model<DdType>> model, std::shared_ptr<storm::logic::Formula const> const& formula, bool onlyInitialStatesRelevant = false) {
        std::unique_ptr<storm::modelchecker::CheckResult> result;
        storm::modelchecker::CheckTask<storm::logic::Formula> task(*formula, onlyInitialStatesRelevant);
        if (model->getType() == storm::models::ModelType::Dtmc) {
            std::shared_ptr<storm::models::symbolic::Dtmc<DdType>> dtmc = model->template as<storm::models::symbolic::Dtmc<DdType>>();
            storm::modelchecker::HybridDtmcPrctlModelChecker<storm::models::symbolic::Dtmc<DdType>> modelchecker(*dtmc);
            if (modelchecker.canHandle(task)) {
                result = modelchecker.check(task);
            }
        } else if (model->getType() == storm::models::ModelType::Ctmc) {
            std::shared_ptr<storm::models::symbolic::Ctmc<DdType>> ctmc = model->template as<storm::models::symbolic::Ctmc<DdType>>();
            storm::modelchecker::HybridCtmcCslModelChecker<storm::models::symbolic::Ctmc<DdType>> modelchecker(*ctmc);
            if (modelchecker.canHandle(task)) {
                result = modelchecker.check(task);
            }
        } else if (model->getType() == storm::models::ModelType::Mdp) {
            std::shared_ptr<storm::models::symbolic::Mdp<DdType>> mdp = model->template as<storm::models::symbolic::Mdp<DdType>>();
            storm::modelchecker::HybridMdpPrctlModelChecker<storm::models::symbolic::Mdp<DdType>> modelchecker(*mdp);
            if (modelchecker.canHandle(task)) {
                result = modelchecker.check(task);
            }
        } else {
            STORM_LOG_THROW(false, storm::exceptions::NotImplementedException, "This functionality is not yet implemented.");
        }
        return result;
    }

    template<storm::dd::DdType DdType>
    std::unique_ptr<storm::modelchecker::CheckResult> verifySymbolicModelWithDdEngine(std::shared_ptr<storm::models::symbolic::Model<DdType>> model, std::shared_ptr<storm::logic::Formula const> const& formula, bool onlyInitialStatesRelevant) {
        std::unique_ptr<storm::modelchecker::CheckResult> result;
        storm::modelchecker::CheckTask<storm::logic::Formula> task(*formula, onlyInitialStatesRelevant);
        if (model->getType() == storm::models::ModelType::Dtmc) {
            std::shared_ptr<storm::models::symbolic::Dtmc<DdType>> dtmc = model->template as<storm::models::symbolic::Dtmc<DdType>>();
            storm::modelchecker::SymbolicDtmcPrctlModelChecker<storm::models::symbolic::Dtmc<DdType>> modelchecker(*dtmc);
            if (modelchecker.canHandle(task)) {
                result = modelchecker.check(task);
            }
        } else if (model->getType() == storm::models::ModelType::Mdp) {
            std::shared_ptr<storm::models::symbolic::Mdp<DdType>> mdp = model->template as<storm::models::symbolic::Mdp<DdType>>();
            storm::modelchecker::SymbolicMdpPrctlModelChecker<storm::models::symbolic::Mdp<DdType>> modelchecker(*mdp);
            if (modelchecker.canHandle(task)) {
                result = modelchecker.check(task);
            }
        } else {
            STORM_LOG_THROW(false, storm::exceptions::NotImplementedException, "This functionality is not yet implemented.");
        }
        return result;
    }
    
<<<<<<< HEAD
    template<storm::dd::DdType DdType, typename ValueType>
    std::unique_ptr<storm::modelchecker::CheckResult> verifySymbolicModelWithAbstractionRefinementEngine(storm::storage::SymbolicModelDescription const& model, std::shared_ptr<const storm::logic::Formula> const& formula, bool onlyInitialStatesRelevant = false) {
        
        STORM_LOG_THROW(model.getModelType() == storm::storage::SymbolicModelDescription::ModelType::DTMC || model.getModelType() == storm::storage::SymbolicModelDescription::ModelType::MDP, storm::exceptions::InvalidSettingsException, "Can only treat DTMCs/MDPs using the abstraction refinement engine.");
        
        if (model.getModelType() == storm::storage::SymbolicModelDescription::ModelType::DTMC) {
            storm::modelchecker::GameBasedMdpModelChecker<DdType, storm::models::symbolic::Dtmc<DdType, ValueType>> modelchecker(model);
            storm::modelchecker::CheckTask<storm::logic::Formula> task(*formula, onlyInitialStatesRelevant);
            return modelchecker.check(task);
        } else {
            storm::modelchecker::GameBasedMdpModelChecker<DdType, storm::models::symbolic::Mdp<DdType, ValueType>> modelchecker(model);
            storm::modelchecker::CheckTask<storm::logic::Formula> task(*formula, onlyInitialStatesRelevant);
            return modelchecker.check(task);
        }
    }

=======
    
    /**
     *
     */
    void exportJaniModel(storm::jani::Model const& model, std::vector<storm::jani::Property> const& properties, std::string const& filepath);
    
>>>>>>> fa204dc5
    template<typename ValueType>
    void exportMatrixToFile(std::shared_ptr<storm::models::sparse::Model<ValueType>> model, std::string const& filepath) {
        STORM_LOG_THROW(model->getType() != storm::models::ModelType::Ctmc, storm::exceptions::NotImplementedException, "This functionality is not yet implemented." );
        std::ofstream ofs;
        ofs.open (filepath, std::ofstream::out);
        model->getTransitionMatrix().printAsMatlabMatrix(ofs);
        ofs.close();
    }
        
}

#endif	/* STORM_H */<|MERGE_RESOLUTION|>--- conflicted
+++ resolved
@@ -581,7 +581,6 @@
         return result;
     }
     
-<<<<<<< HEAD
     template<storm::dd::DdType DdType, typename ValueType>
     std::unique_ptr<storm::modelchecker::CheckResult> verifySymbolicModelWithAbstractionRefinementEngine(storm::storage::SymbolicModelDescription const& model, std::shared_ptr<const storm::logic::Formula> const& formula, bool onlyInitialStatesRelevant = false) {
         
@@ -597,15 +596,12 @@
             return modelchecker.check(task);
         }
     }
-
-=======
     
     /**
      *
      */
     void exportJaniModel(storm::jani::Model const& model, std::vector<storm::jani::Property> const& properties, std::string const& filepath);
     
->>>>>>> fa204dc5
     template<typename ValueType>
     void exportMatrixToFile(std::shared_ptr<storm::models::sparse::Model<ValueType>> model, std::string const& filepath) {
         STORM_LOG_THROW(model->getType() != storm::models::ModelType::Ctmc, storm::exceptions::NotImplementedException, "This functionality is not yet implemented." );
