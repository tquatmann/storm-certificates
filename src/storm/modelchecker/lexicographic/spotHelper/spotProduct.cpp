--- conflicted
+++ resolved
@@ -13,13 +13,8 @@
 #include "spot/twaalgos/translate.hh"
 #include "spot/twaalgos/hoa.hh"
 #include "spot/twaalgos/totgba.hh"
-<<<<<<< HEAD
-#include "spot/twaalgos/product.hh"
-#include "spot/twaalgos/dot.hh"
-=======
 #include "spot/twaalgos/dot.hh"
 #include "storm/modelchecker/lexicographic/spotHelper/spotInternal.h"
->>>>>>> 62662e71
 #endif
 
 namespace storm{
@@ -61,27 +56,14 @@
 
             acceptanceConditions.push_back(countAccept);
             countAccept += aut->get_acceptance().top_conjuncts().size();
-<<<<<<< HEAD
-            std::ostream objOstream (std::cout.rdbuf());
-            std::cout << "new Automaton\n";
-            spot::print_dot(objOstream, aut, "cak");
-                if (first) {
-=======
             if (first) {
->>>>>>> 62662e71
                 // the first automaton does not need to be merged with the product automaton
                 productAutomaton = aut;
                 first = false;
                 continue;
             } else {
                 // create a product of the the new automaton and the already existing product automaton
-<<<<<<< HEAD
-                productAutomaton = spot::product(aut,productAutomaton);
-                std::cout << "New Product Automaton\n";
-                spot::print_dot(objOstream, productAutomaton, "cak");
-=======
                 productAutomaton = storm::spothelper::product(aut, productAutomaton);
->>>>>>> 62662e71
             }
         }
         acceptanceConditions.push_back(countAccept);
