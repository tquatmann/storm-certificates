--- conflicted
+++ resolved
@@ -262,12 +262,7 @@
                 STORM_LOG_WARN_COND(!this->hasChoiceLabeling(), "Conversion of MA to CTMC does not preserve choice labels.");
                 STORM_LOG_WARN_COND(!this->hasStateValuations(), "Conversion of MA to CTMC does not preserve choice labels.");
                 STORM_LOG_WARN_COND(!this->hasChoiceOrigins(), "Conversion of MA to CTMC does not preserve choice labels.");
-<<<<<<< HEAD
-
-                return std::make_shared<storm::models::sparse::Ctmc<ValueType, RewardModelType>>(std::move(rateMatrix), std::move(stateLabeling), std::move(rewardModels));
-=======
                 return std::make_shared<storm::models::sparse::Ctmc<ValueType, RewardModelType>>(std::move(rateMatrix), std::move(stateLabeling));
->>>>>>> 7881512a
             }
 
             
