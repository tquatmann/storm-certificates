--- conflicted
+++ resolved
@@ -14,40 +14,17 @@
 namespace storm {
     namespace models {
         namespace sparse {
-<<<<<<< HEAD
-            template<typename ValueType, typename RewardModelType>
-            Model<ValueType, RewardModelType>::Model(storm::models::ModelType const& modelType,
-                                    storm::storage::SparseMatrix<ValueType> const& transitionMatrix,
-                                    storm::models::sparse::StateLabeling const& stateLabeling,
-                                    std::unordered_map<std::string, RewardModelType> const& rewardModels,
-                                    boost::optional<std::vector<LabelSet>> const& optionalChoiceLabeling)
-            : storm::models::Model<ValueType>(modelType), transitionMatrix(transitionMatrix), stateLabeling(stateLabeling),
-            rewardModels(rewardModels), choiceLabeling(optionalChoiceLabeling) {
-                for (auto const& rewardModel : this->getRewardModels()) {
-                    STORM_LOG_THROW(!rewardModel.second.hasTransitionRewards() || rewardModel.second.getTransitionRewardMatrix().isSubmatrixOf(this->getTransitionMatrix()), storm::exceptions::IllegalArgumentException, "The transition reward matrix is not a submatrix of the transition matrix, i.e. there are rewards for transitions that do not exist.");
-                }
-            }
-            
-            template<typename ValueType, typename RewardModelType>
-            Model<ValueType, RewardModelType>::Model(storm::models::ModelType const& modelType,
-                                    storm::storage::SparseMatrix<ValueType>&& transitionMatrix,
-                                    storm::models::sparse::StateLabeling&& stateLabeling,
-                                    std::unordered_map<std::string, RewardModelType>&& rewardModels,
-                                    boost::optional<std::vector<LabelSet>>&& optionalChoiceLabeling)
-            : storm::models::Model<ValueType>(modelType), transitionMatrix(std::move(transitionMatrix)), stateLabeling(std::move(stateLabeling)),
-            rewardModels(std::move(rewardModels)), choiceLabeling(std::move(optionalChoiceLabeling)) {
-=======
-            
+
             template <typename ValueType, typename RewardModelType>
             Model<ValueType, RewardModelType>::Model(ModelType modelType, storm::storage::sparse::ModelComponents<ValueType, RewardModelType> const& components)
-                    : ModelBase(modelType), transitionMatrix(components.transitionMatrix), stateLabeling(components.stateLabeling), rewardModels(components.rewardModels),
+            : storm::models::Model<ValueType>(modelType), transitionMatrix(components.transitionMatrix), stateLabeling(components.stateLabeling), rewardModels(components.rewardModels),
                       choiceLabeling(components.choiceLabeling), stateValuations(components.stateValuations), choiceOrigins(components.choiceOrigins) {
                 assertValidityOfComponents(components);
             }
             
             template <typename ValueType, typename RewardModelType>
             Model<ValueType, RewardModelType>::Model(ModelType modelType, storm::storage::sparse::ModelComponents<ValueType, RewardModelType>&& components)
-                    : ModelBase(modelType), transitionMatrix(std::move(components.transitionMatrix)), stateLabeling(std::move(components.stateLabeling)), rewardModels(std::move(components.rewardModels)),
+            : storm::models::Model<ValueType>(modelType), transitionMatrix(std::move(components.transitionMatrix)), stateLabeling(std::move(components.stateLabeling)), rewardModels(std::move(components.rewardModels)),
                       choiceLabeling(std::move(components.choiceLabeling)), stateValuations(std::move(components.stateValuations)), choiceOrigins(std::move(components.choiceOrigins)) {
                 assertValidityOfComponents(components);
             }
@@ -64,7 +41,6 @@
                 STORM_LOG_THROW(this->getTransitionMatrix().getColumnCount() == stateCount, storm::exceptions::IllegalArgumentException, "Invalid column count of transition matrix.");
                 STORM_LOG_ASSERT(components.rateTransitions || this->hasParameters() || this->getTransitionMatrix().isProbabilistic(), "The matrix is not probabilistic.");
                 STORM_LOG_THROW(this->getStateLabeling().getNumberOfItems() == stateCount, storm::exceptions::IllegalArgumentException, "Invalid item count of state labeling.");
->>>>>>> 29855e28
                 for (auto const& rewardModel : this->getRewardModels()) {
                     STORM_LOG_THROW(!rewardModel.second.hasStateRewards() || rewardModel.second.getStateRewardVector().size() == stateCount, storm::exceptions::IllegalArgumentException, "Invalid size of state reward vector.");
                     STORM_LOG_THROW(!rewardModel.second.hasStateActionRewards() || rewardModel.second.getStateActionRewardVector().size() == choiceCount, storm::exceptions::IllegalArgumentException, "Invalid size of state reward vector.");
