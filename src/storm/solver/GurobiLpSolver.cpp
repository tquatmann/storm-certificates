#include "storm/solver/GurobiLpSolver.h"

#include <numeric>

#include "storm/storage/expressions/LinearCoefficientVisitor.h"

#include "storm/settings/SettingsManager.h"
#include "storm/settings/modules/DebugSettings.h"
#include "storm/settings/modules/GurobiSettings.h"

#include "storm/utility/macros.h"
#include "storm/utility/constants.h"
#include "storm/utility/vector.h"

#include "storm/storage/expressions/Expression.h"
#include "storm/storage/expressions/ExpressionManager.h"

#include "storm/exceptions/InvalidStateException.h"
#include "storm/exceptions/InvalidAccessException.h"
#include "storm/exceptions/InvalidArgumentException.h"
#include "storm/exceptions/NotImplementedException.h"


namespace storm {
    namespace solver {
        
#ifdef STORM_HAVE_GUROBI
        template<typename ValueType>
        GurobiLpSolver<ValueType>::GurobiLpSolver(std::string const& name, OptimizationDirection const& optDir) : LpSolver<ValueType>(optDir), env(nullptr), model(nullptr), nextVariableIndex(0), nextConstraintIndex(0) {
            // Create the environment.
            int error = GRBloadenv(&env, "");
            if (error || env == nullptr) {
				STORM_LOG_ERROR("Could not initialize Gurobi (" << GRBgeterrormsg(env) << ", error code " << error << ").");
				throw storm::exceptions::InvalidStateException() << "Could not initialize Gurobi environment (" << GRBgeterrormsg(env) << ", error code " << error << ").";
            }
            
            // Set some general properties of the environment.
            setGurobiEnvironmentProperties();
            
            // Create the model.
            error = GRBnewmodel(env, &model, name.c_str(), 0, nullptr, nullptr, nullptr, nullptr, nullptr);
            if (error) {
				STORM_LOG_ERROR("Could not initialize Gurobi model (" << GRBgeterrormsg(env) << ", error code " << error << ").");
				throw storm::exceptions::InvalidStateException() << "Could not initialize Gurobi model (" << GRBgeterrormsg(env) << ", error code " << error << ").";
            }
        }
        
        template<typename ValueType>
        GurobiLpSolver<ValueType>::GurobiLpSolver(std::string const& name) : GurobiLpSolver(name, OptimizationDirection::Minimize) {
            // Intentionally left empty.
        }
        
        template<typename ValueType>
        GurobiLpSolver<ValueType>::GurobiLpSolver(OptimizationDirection const& optDir) : GurobiLpSolver("", optDir) {
            // Intentionally left empty.
        }
        
        template<typename ValueType>
        GurobiLpSolver<ValueType>::GurobiLpSolver() : GurobiLpSolver("", OptimizationDirection::Minimize) {
            // Intentionally left empty.
        }
        
        template<typename ValueType>
        GurobiLpSolver<ValueType>::~GurobiLpSolver() {
            // Dispose of the objects allocated inside Gurobi.
            GRBfreemodel(model);
            GRBfreeenv(env);
        }
        
        template<typename ValueType>
        void GurobiLpSolver<ValueType>::setGurobiEnvironmentProperties() const {
			int error = 0;

			// Enable the following line to only print the output of Gurobi if the debug flag is set.
            toggleOutput(storm::settings::getModule<storm::settings::modules::DebugSettings>().isDebugSet() || storm::settings::getModule<storm::settings::modules::GurobiSettings>().isOutputSet());
            // Enable the following line to restrict Gurobi to one thread only.
            error = GRBsetintparam(env, "Threads", storm::settings::getModule<storm::settings::modules::GurobiSettings>().getNumberOfThreads());
            STORM_LOG_THROW(error == 0, storm::exceptions::InvalidStateException, "Unable to set Gurobi Parameter Threads (" << GRBgeterrormsg(env) << ", error code " << error << ").");

            // Enable the following line to force Gurobi to be as precise about the binary variables as required by the given precision option.
            error = GRBsetdblparam(env, "IntFeasTol", storm::settings::getModule<storm::settings::modules::GurobiSettings>().getIntegerTolerance());
            STORM_LOG_THROW(error == 0, storm::exceptions::InvalidStateException, "Unable to set Gurobi Parameter IntFeasTol (" << GRBgeterrormsg(env) << ", error code " << error << ").");
        }
        
        template<typename ValueType>
        void GurobiLpSolver<ValueType>::update() const {
            int error = GRBupdatemodel(model);
            STORM_LOG_THROW(error == 0, storm::exceptions::InvalidStateException, "Unable to update Gurobi model (" << GRBgeterrormsg(env) << ", error code " << error << ").");
            
            // Since the model changed, we erase the optimality flag.
            this->currentModelHasBeenOptimized = false;
        }
        
        template<typename ValueType>
        storm::expressions::Variable GurobiLpSolver<ValueType>::addBoundedContinuousVariable(std::string const& name, ValueType lowerBound, ValueType upperBound, ValueType objectiveFunctionCoefficient) {
            storm::expressions::Variable newVariable = this->manager->declareOrGetVariable(name, this->manager->getRationalType());
            this->addVariable(newVariable, GRB_CONTINUOUS, lowerBound, upperBound, objectiveFunctionCoefficient);
            return newVariable;
        }
        
        template<typename ValueType>
        storm::expressions::Variable GurobiLpSolver<ValueType>::addLowerBoundedContinuousVariable(std::string const& name, ValueType lowerBound, ValueType objectiveFunctionCoefficient) {
            storm::expressions::Variable newVariable = this->manager->declareOrGetVariable(name, this->manager->getRationalType());
            this->addVariable(newVariable, GRB_CONTINUOUS, lowerBound, GRB_INFINITY, objectiveFunctionCoefficient);
            return newVariable;
        }

        template<typename ValueType>
        storm::expressions::Variable GurobiLpSolver<ValueType>::addUpperBoundedContinuousVariable(std::string const& name, ValueType upperBound, ValueType objectiveFunctionCoefficient) {
            storm::expressions::Variable newVariable = this->manager->declareOrGetVariable(name, this->manager->getRationalType());
            this->addVariable(newVariable, GRB_CONTINUOUS, -GRB_INFINITY, upperBound, objectiveFunctionCoefficient);
            return newVariable;
        }

        template<typename ValueType>
        storm::expressions::Variable GurobiLpSolver<ValueType>::addUnboundedContinuousVariable(std::string const& name, ValueType objectiveFunctionCoefficient) {
            storm::expressions::Variable newVariable = this->manager->declareOrGetVariable(name, this->manager->getRationalType());
            this->addVariable(newVariable, GRB_CONTINUOUS, -GRB_INFINITY, GRB_INFINITY, objectiveFunctionCoefficient);
            return newVariable;
        }
        
        template<typename ValueType>
        storm::expressions::Variable GurobiLpSolver<ValueType>::addBoundedIntegerVariable(std::string const& name, ValueType lowerBound, ValueType upperBound, ValueType objectiveFunctionCoefficient) {
            storm::expressions::Variable newVariable = this->manager->declareOrGetVariable(name, this->manager->getIntegerType());
            this->addVariable(newVariable, GRB_INTEGER, lowerBound, upperBound, objectiveFunctionCoefficient);
            return newVariable;
        }
        
        template<typename ValueType>
        storm::expressions::Variable GurobiLpSolver<ValueType>::addLowerBoundedIntegerVariable(std::string const& name, ValueType lowerBound, ValueType objectiveFunctionCoefficient) {
            storm::expressions::Variable newVariable = this->manager->declareOrGetVariable(name, this->manager->getIntegerType());
            this->addVariable(newVariable, GRB_INTEGER, lowerBound, GRB_INFINITY, objectiveFunctionCoefficient);
            return newVariable;
        }
        
        template<typename ValueType>
        storm::expressions::Variable GurobiLpSolver<ValueType>::addUpperBoundedIntegerVariable(std::string const& name, ValueType upperBound, ValueType objectiveFunctionCoefficient) {
            storm::expressions::Variable newVariable = this->manager->declareOrGetVariable(name, this->manager->getIntegerType());
            this->addVariable(newVariable, GRB_INTEGER, -GRB_INFINITY, upperBound, objectiveFunctionCoefficient);
            return newVariable;
        }
        
        template<typename ValueType>
        storm::expressions::Variable GurobiLpSolver<ValueType>::addUnboundedIntegerVariable(std::string const& name, ValueType objectiveFunctionCoefficient) {
            storm::expressions::Variable newVariable = this->manager->declareOrGetVariable(name, this->manager->getIntegerType());
            this->addVariable(newVariable, GRB_INTEGER, -GRB_INFINITY, GRB_INFINITY, objectiveFunctionCoefficient);
            return newVariable;
        }
        
        template<typename ValueType>
        storm::expressions::Variable GurobiLpSolver<ValueType>::addBinaryVariable(std::string const& name, ValueType objectiveFunctionCoefficient) {
            storm::expressions::Variable newVariable = this->manager->declareOrGetVariable(name, this->manager->getIntegerType());
            this->addVariable(newVariable, GRB_BINARY, 0, 1, objectiveFunctionCoefficient);
            return newVariable;
        }

        template<typename ValueType>
        void GurobiLpSolver<ValueType>::addVariable(storm::expressions::Variable const& variable, char variableType, ValueType lowerBound, ValueType upperBound, ValueType objectiveFunctionCoefficient) {
            // Assert whether the variable does not exist yet.
            // Due to incremental usage (push(), pop()), a variable might be declared in the manager but not in the lp model.
<<<<<<< HEAD
            STORM_LOG_ASSERT(variableToIndexMap.count(variable) == 0, "Variable " << variable << " exists already in the model.");
=======
            STORM_LOG_ASSERT(variableToIndexMap.count(variable) == 0, "Variable " << variable.getName() << " exists already in the model.");
>>>>>>> ca910261
            // Check for valid variable type.
            STORM_LOG_ASSERT(variableType == GRB_CONTINUOUS || variableType == GRB_INTEGER || variableType == GRB_BINARY, "Illegal type '" << variableType << "' for Gurobi variable.");
            
            // Finally, create the actual variable.
            int error = 0;
            error = GRBaddvar(model, 0, nullptr, nullptr, storm::utility::convertNumber<double>(objectiveFunctionCoefficient), storm::utility::convertNumber<double>(lowerBound), storm::utility::convertNumber<double>(upperBound), variableType, variable.getName().c_str());
            STORM_LOG_THROW(error == 0, storm::exceptions::InvalidStateException, "Could not create binary Gurobi variable (" << GRBgeterrormsg(env) << ", error code " << error << ").");
            this->variableToIndexMap.emplace(variable, nextVariableIndex);
            ++nextVariableIndex;
            if (!incrementalData.empty()) {
                incrementalData.back().variables.push_back(variable);
            }
        }
        
        template<typename ValueType>
        void GurobiLpSolver<ValueType>::addConstraint(std::string const& name, storm::expressions::Expression const& constraint) {
            STORM_LOG_THROW(constraint.isRelationalExpression(), storm::exceptions::InvalidArgumentException, "Illegal constraint is not a relational expression.");
            STORM_LOG_THROW(constraint.getOperator() != storm::expressions::OperatorType::NotEqual, storm::exceptions::InvalidArgumentException, "Illegal constraint uses inequality operator.");
            
            storm::expressions::LinearCoefficientVisitor::VariableCoefficients leftCoefficients = storm::expressions::LinearCoefficientVisitor().getLinearCoefficients(constraint.getOperand(0));
            storm::expressions::LinearCoefficientVisitor::VariableCoefficients rightCoefficients = storm::expressions::LinearCoefficientVisitor().getLinearCoefficients(constraint.getOperand(1));
            leftCoefficients.separateVariablesFromConstantPart(rightCoefficients);
            
            // Now we need to transform the coefficients to the vector representation.
            std::vector<int> variables;
            std::vector<double> coefficients;
            for (auto const& variableCoefficientPair : leftCoefficients) {
                auto variableIndexPair = this->variableToIndexMap.find(variableCoefficientPair.first);
                variables.push_back(variableIndexPair->second);
                coefficients.push_back(leftCoefficients.getCoefficient(variableIndexPair->first));
            }
            
            // Determine the type of the constraint and add it properly.
            int error = 0;
            switch (constraint.getOperator()) {
                case storm::expressions::OperatorType::Less:
                    error = GRBaddconstr(model, variables.size(), variables.data(), coefficients.data(), GRB_LESS_EQUAL, rightCoefficients.getConstantPart() - storm::settings::getModule<storm::settings::modules::GurobiSettings>().getIntegerTolerance(), name == "" ? nullptr : name.c_str());
                    break;
                case storm::expressions::OperatorType::LessOrEqual:
                    error = GRBaddconstr(model, variables.size(), variables.data(), coefficients.data(), GRB_LESS_EQUAL, rightCoefficients.getConstantPart(), name == "" ? nullptr : name.c_str());
                    break;
                case storm::expressions::OperatorType::Greater:
                    error = GRBaddconstr(model, variables.size(), variables.data(), coefficients.data(), GRB_GREATER_EQUAL, rightCoefficients.getConstantPart() + storm::settings::getModule<storm::settings::modules::GurobiSettings>().getIntegerTolerance(), name == "" ? nullptr : name.c_str());
                    break;
                case storm::expressions::OperatorType::GreaterOrEqual:
                    error = GRBaddconstr(model, variables.size(), variables.data(), coefficients.data(), GRB_GREATER_EQUAL, rightCoefficients.getConstantPart(), name == "" ? nullptr : name.c_str());
                    break;
                case storm::expressions::OperatorType::Equal:
                    error = GRBaddconstr(model, variables.size(), variables.data(), coefficients.data(), GRB_EQUAL, rightCoefficients.getConstantPart(), name == "" ? nullptr : name.c_str());
                    break;
                default:
                    STORM_LOG_ASSERT(false, "Illegal operator in LP solver constraint.");
            }
            ++nextConstraintIndex;
            STORM_LOG_THROW(error == 0, storm::exceptions::InvalidStateException, "Could not assert constraint (" << GRBgeterrormsg(env) << ", error code " << error << ").");
        }
        
        template<typename ValueType>
        void GurobiLpSolver<ValueType>::optimize() const {
            // First incorporate all recent changes.
            this->update();
         
            // Set the most recently set model sense.
            int error = GRBsetintattr(model, "ModelSense", this->getOptimizationDirection() == OptimizationDirection::Minimize ? 1 : -1);
            STORM_LOG_THROW(error == 0, storm::exceptions::InvalidStateException, "Unable to set Gurobi model sense (" << GRBgeterrormsg(env) << ", error code " << error << ").");
            
            // Then we actually optimize the model.
            error = GRBoptimize(model);
            STORM_LOG_THROW(error == 0, storm::exceptions::InvalidStateException, "Unable to optimize Gurobi model (" << GRBgeterrormsg(env) << ", error code " << error << ").");
            
            this->currentModelHasBeenOptimized = true;
        }
        
        template<typename ValueType>
        bool GurobiLpSolver<ValueType>::isInfeasible() const {
            if (!this->currentModelHasBeenOptimized) {
                throw storm::exceptions::InvalidStateException() << "Illegal call to GurobiLpSolver<ValueType>::isInfeasible: model has not been optimized.";
            }

            int optimalityStatus = 0;
            
            int error = GRBgetintattr(model, GRB_INT_ATTR_STATUS, &optimalityStatus);
            STORM_LOG_THROW(error == 0, storm::exceptions::InvalidStateException, "Unable to retrieve optimization status of Gurobi model (" << GRBgeterrormsg(env) << ", error code " << error << ").");
            
            // By default, Gurobi may tell us only that the model is either infeasible or unbounded. To decide which one
            // it is, we need to perform an extra step.
            if (optimalityStatus == GRB_INF_OR_UNBD) {
                error = GRBsetintparam(GRBgetenv(model), GRB_INT_PAR_DUALREDUCTIONS, 0);
                STORM_LOG_THROW(error == 0, storm::exceptions::InvalidStateException, "Unable to set Gurobi parameter (" << GRBgeterrormsg(env) << ", error code " << error << ").");
                
                this->optimize();
                
                error = GRBgetintattr(model, GRB_INT_ATTR_STATUS, &optimalityStatus);
                STORM_LOG_THROW(error == 0, storm::exceptions::InvalidStateException, "Unable to retrieve optimization status of Gurobi model (" << GRBgeterrormsg(env) << ", error code " << error << ").");
                
                error = GRBsetintparam(GRBgetenv(model), GRB_INT_PAR_DUALREDUCTIONS, 1);
                STORM_LOG_THROW(error == 0, storm::exceptions::InvalidStateException, "Unable to set Gurobi parameter (" << GRBgeterrormsg(env) << ", error code " << error << ").");
            }
            
            return optimalityStatus == GRB_INFEASIBLE;
        }
        
        template<typename ValueType>
        bool GurobiLpSolver<ValueType>::isUnbounded() const {
            if (!this->currentModelHasBeenOptimized) {
                throw storm::exceptions::InvalidStateException() << "Illegal call to GurobiLpSolver<ValueType>::isUnbounded: model has not been optimized.";
            }

            int optimalityStatus = 0;
            
            int error = GRBgetintattr(model, GRB_INT_ATTR_STATUS, &optimalityStatus);
            STORM_LOG_THROW(error == 0, storm::exceptions::InvalidStateException, "Unable to retrieve optimization status of Gurobi model (" << GRBgeterrormsg(env) << ", error code " << error << ").");
            
            // By default, Gurobi may tell us only that the model is either infeasible or unbounded. To decide which one
            // it is, we need to perform an extra step.
            if (optimalityStatus == GRB_INF_OR_UNBD) {
                error = GRBsetintparam(GRBgetenv(model), GRB_INT_PAR_DUALREDUCTIONS, 0);
                STORM_LOG_THROW(error == 0, storm::exceptions::InvalidStateException, "Unable to set Gurobi parameter (" << GRBgeterrormsg(env) << ", error code " << error << ").");
                
                this->optimize();

                error = GRBgetintattr(model, GRB_INT_ATTR_STATUS, &optimalityStatus);
                STORM_LOG_THROW(error == 0, storm::exceptions::InvalidStateException, "Unable to retrieve optimization status of Gurobi model (" << GRBgeterrormsg(env) << ", error code " << error << ").");

                error = GRBsetintparam(GRBgetenv(model), GRB_INT_PAR_DUALREDUCTIONS, 1);
                STORM_LOG_THROW(error == 0, storm::exceptions::InvalidStateException, "Unable to set Gurobi parameter (" << GRBgeterrormsg(env) << ", error code " << error << ").");
            }
            
            return optimalityStatus == GRB_UNBOUNDED;
        }
        
        template<typename ValueType>
        bool GurobiLpSolver<ValueType>::isOptimal() const {
            if (!this->currentModelHasBeenOptimized) {
                return false;
            }
            int optimalityStatus = 0;
            
            int error = GRBgetintattr(model, GRB_INT_ATTR_STATUS, &optimalityStatus);
            STORM_LOG_THROW(error == 0, storm::exceptions::InvalidStateException, "Unable to retrieve optimization status of Gurobi model (" << GRBgeterrormsg(env) << ", error code " << error << ").");
            
            return optimalityStatus == GRB_OPTIMAL;
        }
        
        template<typename ValueType>
        ValueType GurobiLpSolver<ValueType>::getContinuousValue(storm::expressions::Variable const& variable) const {
            if (!this->isOptimal()) {
                STORM_LOG_THROW(!this->isInfeasible(), storm::exceptions::InvalidAccessException, "Unable to get Gurobi solution from infeasible model (" << GRBgeterrormsg(env) << ").");
                STORM_LOG_THROW(!this->isUnbounded(), storm::exceptions::InvalidAccessException, "Unable to get Gurobi solution from unbounded model (" << GRBgeterrormsg(env) << ").");
                STORM_LOG_THROW(false, storm::exceptions::InvalidAccessException, "Unable to get Gurobi solution from unoptimized model (" << GRBgeterrormsg(env) << ").");
            }
            
            auto variableIndexPair = this->variableToIndexMap.find(variable);
            STORM_LOG_THROW(variableIndexPair != this->variableToIndexMap.end(), storm::exceptions::InvalidAccessException, "Accessing value of unknown variable '" << variable.getName() << "'.");
            
            double value = 0;
            int error = GRBgetdblattrelement(model, GRB_DBL_ATTR_X, variableIndexPair->second, &value);
            STORM_LOG_THROW(error == 0, storm::exceptions::InvalidStateException, "Unable to get Gurobi solution (" << GRBgeterrormsg(env) << ", error code " << error << ").");
            
            return storm::utility::convertNumber<ValueType>(value);
        }
        
        template<typename ValueType>
        int_fast64_t GurobiLpSolver<ValueType>::getIntegerValue(storm::expressions::Variable const& variable) const {
            if (!this->isOptimal()) {
                STORM_LOG_THROW(!this->isInfeasible(), storm::exceptions::InvalidAccessException, "Unable to get Gurobi solution from infeasible model (" << GRBgeterrormsg(env) << ").");
                STORM_LOG_THROW(!this->isUnbounded(), storm::exceptions::InvalidAccessException, "Unable to get Gurobi solution from unbounded model (" << GRBgeterrormsg(env) << ").");
                STORM_LOG_THROW(false, storm::exceptions::InvalidAccessException, "Unable to get Gurobi solution from unoptimized model (" << GRBgeterrormsg(env) << ").");
            }
            
            auto variableIndexPair = this->variableToIndexMap.find(variable);
            STORM_LOG_THROW(variableIndexPair != this->variableToIndexMap.end(), storm::exceptions::InvalidAccessException, "Accessing value of unknown variable '" << variable.getName() << "'.");
            
            double value = 0;
            int error = GRBgetdblattrelement(model, GRB_DBL_ATTR_X, variableIndexPair->second, &value);
            STORM_LOG_THROW(error == 0, storm::exceptions::InvalidStateException, "Unable to get Gurobi solution (" << GRBgeterrormsg(env) << ", error code " << error << ").");
            STORM_LOG_THROW(std::abs(static_cast<int>(value) - value) <= storm::settings::getModule<storm::settings::modules::GurobiSettings>().getIntegerTolerance(), storm::exceptions::InvalidStateException, "Illegal value for integer variable in Gurobi solution (" << value << ").");
            
            return static_cast<int_fast64_t>(value);
        }
        
        template<typename ValueType>
        bool GurobiLpSolver<ValueType>::getBinaryValue(storm::expressions::Variable const& variable) const {
            if (!this->isOptimal()) {
                STORM_LOG_THROW(!this->isInfeasible(), storm::exceptions::InvalidAccessException, "Unable to get Gurobi solution from infeasible model (" << GRBgeterrormsg(env) << ").");
                STORM_LOG_THROW(!this->isUnbounded(), storm::exceptions::InvalidAccessException, "Unable to get Gurobi solution from unbounded model (" << GRBgeterrormsg(env) << ").");
                STORM_LOG_THROW(false, storm::exceptions::InvalidAccessException, "Unable to get Gurobi solution from unoptimized model (" << GRBgeterrormsg(env) << ").");
            }

            auto variableIndexPair = this->variableToIndexMap.find(variable);
            STORM_LOG_THROW(variableIndexPair != this->variableToIndexMap.end(), storm::exceptions::InvalidAccessException, "Accessing value of unknown variable '" << variable.getName() << "'.");
            
            double value = 0;
            int error = GRBgetdblattrelement(model, GRB_DBL_ATTR_X, variableIndexPair->second, &value);
            STORM_LOG_THROW(error == 0, storm::exceptions::InvalidStateException, "Unable to get Gurobi solution (" << GRBgeterrormsg(env) << ", error code " << error << ").");

            if (value > 0.5) {
                STORM_LOG_THROW(std::abs(static_cast<int>(value) - 1) <= storm::settings::getModule<storm::settings::modules::GurobiSettings>().getIntegerTolerance(), storm::exceptions::InvalidStateException, "Illegal value for integer variable in Gurobi solution (" << value << ").");
            } else {
                STORM_LOG_THROW(value <= storm::settings::getModule<storm::settings::modules::GurobiSettings>().getIntegerTolerance(), storm::exceptions::InvalidStateException, "Illegal value for integer variable in Gurobi solution (" << value << ").");
            }
            
            return static_cast<bool>(value);
        }
        
        template<typename ValueType>
        ValueType GurobiLpSolver<ValueType>::getObjectiveValue() const {
            if (!this->isOptimal()) {
                STORM_LOG_THROW(!this->isInfeasible(), storm::exceptions::InvalidAccessException, "Unable to get Gurobi solution from infeasible model (" << GRBgeterrormsg(env) << ").");
                STORM_LOG_THROW(!this->isUnbounded(), storm::exceptions::InvalidAccessException, "Unable to get Gurobi solution from unbounded model (" << GRBgeterrormsg(env) << ").");
                STORM_LOG_THROW(false, storm::exceptions::InvalidAccessException, "Unable to get Gurobi solution from unoptimized model (" << GRBgeterrormsg(env) << ").");
            }
            
            double value = 0;
            int error = GRBgetdblattr(model, GRB_DBL_ATTR_OBJVAL, &value);
            STORM_LOG_THROW(error == 0, storm::exceptions::InvalidStateException, "Unable to get Gurobi solution (" << GRBgeterrormsg(env) << ", error code " << error << ").");
            
            return storm::utility::convertNumber<ValueType>(value);
        }
        
        template<typename ValueType>
        void GurobiLpSolver<ValueType>::writeModelToFile(std::string const& filename) const {
            int error = GRBwrite(model, filename.c_str());
            if (error) {
				STORM_LOG_ERROR("Unable to write Gurobi model (" << GRBgeterrormsg(env) << ", error code " << error << ") to file.");
				throw storm::exceptions::InvalidStateException() << "Unable to write Gurobi model (" << GRBgeterrormsg(env) << ", error code " << error << ") to file.";
            }
        }

        template<typename ValueType>
        void GurobiLpSolver<ValueType>::toggleOutput(bool set) const {
            int error = GRBsetintparam(env, "OutputFlag", set);
            STORM_LOG_THROW(error == 0, storm::exceptions::InvalidStateException, "Unable to set Gurobi Parameter OutputFlag (" << GRBgeterrormsg(env) << ", error code " << error << ").");
        }
        
        template<typename ValueType>
        void GurobiLpSolver<ValueType>::push() {
            IncrementalLevel lvl;
            lvl.firstConstraintIndex = nextConstraintIndex;
            incrementalData.push_back(lvl);
        }
        
        template<typename ValueType>
        void GurobiLpSolver<ValueType>::pop() {
            if (incrementalData.empty()) {
                STORM_LOG_ERROR("Tried to pop from a solver without pushing before.");
            } else {
                // TODO: check if we need to update before deleting
                IncrementalLevel const& lvl = incrementalData.back();
                
                std::vector<int> indicesToBeRemoved = storm::utility::vector::buildVectorForRange(lvl.firstConstraintIndex, nextConstraintIndex);
                GRBdelconstrs(model, indicesToBeRemoved.size(), indicesToBeRemoved.data());
                nextConstraintIndex = lvl.firstConstraintIndex;
                indicesToBeRemoved.clear();
                
                if (!lvl.variables.empty()) {
                    int firstIndex = -1;
                    bool first = true;
                    for (auto const& var : lvl.variables) {
                        if (first) {
                            auto it = variableToIndexMap.find(var);
                            firstIndex = it->second;
                            variableToIndexMap.erase(it);
                            first = false;
                        } else {
                            variableToIndexMap.erase(var);
                        }
                    }
                    std::vector<int> indicesToBeRemoved = storm::utility::vector::buildVectorForRange(firstIndex, nextVariableIndex);
                    GRBdelvars(model, indicesToBeRemoved.size(), indicesToBeRemoved.data());
                    nextVariableIndex = firstIndex;
                }
                incrementalData.pop_back();
                update();
            }
        }
        
        
#else
        template<typename ValueType>
        GurobiLpSolver<ValueType>::GurobiLpSolver(std::string const&, OptimizationDirection const&) {
            throw storm::exceptions::NotImplementedException() << "This version of storm was compiled without support for Gurobi. Yet, a method was called that requires this support. Please choose a version of support with Gurobi support.";
        }
        
        template<typename ValueType>
        GurobiLpSolver<ValueType>::GurobiLpSolver(std::string const&) {
            throw storm::exceptions::NotImplementedException() << "This version of storm was compiled without support for Gurobi. Yet, a method was called that requires this support. Please choose a version of support with Gurobi support.";
        }
        
        template<typename ValueType>
        GurobiLpSolver<ValueType>::GurobiLpSolver(OptimizationDirection const&) {
            throw storm::exceptions::NotImplementedException() << "This version of storm was compiled without support for Gurobi. Yet, a method was called that requires this support. Please choose a version of support with Gurobi support.";
        }
        
        template<typename ValueType>
        GurobiLpSolver<ValueType>::GurobiLpSolver() {
            throw storm::exceptions::NotImplementedException() << "This version of storm was compiled without support for Gurobi. Yet, a method was called that requires this support. Please choose a version of support with Gurobi support.";
        }
        
        template<typename ValueType>
        GurobiLpSolver<ValueType>::~GurobiLpSolver() {
        
        }
        
        template<typename ValueType>
        storm::expressions::Variable GurobiLpSolver<ValueType>::addBoundedContinuousVariable(std::string const&, ValueType, ValueType, ValueType) {
            throw storm::exceptions::NotImplementedException() << "This version of storm was compiled without support for Gurobi. Yet, a method was called that requires this support. Please choose a version of support with Gurobi support.";
        }
        
        template<typename ValueType>
        storm::expressions::Variable GurobiLpSolver<ValueType>::addLowerBoundedContinuousVariable(std::string const&, ValueType, ValueType ) {
            throw storm::exceptions::NotImplementedException() << "This version of storm was compiled without support for Gurobi. Yet, a method was called that requires this support. Please choose a version of support with Gurobi support.";            }
        
        template<typename ValueType>
        storm::expressions::Variable GurobiLpSolver<ValueType>::addUpperBoundedContinuousVariable(std::string const&, ValueType, ValueType ) {
            throw storm::exceptions::NotImplementedException() << "This version of storm was compiled without support for Gurobi. Yet, a method was called that requires this support. Please choose a version of support with Gurobi support.";
        }
        
        template<typename ValueType>
        storm::expressions::Variable GurobiLpSolver<ValueType>::addUnboundedContinuousVariable(std::string const&, ValueType ) {
            throw storm::exceptions::NotImplementedException() << "This version of storm was compiled without support for Gurobi. Yet, a method was called that requires this support. Please choose a version of support with Gurobi support.";
        }
        
        template<typename ValueType>
        storm::expressions::Variable GurobiLpSolver<ValueType>::addBoundedIntegerVariable(std::string const&, ValueType, ValueType, ValueType) {
            throw storm::exceptions::NotImplementedException() << "This version of storm was compiled without support for Gurobi. Yet, a method was called that requires this support. Please choose a version of support with Gurobi support.";
        }
        
        template<typename ValueType>
        storm::expressions::Variable GurobiLpSolver<ValueType>::addLowerBoundedIntegerVariable(std::string const&, ValueType, ValueType) {
            throw storm::exceptions::NotImplementedException() << "This version of storm was compiled without support for Gurobi. Yet, a method was called that requires this support. Please choose a version of support with Gurobi support.";
        }
        
        template<typename ValueType>
        storm::expressions::Variable GurobiLpSolver<ValueType>::addUpperBoundedIntegerVariable(std::string const&, ValueType, ValueType) {
            throw storm::exceptions::NotImplementedException() << "This version of storm was compiled without support for Gurobi. Yet, a method was called that requires this support. Please choose a version of support with Gurobi support.";
        }
        
        template<typename ValueType>
        storm::expressions::Variable GurobiLpSolver<ValueType>::addUnboundedIntegerVariable(std::string const&, ValueType) {
            throw storm::exceptions::NotImplementedException() << "This version of storm was compiled without support for Gurobi. Yet, a method was called that requires this support. Please choose a version of support with Gurobi support.";
        }
        
        template<typename ValueType>
        storm::expressions::Variable GurobiLpSolver<ValueType>::addBinaryVariable(std::string const&, ValueType) {
            throw storm::exceptions::NotImplementedException() << "This version of storm was compiled without support for Gurobi. Yet, a method was called that requires this support. Please choose a version of support with Gurobi support.";
        }
        
        template<typename ValueType>
        void GurobiLpSolver<ValueType>::update() const {
            throw storm::exceptions::NotImplementedException() << "This version of storm was compiled without support for Gurobi. Yet, a method was called that requires this support. Please choose a version of support with Gurobi support.";
        }
        
        template<typename ValueType>
        void GurobiLpSolver<ValueType>::addConstraint(std::string const&, storm::expressions::Expression const&) {
            throw storm::exceptions::NotImplementedException() << "This version of storm was compiled without support for Gurobi. Yet, a method was called that requires this support. Please choose a version of support with Gurobi support.";
        }
        
        template<typename ValueType>
        void GurobiLpSolver<ValueType>::optimize() const {
            throw storm::exceptions::NotImplementedException() << "This version of storm was compiled without support for Gurobi. Yet, a method was called that requires this support. Please choose a version of support with Gurobi support.";
        }
        
        template<typename ValueType>
        bool GurobiLpSolver<ValueType>::isInfeasible() const {
            throw storm::exceptions::NotImplementedException() << "This version of storm was compiled without support for Gurobi. Yet, a method was called that requires this support. Please choose a version of support with Gurobi support.";
        }
        
        template<typename ValueType>
        bool GurobiLpSolver<ValueType>::isUnbounded() const {
            throw storm::exceptions::NotImplementedException() << "This version of storm was compiled without support for Gurobi. Yet, a method was called that requires this support. Please choose a version of support with Gurobi support.";
        }
        
        template<typename ValueType>
        bool GurobiLpSolver<ValueType>::isOptimal() const {
            throw storm::exceptions::NotImplementedException() << "This version of storm was compiled without support for Gurobi. Yet, a method was called that requires this support. Please choose a version of support with Gurobi support.";
        }
        
        template<typename ValueType>
        ValueType GurobiLpSolver<ValueType>::getContinuousValue(storm::expressions::Variable const&) const {
            throw storm::exceptions::NotImplementedException() << "This version of storm was compiled without support for Gurobi. Yet, a method was called that requires this support. Please choose a version of support with Gurobi support.";
        }
        
        template<typename ValueType>
        int_fast64_t GurobiLpSolver<ValueType>::getIntegerValue(storm::expressions::Variable const&) const {
            throw storm::exceptions::NotImplementedException() << "This version of storm was compiled without support for Gurobi. Yet, a method was called that requires this support. Please choose a version of support with Gurobi support.";
        }
        
        template<typename ValueType>
        bool GurobiLpSolver<ValueType>::getBinaryValue(storm::expressions::Variable const&) const {
            throw storm::exceptions::NotImplementedException() << "This version of storm was compiled without support for Gurobi. Yet, a method was called that requires this support. Please choose a version of support with Gurobi support.";
        }
        
        template<typename ValueType>
        ValueType GurobiLpSolver<ValueType>::getObjectiveValue() const {
            throw storm::exceptions::NotImplementedException() << "This version of storm was compiled without support for Gurobi. Yet, a method was called that requires this support. Please choose a version of support with Gurobi support.";
        }
        
        template<typename ValueType>
        void GurobiLpSolver<ValueType>::writeModelToFile(std::string const&) const {
            throw storm::exceptions::NotImplementedException() << "This version of storm was compiled without support for Gurobi. Yet, a method was called that requires this support. Please choose a version of support with Gurobi support.";
        }

        template<typename ValueType>
        void GurobiLpSolver<ValueType>::toggleOutput(bool) const {
            throw storm::exceptions::NotImplementedException() << "This version of storm was compiled without support for Gurobi. Yet, a method was called that requires this support. Please choose a version of support with Gurobi support.";
        }
        
        template<typename ValueType>
        void GurobiLpSolver<ValueType>::push() {
            throw storm::exceptions::NotImplementedException() << "This version of storm was compiled without support for Gurobi. Yet, a method was called that requires this support. Please choose a version of support with Gurobi support.";
        }
        
        template<typename ValueType>
        void GurobiLpSolver<ValueType>::pop() {
            throw storm::exceptions::NotImplementedException() << "This version of storm was compiled without support for Gurobi. Yet, a method was called that requires this support. Please choose a version of support with Gurobi support.";
        }

#endif
        template class GurobiLpSolver<double>;
        template class GurobiLpSolver<storm::RationalNumber>;
    }
}
<|MERGE_RESOLUTION|>--- conflicted
+++ resolved
@@ -158,11 +158,7 @@
         void GurobiLpSolver<ValueType>::addVariable(storm::expressions::Variable const& variable, char variableType, ValueType lowerBound, ValueType upperBound, ValueType objectiveFunctionCoefficient) {
             // Assert whether the variable does not exist yet.
             // Due to incremental usage (push(), pop()), a variable might be declared in the manager but not in the lp model.
-<<<<<<< HEAD
-            STORM_LOG_ASSERT(variableToIndexMap.count(variable) == 0, "Variable " << variable << " exists already in the model.");
-=======
             STORM_LOG_ASSERT(variableToIndexMap.count(variable) == 0, "Variable " << variable.getName() << " exists already in the model.");
->>>>>>> ca910261
             // Check for valid variable type.
             STORM_LOG_ASSERT(variableType == GRB_CONTINUOUS || variableType == GRB_INTEGER || variableType == GRB_BINARY, "Illegal type '" << variableType << "' for Gurobi variable.");
             
