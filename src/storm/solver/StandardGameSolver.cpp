#include "storm/solver/StandardGameSolver.h"

#include "storm/solver/GmmxxLinearEquationSolver.h"
#include "storm/solver/EigenLinearEquationSolver.h"
#include "storm/solver/NativeLinearEquationSolver.h"
#include "storm/solver/EliminationLinearEquationSolver.h"

#include "storm/environment/solver/GameSolverEnvironment.h"

#include "storm/settings/SettingsManager.h"
#include "storm/settings/modules/GeneralSettings.h"

#include "storm/utility/ConstantsComparator.h"
#include "storm/utility/graph.h"
#include "storm/utility/vector.h"
#include "storm/utility/macros.h"
#include "storm/exceptions/InvalidEnvironmentException.h"
#include "storm/exceptions/InvalidStateException.h"
#include "storm/exceptions/NotImplementedException.h"

namespace storm {
    namespace solver {
        
        template<typename ValueType>
        StandardGameSolver<ValueType>::StandardGameSolver(storm::storage::SparseMatrix<storm::storage::sparse::state_type> const& player1Matrix, storm::storage::SparseMatrix<ValueType> const& player2Matrix, std::unique_ptr<LinearEquationSolverFactory<ValueType>>&& linearEquationSolverFactory) : linearEquationSolverFactory(std::move(linearEquationSolverFactory)), localPlayer1Grouping(nullptr), localPlayer1Matrix(nullptr), localPlayer2Matrix(nullptr), player1Grouping(nullptr), player1Matrix(&player1Matrix), player2Matrix(player2Matrix), linearEquationSolverIsExact(false) {

            // Determine whether the linear equation solver is assumed to produce exact results.
            linearEquationSolverIsExact = storm::settings::getModule<storm::settings::modules::GeneralSettings>().isExactSet();
        }
        
        template<typename ValueType>
        StandardGameSolver<ValueType>::StandardGameSolver(storm::storage::SparseMatrix<storm::storage::sparse::state_type>&& player1Matrix, storm::storage::SparseMatrix<ValueType>&& player2Matrix, std::unique_ptr<LinearEquationSolverFactory<ValueType>>&& linearEquationSolverFactory) : linearEquationSolverFactory(std::move(linearEquationSolverFactory)), localPlayer1Grouping(nullptr), localPlayer1Matrix(std::make_unique<storm::storage::SparseMatrix<storm::storage::sparse::state_type>>(std::move(player1Matrix))), localPlayer2Matrix(std::make_unique<storm::storage::SparseMatrix<ValueType>>(std::move(player2Matrix))), player1Grouping(nullptr), player1Matrix(localPlayer1Matrix.get()), player2Matrix(*localPlayer2Matrix), linearEquationSolverIsExact(false) {

            // Determine whether the linear equation solver is assumed to produce exact results.
            linearEquationSolverIsExact = storm::settings::getModule<storm::settings::modules::GeneralSettings>().isExactSet();
        }
        
        template<typename ValueType>
        StandardGameSolver<ValueType>::StandardGameSolver(std::vector<uint64_t> const& player1Grouping, storm::storage::SparseMatrix<ValueType> const& player2Matrix, std::unique_ptr<LinearEquationSolverFactory<ValueType>>&& linearEquationSolverFactory) : linearEquationSolverFactory(std::move(linearEquationSolverFactory)), localPlayer1Grouping(nullptr), localPlayer1Matrix(nullptr), localPlayer2Matrix(nullptr), player1Grouping(&player1Grouping), player1Matrix(nullptr), player2Matrix(player2Matrix), linearEquationSolverIsExact(false) {

            // Determine whether the linear equation solver is assumed to produce exact results.
            linearEquationSolverIsExact = storm::settings::getModule<storm::settings::modules::GeneralSettings>().isExactSet();
        }
        
        template<typename ValueType>
        StandardGameSolver<ValueType>::StandardGameSolver(std::vector<uint64_t>&& player1Grouping, storm::storage::SparseMatrix<ValueType>&& player2Matrix, std::unique_ptr<LinearEquationSolverFactory<ValueType>>&& linearEquationSolverFactory) : linearEquationSolverFactory(std::move(linearEquationSolverFactory)), localPlayer1Grouping(std::make_unique<std::vector<uint64_t>>(std::move(player1Grouping))), localPlayer1Matrix(nullptr), localPlayer2Matrix(std::make_unique<storm::storage::SparseMatrix<ValueType>>(std::move(player2Matrix))), player1Grouping(localPlayer1Grouping.get()), player1Matrix(nullptr), player2Matrix(*localPlayer2Matrix), linearEquationSolverIsExact(false) {

            // Determine whether the linear equation solver is assumed to produce exact results.
            linearEquationSolverIsExact = storm::settings::getModule<storm::settings::modules::GeneralSettings>().isExactSet();
        }
        
        template<typename ValueType>
        GameMethod StandardGameSolver<ValueType>::getMethod(Environment const& env, bool isExactMode) const {
            auto method = env.solver().game().getMethod();
            if (isExactMode && method != GameMethod::PolicyIteration) {
                if (env.solver().game().isMethodSetFromDefault()) {
                    method = GameMethod::PolicyIteration;
                    STORM_LOG_INFO("Changing game method to policy-iteration to guarantee exact results. If you want to override this, specify another method.");
                } else {
                    STORM_LOG_WARN("The selected game method does not guarantee exact results.");
                }
            } else if (env.solver().isForceSoundness() && method != GameMethod::PolicyIteration) {
                if (env.solver().game().isMethodSetFromDefault()) {
                    method = GameMethod::PolicyIteration;
                    STORM_LOG_INFO("Changing game method to policy-iteration to guarantee sound results. If you want to override this, specify another method.");
                } else {
                    STORM_LOG_WARN("The selected game method does not guarantee sound results.");
                }
            }
            return method;
        }
        
        template<typename ValueType>
        bool StandardGameSolver<ValueType>::solveGame(Environment const& env, OptimizationDirection player1Dir, OptimizationDirection player2Dir, std::vector<ValueType>& x, std::vector<ValueType> const& b, std::vector<uint64_t>* player1Choices, std::vector<uint64_t>* player2Choices) const {
            switch (getMethod(env, std::is_same<ValueType, storm::RationalNumber>::value)) {
                case GameMethod::ValueIteration:
                    return solveGameValueIteration(env, player1Dir, player2Dir, x, b, player1Choices, player2Choices);
                case GameMethod::PolicyIteration:
                    return solveGamePolicyIteration(env, player1Dir, player2Dir, x, b, player1Choices, player2Choices);
                default:
                    STORM_LOG_THROW(false, storm::exceptions::InvalidEnvironmentException, "This solver does not implement the selected solution method");
            }
            return false;
        }
        
        template<typename ValueType>
        bool StandardGameSolver<ValueType>::solveGamePolicyIteration(Environment const& env, OptimizationDirection player1Dir, OptimizationDirection player2Dir, std::vector<ValueType>& x, std::vector<ValueType> const& b, std::vector<uint64_t>* providedPlayer1Choices, std::vector<uint64_t>* providedPlayer2Choices) const {
            
            // Create the initial choice selections.
            std::vector<storm::storage::sparse::state_type>* player1Choices;
            std::unique_ptr<std::vector<storm::storage::sparse::state_type>> localPlayer1Choices;
            std::vector<storm::storage::sparse::state_type>* player2Choices;
            std::unique_ptr<std::vector<storm::storage::sparse::state_type>> localPlayer2Choices;

            if (providedPlayer1Choices && providedPlayer2Choices) {
                player1Choices = providedPlayer1Choices;
                player2Choices = providedPlayer2Choices;
            } else {
                localPlayer1Choices = std::make_unique<std::vector<uint64_t>>();
                player1Choices = localPlayer1Choices.get();
                localPlayer2Choices = std::make_unique<std::vector<uint64_t>>();
                player2Choices = localPlayer2Choices.get();
            }

            if (this->hasSchedulerHints()) {
                *player1Choices = this->player1ChoicesHint.get();
            } else if (this->player1RepresentedByMatrix()) {
                // Player 1 represented by matrix.
                *player1Choices = std::vector<storm::storage::sparse::state_type>(this->getPlayer1Matrix().getRowGroupCount(), 0);
            } else {
                // Player 1 represented by grouping of player 2 states.
                player1Choices->resize(player1Choices->size() - 1);
            }
            if (this->hasSchedulerHints()) {
                *player2Choices = this->player2ChoicesHint.get();
            } else if (!(providedPlayer1Choices && providedPlayer2Choices)) {
                player2Choices->resize(this->player2Matrix.getRowGroupCount());
            }

            if (!auxiliaryP2RowGroupVector) {
                auxiliaryP2RowGroupVector = std::make_unique<std::vector<ValueType>>(this->player2Matrix.getRowGroupCount());
            }
            if (!auxiliaryP1RowGroupVector) {
                auxiliaryP1RowGroupVector = std::make_unique<std::vector<ValueType>>(this->player1RepresentedByMatrix() ? this->player1Matrix->getRowGroupCount() : this->player1Grouping->size() - 1);
            }
            std::vector<ValueType>& subB = *auxiliaryP1RowGroupVector;

            uint64_t maxIter = env.solver().game().getMaximalNumberOfIterations();
            
            // The linear equation solver should be at least as precise as this solver.
            std::unique_ptr<storm::Environment> environmentOfSolverStorage;
            auto precOfSolver = env.solver().getPrecisionOfLinearEquationSolver(env.solver().getLinearEquationSolverType());
            if (!storm::NumberTraits<ValueType>::IsExact) {
                bool changePrecision = precOfSolver.first && precOfSolver.first.get() > env.solver().game().getPrecision();
                bool changeRelative = precOfSolver.second && !precOfSolver.second.get() && env.solver().game().getRelativeTerminationCriterion();
                if (changePrecision || changeRelative) {
                    environmentOfSolverStorage = std::make_unique<storm::Environment>(env);
                    boost::optional<storm::RationalNumber> newPrecision;
                    boost::optional<bool> newRelative;
                    if (changePrecision) {
                        newPrecision = env.solver().game().getPrecision();
                    }
                    if (changeRelative) {
                        newRelative = true;
                    }
                    environmentOfSolverStorage->solver().setLinearEquationSolverPrecision(newPrecision, newRelative);
                }
            }
            storm::Environment const& environmentOfSolver = environmentOfSolverStorage ? *environmentOfSolverStorage : env;
            
            // Solve the equation system induced by the two schedulers.
            storm::storage::SparseMatrix<ValueType> submatrix;
            getInducedMatrixVector(x, b, *player1Choices, *player2Choices, submatrix, subB);
            
            storm::storage::BitVector targetStates;
            storm::storage::BitVector zeroStates;
            if (!this->hasUniqueSolution()) {
                // If there is no unique solution, we need to compute the states with probability 0 and set their values explicitly.
                targetStates = storm::utility::vector::filterGreaterZero(subB);
                zeroStates = ~storm::utility::graph::performProbGreater0(submatrix.transpose(), storm::storage::BitVector(targetStates.size(), true), targetStates);
            }
            if (this->linearEquationSolverFactory->getEquationProblemFormat(environmentOfSolver) == LinearEquationSolverProblemFormat::EquationSystem) {
                submatrix.convertToEquationSystem();
            }
            if (!this->hasUniqueSolution()) {
                for (auto state : zeroStates) {
                    for (auto& element : submatrix.getRow(state)) {
                        if (element.getColumn() == state) {
                            element.setValue(storm::utility::one<ValueType>());
                        } else {
                            element.setValue(storm::utility::zero<ValueType>());
                        }
                    }
                    subB[state] = storm::utility::zero<ValueType>();
                }
            }
            auto submatrixSolver = linearEquationSolverFactory->create(environmentOfSolver, std::move(submatrix));
            if (this->lowerBound) {
                submatrixSolver->setLowerBound(this->lowerBound.get());
                
            }
            if (this->upperBound) {
                submatrixSolver->setUpperBound(this->upperBound.get());
            }
            submatrixSolver->setCachingEnabled(true);
            
            Status status = Status::InProgress;
            uint64_t iterations = 0;
            do {
                submatrixSolver->solveEquations(environmentOfSolver, x, subB);

                // Check whether we can improve local choices.
                bool schedulerImproved = extractChoices(environmentOfSolver, player1Dir, player2Dir, x, b, *auxiliaryP2RowGroupVector, *player1Choices, *player2Choices);
                
                // If the scheduler did not improve, we are done.
                if (!schedulerImproved) {
                    status = Status::Converged;
                } else {
                    // Update the solver.
<<<<<<< HEAD
                    getInducedMatrixVector(x, b, *player1Choices, *player2Choices, submatrix, subB);

                    if (!this->hasUniqueSolution()) {
                        // If there is no unique solution, we need to compute the states with probability 0 and set their values explicitly.
                        targetStates = storm::utility::vector::filterGreaterZero(subB);
                        zeroStates = ~storm::utility::graph::performProbGreater0(submatrix.transpose(), storm::storage::BitVector(targetStates.size(), true), targetStates);
                    }
                    if (this->linearEquationSolverFactory->getEquationProblemFormat(environmentOfSolver) == LinearEquationSolverProblemFormat::EquationSystem) {
                        submatrix.convertToEquationSystem();
                    }
                    if (!this->hasUniqueSolution()) {
                        for (auto state : zeroStates) {
                            for (auto& element : submatrix.getRow(state)) {
                                if (element.getColumn() == state) {
                                    element.setValue(storm::utility::one<ValueType>());
                                } else {
                                    element.setValue(storm::utility::zero<ValueType>());
                                }
                            }
                            subB[state] = storm::utility::zero<ValueType>();
                        }
                    }
=======
                    getInducedMatrixVector(x, b, player1Choices, player2Choices, submatrix, subB);
                    if (this->linearEquationSolverFactory->getEquationProblemFormat(environmentOfSolver) == LinearEquationSolverProblemFormat::EquationSystem) {
                        submatrix.convertToEquationSystem();
                    }
>>>>>>> 785dbbdc
                    submatrixSolver->setMatrix(std::move(submatrix));
                }
                
                // Update environment variables.
                ++iterations;
                status = updateStatusIfNotConverged(status, x, iterations, maxIter);
            } while (status == Status::InProgress);
            
            reportStatus(status, iterations);
            
            // If requested, we store the scheduler for retrieval.
            if (this->isTrackSchedulersSet() && !(providedPlayer1Choices && providedPlayer2Choices)) {
                this->player1SchedulerChoices = std::move(*player1Choices);
                this->player2SchedulerChoices = std::move(*player2Choices);
            }
            
            if (!this->isCachingEnabled()) {
                clearCache();
            }
            
            return status == Status::Converged || status == Status::TerminatedEarly;
        }
        
        template<typename ValueType>
        bool StandardGameSolver<ValueType>::valueImproved(OptimizationDirection dir, storm::utility::ConstantsComparator<ValueType> const& comparator, ValueType const& value1, ValueType const& value2) const {
            if (dir == OptimizationDirection::Minimize) {
                return comparator.isLess(value2, value1);
            } else {
                return comparator.isLess(value1, value2);
            }
        }

        template<typename ValueType>
        bool StandardGameSolver<ValueType>::solveGameValueIteration(Environment const& env, OptimizationDirection player1Dir, OptimizationDirection player2Dir, std::vector<ValueType>& x, std::vector<ValueType> const& b, std::vector<uint64_t>* player1Choices, std::vector<uint64_t>* player2Choices) const {
                         
            if (!multiplierPlayer2Matrix) {
                multiplierPlayer2Matrix = storm::solver::MultiplierFactory<ValueType>().create(env, player2Matrix);
            }
            
            if (!auxiliaryP2RowGroupVector) {
                auxiliaryP2RowGroupVector = std::make_unique<std::vector<ValueType>>(player2Matrix.getRowGroupCount());
            }
             
            if (!auxiliaryP1RowGroupVector) {
                auxiliaryP1RowGroupVector = std::make_unique<std::vector<ValueType>>(this->getNumberOfPlayer1States());
            }
            
            ValueType precision = storm::utility::convertNumber<ValueType>(env.solver().game().getPrecision());
            bool relative = env.solver().game().getRelativeTerminationCriterion();
            uint64_t maxIter = env.solver().game().getMaximalNumberOfIterations();
            
            std::vector<ValueType>& reducedPlayer2Result = *auxiliaryP2RowGroupVector;
            
            bool trackingSchedulersInProvidedStorage = player1Choices && player2Choices;
            bool trackSchedulers = this->isTrackSchedulersSet() || trackingSchedulersInProvidedStorage;
            bool trackSchedulersInValueIteration = trackSchedulers && !this->hasUniqueSolution();
            if (this->hasSchedulerHints()) {
                // Solve the equation system induced by the two schedulers.
                storm::storage::SparseMatrix<ValueType> submatrix;
                getInducedMatrixVector(x, b, this->player1ChoicesHint.get(), this->player2ChoicesHint.get(), submatrix, *auxiliaryP1RowGroupVector);
                if (this->linearEquationSolverFactory->getEquationProblemFormat(env) == LinearEquationSolverProblemFormat::EquationSystem) {
                    submatrix.convertToEquationSystem();
                }
                auto submatrixSolver = linearEquationSolverFactory->create(env, std::move(submatrix));
                if (this->lowerBound) {
                    submatrixSolver->setLowerBound(this->lowerBound.get());
                    
                }
                if (this->upperBound) {
                    submatrixSolver->setUpperBound(this->upperBound.get());
                }
                submatrixSolver->solveEquations(env, x, *auxiliaryP1RowGroupVector);
                
                // If requested, we store the scheduler for retrieval. Initialize the schedulers to the hint we have.
                if (trackSchedulersInValueIteration && !trackingSchedulersInProvidedStorage) {
                    this->player1SchedulerChoices = this->player1ChoicesHint.get();
                    this->player2SchedulerChoices = this->player2ChoicesHint.get();
                }
            } else if (trackSchedulersInValueIteration && !trackingSchedulersInProvidedStorage) {
                // If requested, we store the scheduler for retrieval. Create empty schedulers here so we can fill them
                // during VI.
                this->player1SchedulerChoices = std::vector<uint_fast64_t>(this->getNumberOfPlayer1States(), 0);
                this->player2SchedulerChoices = std::vector<uint_fast64_t>(this->getNumberOfPlayer2States(), 0);
            }
             
            std::vector<ValueType>* newX = auxiliaryP1RowGroupVector.get();
            std::vector<ValueType>* currentX = &x;
                         
            // Proceed with the iterations as long as the method did not converge or reach the maximum number of iterations.
            uint64_t iterations = 0;

            Status status = Status::InProgress;
            while (status == Status::InProgress) {
                multiplyAndReduce(env, player1Dir, player2Dir, *currentX, &b, *multiplierPlayer2Matrix, reducedPlayer2Result, *newX,
                                  trackSchedulersInValueIteration ? (trackingSchedulersInProvidedStorage ? player1Choices : &this->player1SchedulerChoices.get()) : nullptr,
                                  trackSchedulersInValueIteration ? (trackingSchedulersInProvidedStorage ? player2Choices : &this->player2SchedulerChoices.get()) : nullptr);

                // Determine whether the method converged.
                if (storm::utility::vector::equalModuloPrecision<ValueType>(*currentX, *newX, precision, relative)) {
                    status = Status::Converged;
                }
                
                // Update environment variables.
                std::swap(currentX, newX);
                ++iterations;
                status = updateStatusIfNotConverged(status, *currentX, iterations, maxIter);
            }
                        
            reportStatus(status, iterations);
            
            // If we performed an odd number of iterations, we need to swap the x and currentX, because the newest result
            // is currently stored in currentX, but x is the output vector.
            if (currentX == auxiliaryP1RowGroupVector.get()) {
                std::swap(x, *currentX);
            }
            
            // If requested, we store the scheduler for retrieval.
            if (trackSchedulers && this->hasUniqueSolution()) {
                if (trackingSchedulersInProvidedStorage) {
                    extractChoices(env, player1Dir, player2Dir, x, b, *auxiliaryP2RowGroupVector, *player1Choices, *player2Choices);
                } else {
                    this->player1SchedulerChoices = std::vector<uint_fast64_t>(this->getNumberOfPlayer1States(), 0);
                    this->player2SchedulerChoices = std::vector<uint_fast64_t>(this->getNumberOfPlayer2States(), 0);
                    extractChoices(env, player1Dir, player2Dir, x, b, *auxiliaryP2RowGroupVector, this->player1SchedulerChoices.get(), this->player2SchedulerChoices.get());
                }
            }
            
            if (!this->isCachingEnabled()) {
                clearCache();
            }
            
            return (status == Status::Converged || status == Status::TerminatedEarly);
        }
        
        template<typename ValueType>
        void StandardGameSolver<ValueType>::repeatedMultiply(Environment const& env, OptimizationDirection player1Dir, OptimizationDirection player2Dir, std::vector<ValueType>& x, std::vector<ValueType> const* b, uint_fast64_t n) const {
            
            if (!multiplierPlayer2Matrix) {
                multiplierPlayer2Matrix = storm::solver::MultiplierFactory<ValueType>().create(env, player2Matrix);
            }
            
            if (!auxiliaryP2RowGroupVector) {
                auxiliaryP2RowGroupVector = std::make_unique<std::vector<ValueType>>(player2Matrix.getRowGroupCount());
            }
            std::vector<ValueType>& reducedPlayer2Result = *auxiliaryP2RowGroupVector;
            
            for (uint_fast64_t iteration = 0; iteration < n; ++iteration) {
                multiplyAndReduce(env, player1Dir, player2Dir, x, b, *multiplierPlayer2Matrix, reducedPlayer2Result, x);
            }
            
            if (!this->isCachingEnabled()) {
                clearCache();
            }
        }
        
        template<typename ValueType>
        void StandardGameSolver<ValueType>::multiplyAndReduce(Environment const& env, OptimizationDirection player1Dir, OptimizationDirection player2Dir, std::vector<ValueType>& x, std::vector<ValueType> const* b, storm::solver::Multiplier<ValueType> const& multiplier, std::vector<ValueType>& player2ReducedResult, std::vector<ValueType>& player1ReducedResult, std::vector<uint64_t>* player1SchedulerChoices, std::vector<uint64_t>* player2SchedulerChoices) const {
            
            multiplier.multiplyAndReduce(env, player2Dir, x, b, player2ReducedResult, player2SchedulerChoices);
            
            if (this->player1RepresentedByMatrix()) {
                // Player 1 represented by matrix.
                uint_fast64_t player1State = 0;
                for (auto& result : player1ReducedResult) {
                    storm::storage::SparseMatrix<storm::storage::sparse::state_type>::const_rows relevantRows = this->getPlayer1Matrix().getRowGroup(player1State);
                    STORM_LOG_ASSERT(relevantRows.getNumberOfEntries() != 0, "There is a choice of player 1 that does not lead to any player 2 choice");
                    auto it = relevantRows.begin();
                    auto ite = relevantRows.end();
                    
                    // Set the first value.
                    result = player2ReducedResult[it->getColumn()];
                    ++it;
                    
                    // Now iterate through the different values and pick the extremal one.
                    if (player1Dir == OptimizationDirection::Minimize) {
                        for (; it != ite; ++it) {
                            result = std::min(result, player2ReducedResult[it->getColumn()]);
                        }
                    } else {
                        for (; it != ite; ++it) {
                            result = std::max(result, player2ReducedResult[it->getColumn()]);
                        }
                    }
                    ++player1State;
                }
            } else {
                // Player 1 represented by grouping of player 2 states (vector).
                storm::utility::vector::reduceVectorMinOrMax(player1Dir, player2ReducedResult, player1ReducedResult, this->getPlayer1Grouping(), player1SchedulerChoices);
            }
        }

        template<typename ValueType>
        bool StandardGameSolver<ValueType>::extractChoices(Environment const& env, OptimizationDirection player1Dir, OptimizationDirection player2Dir, std::vector<ValueType> const& x, std::vector<ValueType> const& b, std::vector<ValueType>& player2ChoiceValues, std::vector<uint_fast64_t>& player1Choices, std::vector<uint_fast64_t>& player2Choices) const {
            
            storm::utility::ConstantsComparator<ValueType> comparator(linearEquationSolverIsExact ? storm::utility::zero<ValueType>() : storm::utility::convertNumber<ValueType>(env.solver().getPrecisionOfLinearEquationSolver(env.solver().getLinearEquationSolverType()).first.get()), false);
            
            // get the choices of player 2 and the corresponding values.
            bool schedulerImproved = false;
            auto currentValueIt = player2ChoiceValues.begin();
            for (uint_fast64_t p2Group = 0; p2Group < this->player2Matrix.getRowGroupCount(); ++p2Group, ++currentValueIt) {
                uint_fast64_t firstRowInGroup = this->player2Matrix.getRowGroupIndices()[p2Group];
                uint_fast64_t rowGroupSize = this->player2Matrix.getRowGroupIndices()[p2Group + 1] - firstRowInGroup;
                
                // We need to check whether the scheduler improved. Therefore, we first have to evaluate the current choice.
                uint_fast64_t currentP2Choice = player2Choices[p2Group];
                *currentValueIt = storm::utility::zero<ValueType>();
                for (auto const& entry : this->player2Matrix.getRow(firstRowInGroup + currentP2Choice)) {
                    *currentValueIt += entry.getValue() * x[entry.getColumn()];
                }
                *currentValueIt += b[firstRowInGroup + currentP2Choice];
                
                // Now check other choices improve the value.
                for (uint_fast64_t p2Choice = 0; p2Choice < rowGroupSize; ++p2Choice) {
                    if (p2Choice == currentP2Choice) {
                        continue;
                    }
                    ValueType choiceValue = storm::utility::zero<ValueType>();
                    for (auto const& entry : this->player2Matrix.getRow(firstRowInGroup + p2Choice)) {
                        choiceValue += entry.getValue() * x[entry.getColumn()];
                    }
                    choiceValue += b[firstRowInGroup + p2Choice];

                    if (valueImproved(player2Dir, comparator, *currentValueIt, choiceValue)) {
                        schedulerImproved = true;
                        player2Choices[p2Group] = p2Choice;
                        *currentValueIt = std::move(choiceValue);
                    }
                }
            }
            
            // Now extract the choices of player 1.
            if (this->player1RepresentedByMatrix()) {
                // Player 1 represented by matrix.
                for (uint_fast64_t p1Group = 0; p1Group < this->getPlayer1Matrix().getRowGroupCount(); ++p1Group) {
                    uint_fast64_t firstRowInGroup = this->getPlayer1Matrix().getRowGroupIndices()[p1Group];
                    uint_fast64_t rowGroupSize = this->getPlayer1Matrix().getRowGroupIndices()[p1Group + 1] - firstRowInGroup;
                    uint_fast64_t currentChoice = player1Choices[p1Group];
                    ValueType currentValue = player2ChoiceValues[this->getPlayer1Matrix().getRow(firstRowInGroup + currentChoice).begin()->getColumn()];
                    for (uint_fast64_t p1Choice = 0; p1Choice < rowGroupSize; ++p1Choice) {
                        // If the choice is the currently selected one, we can skip it.
                        if (p1Choice == currentChoice) {
                            continue;
                        }
                        ValueType const& choiceValue = player2ChoiceValues[this->getPlayer1Matrix().getRow(firstRowInGroup + p1Choice).begin()->getColumn()];
                        if (valueImproved(player1Dir, comparator, currentValue, choiceValue)) {
                            schedulerImproved = true;
                            player1Choices[p1Group] = p1Choice;
                            currentValue = choiceValue;
                        }
                    }
                }
            } else {
                // Player 1 represented by grouping of player 2 states (vector).
                for (uint64_t player1State = 0; player1State < this->getPlayer1Grouping().size() - 1; ++player1State) {
                    uint64_t currentChoice = player1Choices[player1State];
                    ValueType currentValue = player2ChoiceValues[this->getPlayer1Grouping()[player1State] + currentChoice];
                    uint64_t numberOfPlayer2Successors = this->getPlayer1Grouping()[player1State + 1] - this->getPlayer1Grouping()[player1State];
                    for (uint64_t player2State = 0; player2State < numberOfPlayer2Successors; ++player2State) {
                        // If the choice is the currently selected one, we can skip it.
                        if (currentChoice == player2State) {
                            continue;
                        }
                        
                        ValueType const& choiceValue = player2ChoiceValues[this->getPlayer1Grouping()[player1State] + player2State];
                        if (valueImproved(player1Dir, comparator, currentValue, choiceValue)) {
                            schedulerImproved = true;
                            player1Choices[player1State] = player2State;
                            currentValue = choiceValue;
                        }
                    }
                }
            }
            
            return schedulerImproved;
        }
        
        template<typename ValueType>
        void StandardGameSolver<ValueType>::getInducedMatrixVector(std::vector<ValueType>& x, std::vector<ValueType> const& b, std::vector<uint_fast64_t> const& player1Choices, std::vector<uint_fast64_t> const& player2Choices, storm::storage::SparseMatrix<ValueType>& inducedMatrix, std::vector<ValueType>& inducedVector) const {
            // Get the rows of the player 2 matrix that are selected by the schedulers.
            // Note that rows can be selected more than once and in an arbitrary order.
            std::vector<storm::storage::sparse::state_type> selectedRows;
            if (this->player1RepresentedByMatrix()) {
                // Player 1 is represented by a matrix.
                selectedRows.reserve(this->getPlayer1Matrix().getRowGroupCount());
                uint_fast64_t player1State = 0;
                for (auto const& player1Choice : player1Choices) {
                    auto const& player1Row = this->getPlayer1Matrix().getRow(player1State, player1Choice);
                    STORM_LOG_ASSERT(player1Row.getNumberOfEntries() == 1, "It is assumed that rows of player one have one entry, but this is not the case.");
                    uint_fast64_t player2State = player1Row.begin()->getColumn();
                    selectedRows.push_back(player2Matrix.getRowGroupIndices()[player2State] + player2Choices[player2State]);
                    ++player1State;
                }
            } else {
                // Player 1 is represented by the grouping of player 2 states (vector).
                selectedRows.reserve(this->player2Matrix.getRowGroupCount());
                for (uint64_t player1State = 0; player1State < this->getPlayer1Grouping().size() - 1; ++player1State) {
                    uint64_t player2State = this->getPlayer1Grouping()[player1State] + player1Choices[player1State];
                    selectedRows.emplace_back(player2Matrix.getRowGroupIndices()[player2State] + player2Choices[player2State]);
                }
            }
            
            // Get the matrix and the vector induced by this selection and add entries on the diagonal in the process.
            inducedMatrix = player2Matrix.selectRowsFromRowIndexSequence(selectedRows, true);
            inducedVector.resize(inducedMatrix.getRowCount());
            storm::utility::vector::selectVectorValues<ValueType>(inducedVector, selectedRows, b);
        }
        
        template<typename ValueType>
        bool StandardGameSolver<ValueType>::player1RepresentedByMatrix() const {
            return player1Matrix != nullptr;
        }
        
        template<typename ValueType>
        storm::storage::SparseMatrix<storm::storage::sparse::state_type> const& StandardGameSolver<ValueType>::getPlayer1Matrix() const {
            STORM_LOG_ASSERT(player1RepresentedByMatrix(), "Player 1 is represented by a matrix.");
            return *player1Matrix;
        }
        
        template<typename ValueType>
        std::vector<uint64_t> const& StandardGameSolver<ValueType>::getPlayer1Grouping() const {
            STORM_LOG_ASSERT(!player1RepresentedByMatrix(), "Player 1 is represented by a matrix.");
            return *player1Grouping;
        }
        
        template<typename ValueType>
        uint64_t StandardGameSolver<ValueType>::getNumberOfPlayer1States() const {
            if (this->player1RepresentedByMatrix()) {
                return this->getPlayer1Matrix().getRowGroupCount();
            } else {
                return this->getPlayer1Grouping().size() - 1;
            }
        }
        
        template<typename ValueType>
        uint64_t StandardGameSolver<ValueType>::getNumberOfPlayer2States() const {
            return this->player2Matrix.getRowGroupCount();
        }
        
        template<typename ValueType>
        typename StandardGameSolver<ValueType>::Status StandardGameSolver<ValueType>::updateStatusIfNotConverged(Status status, std::vector<ValueType> const& x, uint64_t iterations, uint64_t maximalNumberOfIterations) const {
            if (status != Status::Converged) {
                if (this->hasCustomTerminationCondition() && this->getTerminationCondition().terminateNow(x)) {
                    status = Status::TerminatedEarly;
                } else if (iterations >= maximalNumberOfIterations) {
                    status = Status::MaximalIterationsExceeded;
                }
            }
            return status;
        }
        
        template<typename ValueType>
        void StandardGameSolver<ValueType>::reportStatus(Status status, uint64_t iterations) const {
            switch (status) {
                case Status::Converged: STORM_LOG_INFO("Iterative solver converged after " << iterations << " iterations."); break;
                case Status::TerminatedEarly: STORM_LOG_INFO("Iterative solver terminated early after " << iterations << " iterations."); break;
                case Status::MaximalIterationsExceeded: STORM_LOG_WARN("Iterative solver did not converge after " << iterations << " iterations."); break;
                default:
                    STORM_LOG_THROW(false, storm::exceptions::InvalidStateException, "Iterative solver terminated unexpectedly.");
            }
        }
        
        template<typename ValueType>
        void StandardGameSolver<ValueType>::clearCache() const {
            multiplierPlayer2Matrix.reset();
            auxiliaryP2RowVector.reset();
            auxiliaryP2RowGroupVector.reset();
            auxiliaryP1RowGroupVector.reset();
            GameSolver<ValueType>::clearCache();
        }
        
        template class StandardGameSolver<double>;
        template class StandardGameSolver<storm::RationalNumber>;
    }
}<|MERGE_RESOLUTION|>--- conflicted
+++ resolved
@@ -197,7 +197,6 @@
                     status = Status::Converged;
                 } else {
                     // Update the solver.
-<<<<<<< HEAD
                     getInducedMatrixVector(x, b, *player1Choices, *player2Choices, submatrix, subB);
 
                     if (!this->hasUniqueSolution()) {
@@ -220,12 +219,7 @@
                             subB[state] = storm::utility::zero<ValueType>();
                         }
                     }
-=======
-                    getInducedMatrixVector(x, b, player1Choices, player2Choices, submatrix, subB);
-                    if (this->linearEquationSolverFactory->getEquationProblemFormat(environmentOfSolver) == LinearEquationSolverProblemFormat::EquationSystem) {
-                        submatrix.convertToEquationSystem();
-                    }
->>>>>>> 785dbbdc
+
                     submatrixSolver->setMatrix(std::move(submatrix));
                 }
                 
