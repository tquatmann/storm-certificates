#include "storm/storage/jani/Variable.h"
#include "storm/storage/jani/visitor/JaniExpressionSubstitutionVisitor.h"

namespace storm {
    namespace jani {

<<<<<<< HEAD
        Variable::Variable(std::string const& name, JaniType* type, storm::expressions::Variable const& variable, storm::expressions::Expression const& init, bool transient) : name(name), variable(variable),  transient(transient), type(type), init(init){
            if (type->isArrayType()) {
                arrayType = type;
                while (type->isArrayType()) {
                    type = type->getChildType();
                }
            }
        }

        Variable::Variable(std::string const& name, JaniType* type, storm::expressions::Variable const& variable) : name(name), variable(variable), transient(false), type(type) , init(){
            if (type->isArrayType()) {
                arrayType = type;
                while (type->isArrayType()) {
                    type = type->getChildType();
                }
            }
=======
        Variable::Variable(std::string const& name, JaniType const& type, storm::expressions::Variable const& variable, storm::expressions::Expression const& init, bool transient) : name(name), type(type.clone()), variable(variable), init(init), transient(transient) {
            // Intentionally left empty
        }

        Variable::Variable(std::string const& name, JaniType const& type, storm::expressions::Variable const& variable) : name(name), type(type.clone()), variable(variable), init(), transient(false) {
            // Intentionally left empty
>>>>>>> 6bb9e817
        }

        Variable::~Variable() {
            // Intentionally left empty.
        }

        std::unique_ptr<Variable> Variable::clone() const {
<<<<<<< HEAD
            return std::make_unique<Variable>(*this);
=======
            return std::make_unique<Variable>(name, *type, variable, init, transient);
>>>>>>> 6bb9e817
        }
        
        storm::expressions::Variable const& Variable::getExpressionVariable() const {
            return variable;
        }
        
        void Variable::setExpressionVariable(storm::expressions::Variable const& newVariable) {
            variable = newVariable;
        }

        std::string const& Variable::getName() const {
            return name;
        }
        
        void Variable::setName(std::string const& newName) {
            name = newName;
        }
        
<<<<<<< HEAD
        bool Variable::isBooleanVariable() const {
            auto ptr = dynamic_cast<BasicType const*>(type);
            return ptr != nullptr && ptr->isBooleanType();
        }
        
        bool Variable::isBoundedVariable() const {
            if (isArrayVariable()) {
                auto ptr = dynamic_cast<ArrayType const*>(type);
                return ptr != nullptr && ptr->isBoundedType();
            } else {
                auto ptr = dynamic_cast<BoundedType const*>(type);
                return ptr != nullptr;
            }
        }

        bool Variable::isRealVariable() const {
            if (isBoundedVariable()) {
                auto ptr = dynamic_cast<BoundedType const*>(type);
                return ptr != nullptr && ptr->isRealType();
            } else {
                auto ptr = dynamic_cast<BasicType const*>(type);
                return ptr != nullptr && ptr->isRealType();
            }
        }

        bool Variable::isIntegerVariable() const {
            if (isBoundedVariable()) {
                auto ptr = dynamic_cast<BoundedType const*>(type);
                return ptr != nullptr && ptr->isIntegerType();
            } else {
                auto ptr = dynamic_cast<BasicType const*>(type);
                return ptr != nullptr && ptr->isIntegerType();
            }
        }
        
        bool Variable::isArrayVariable() const {
            auto ptr = dynamic_cast<ArrayType const*>(type);
            return ptr != nullptr && ptr->isArrayType();
        }
        
        bool Variable::isClockVariable() const {
            auto ptr = dynamic_cast<ClockType const*>(type);
            return ptr != nullptr && ptr->isClockType();
        }

        bool Variable::isContinuousVariable() const {
            auto ptr = dynamic_cast<ContinuousType const*>(type);
            return ptr != nullptr && ptr->isContinuousType();
        }
        
=======
>>>>>>> 6bb9e817
        bool Variable::isTransient() const {
            return transient;
        }

        bool Variable::hasInitExpression() const {
<<<<<<< HEAD
            return init.is_initialized();
=======
            return init.isInitialized();
>>>>>>> 6bb9e817
        }

        storm::expressions::Expression const& Variable::getInitExpression() const {
            STORM_LOG_ASSERT(hasInitExpression(), "Tried to get the init expression of a variable that doesn't have any.");
            return this->init;
        }
        
        void Variable::setInitExpression(storm::expressions::Expression const& initialExpression) {
            this->init = initialExpression;
        }
        
        void Variable::substitute(std::map<storm::expressions::Variable, storm::expressions::Expression> const& substitution) {
            if (this->hasInitExpression()) {
                this->setInitExpression(substituteJaniExpression(this->getInitExpression(), substitution));
            }
<<<<<<< HEAD
            if (this->isBoundedVariable() && this->hasLowerBound()) {
                this->setLowerBound(substituteJaniExpression(this->getLowerBound(), substitution));
            }
            if (this->isBoundedVariable() && this->hasUpperBound()) {
                this->setUpperBound(substituteJaniExpression(this->getUpperBound(), substitution));
            }
        }

        storm::expressions::Expression const& Variable::getLowerBound() const {
            STORM_LOG_ASSERT(this->isBoundedVariable(), "Trying to get lowerBound for variable without lowerBound");
            return type->getLowerBound();
        }

        void Variable::setLowerBound(storm::expressions::Expression const& expression) {
            STORM_LOG_ASSERT(this->isBoundedVariable(), "Trying to set lowerBound for unbounded variable");
            type->setLowerBound(expression);
        }

        bool Variable::hasLowerBound() const {
            return this->isBoundedVariable() && this->getLowerBound().isInitialized();
        }

        storm::expressions::Expression const& Variable::getUpperBound() const {
            STORM_LOG_ASSERT(this->isBoundedVariable(), "Trying to get upperBound for variable without upperBound");
            return type->getUpperBound();
        }

        void Variable::setUpperBound(storm::expressions::Expression const& expression) {
            STORM_LOG_ASSERT(this->isBoundedVariable(), "Trying to set upperBound for unbounded variable");
            type->setUpperBound(expression);
        }

        bool Variable::hasUpperBound() const {
            return this->isBoundedVariable() && this->getUpperBound().isInitialized();
        }

        storm::expressions::Expression Variable::getRangeExpression() const {
            STORM_LOG_ASSERT(this->isBoundedVariable(), "Trying to get rangeExpression for unbounded variable");

            storm::expressions::Expression range;
            if (this->hasLowerBound()) {
                range = this->getLowerBound() <= this->getExpressionVariable();
            }
            if (this->hasUpperBound()) {
                if (range.isInitialized()) {
                    range = range && this->getExpressionVariable() <= this->getUpperBound();
                } else {
                    range = this->getExpressionVariable() <= this->getUpperBound();
                }
            }
            return range;
        }

        JaniType* Variable::getType() const {
            return type;
        }

        JaniType* Variable::getArrayType() const {
            return arrayType;
        }

        std::shared_ptr<Variable> Variable::makeBoundedVariable(const std::string &name, JaniType::ElementType type, const expressions::Variable &variable, boost::optional<storm::expressions::Expression> initValue, bool transient, boost::optional<storm::expressions::Expression> lowerBound, boost::optional<storm::expressions::Expression> upperBound) {
            if (initValue) {
                auto res = std::make_shared<Variable>(name, new storm::jani::BoundedType(type, lowerBound ? lowerBound.get() : storm::expressions::Expression(), upperBound ? upperBound.get() : storm::expressions::Expression()), variable, initValue.get(), transient);
                return res;
            } else {
                assert(!transient);
                auto res = std::make_shared<Variable>(name, new storm::jani::BoundedType(type, lowerBound ? lowerBound.get() : storm::expressions::Expression(), upperBound ? upperBound.get() : storm::expressions::Expression()), variable);
                return res;
            }
        }

        std::shared_ptr<Variable> Variable::makeBasicVariable(const std::string &name, JaniType::ElementType type, const expressions::Variable &variable, boost::optional<storm::expressions::Expression> initValue, bool transient) {
            if (initValue) {
                return std::make_shared<Variable>(name, new storm::jani::BasicType(type), variable, initValue.get(), transient);
            } else {
                assert(!transient);
                return std::make_shared<Variable>(name, new storm::jani::BasicType(type), variable);
            }
        }

        std::shared_ptr<Variable> Variable::makeClockVariable(const std::string &name, const expressions::Variable &variable, boost::optional<storm::expressions::Expression> initValue, bool transient) {
            if (initValue) {
                return std::make_shared<Variable>(name, new storm::jani::ClockType(), variable, initValue.get(), transient);
            } else {
                assert(!transient);
                return std::make_shared<Variable>(name, new storm::jani::ClockType(), variable);
            }
        }

        std::shared_ptr<Variable> Variable::makeArrayVariable(const std::string &name, JaniType* type, expressions::Variable &variable, boost::optional<storm::expressions::Expression> initValue, bool transient) {
            assert (type->isArrayType());
            if (initValue) {
                return std::make_shared<Variable>(name, type, variable, initValue.get(), transient);
            } else {
                assert(!transient);
                return std::make_shared<Variable>(name, type, variable);
            }
=======
            type->substitute(substitution);
        }

        JaniType& Variable::getType() {
            return *type;
        }

        JaniType const& Variable::getType() const {
            return *type;
        }
        
        storm::expressions::Expression Variable::getRangeExpression() const {
            storm::expressions::Expression range;
            
            if (getType().isBoundedType()) {
                auto const& boundedType = getType().asBoundedType();
                
                if (boundedType.hasLowerBound()) {
                    range = boundedType.getLowerBound() <= this->getExpressionVariable();
                }
                if (boundedType.hasUpperBound()) {
                    if (range.isInitialized()) {
                        range = range && this->getExpressionVariable() <= boundedType.getUpperBound();
                    } else {
                        range = this->getExpressionVariable() <= boundedType.getUpperBound();
                    }
                }
            }
            return range;
        }

        std::shared_ptr<Variable> Variable::makeVariable(std::string const& name, JaniType const& type, storm::expressions::Variable const& variable, boost::optional<storm::expressions::Expression> const& initValue, bool transient) {
            if (initValue) {
                return std::make_shared<Variable>(name, type, variable, initValue.get(), transient);
            } else {
                STORM_LOG_ASSERT(!transient, "Expecting variable without init value to be not a transient variable");
                return std::make_shared<Variable>(name, type, variable);
            }
        }

        std::shared_ptr<Variable> Variable::makeBasicTypeVariable(std::string const& name, BasicType::Type const& type, storm::expressions::Variable const& variable, boost::optional<storm::expressions::Expression> const& initValue, bool transient) {
            return makeVariable(name, BasicType(type), variable, initValue, transient);
        }
        
        std::shared_ptr<Variable> Variable::makeBooleanVariable(std::string const& name, storm::expressions::Variable const& variable, boost::optional<storm::expressions::Expression> const& initValue, bool transient) {
            return makeVariable(name, BasicType(BasicType::Type::Bool), variable, initValue, transient);
        }
        
        std::shared_ptr<Variable> Variable::makeIntegerVariable(std::string const& name, storm::expressions::Variable const& variable, boost::optional<storm::expressions::Expression> const& initValue, bool transient) {
            return makeVariable(name, BasicType(BasicType::Type::Int), variable, initValue, transient);
        }
        
        std::shared_ptr<Variable> Variable::makeRealVariable(std::string const& name, storm::expressions::Variable const& variable, boost::optional<storm::expressions::Expression> const& initValue, bool transient) {
            return makeVariable(name, BasicType(BasicType::Type::Real), variable, initValue, transient);
        }
        
        std::shared_ptr<Variable> Variable::makeBoundedVariable(std::string const& name, BoundedType::BaseType const& type, storm::expressions::Variable const& variable, boost::optional<storm::expressions::Expression> const& initValue, bool transient, boost::optional<storm::expressions::Expression> const& lowerBound, boost::optional<storm::expressions::Expression> const& upperBound) {
            return makeVariable(name, storm::jani::BoundedType(type, lowerBound ? lowerBound.get() : storm::expressions::Expression(), upperBound ? upperBound.get() : storm::expressions::Expression()), variable, initValue, transient);
        }
        
        std::shared_ptr<Variable> Variable::makeBoundedIntegerVariable(std::string const& name, storm::expressions::Variable const& variable, boost::optional<storm::expressions::Expression> const& initValue, bool transient, boost::optional<storm::expressions::Expression> const& lowerBound, boost::optional<storm::expressions::Expression> const& upperBound) {
            return makeBoundedVariable(name, BoundedType::BaseType::Int, variable, initValue, transient, lowerBound, upperBound);
        }
        
        std::shared_ptr<Variable> Variable::makeBoundedRealVariable(std::string const& name, storm::expressions::Variable const& variable, boost::optional<storm::expressions::Expression> const& initValue, bool transient, boost::optional<storm::expressions::Expression> const& lowerBound, boost::optional<storm::expressions::Expression> const& upperBound) {
            return makeBoundedVariable(name, BoundedType::BaseType::Real, variable, initValue, transient, lowerBound, upperBound);
        }
        
        std::shared_ptr<Variable> Variable::makeArrayVariable(std::string const& name, JaniType const& baseType, storm::expressions::Variable const& variable, boost::optional<storm::expressions::Expression> const& initValue, bool transient) {
            return makeVariable(name, ArrayType(baseType), variable, initValue, transient);
        }
        
        std::shared_ptr<Variable> Variable::makeClockVariable(std::string const& name, storm::expressions::Variable const& variable, boost::optional<storm::expressions::Expression> const& initValue, bool transient) {
            return makeVariable(name, ClockType(), variable, initValue, transient);
        }
        
        std::shared_ptr<Variable> Variable::makeContinuousVariable(std::string const& name, storm::expressions::Variable const& variable, boost::optional<storm::expressions::Expression> const& initValue, bool transient) {
            return makeVariable(name, ContinuousType(), variable, initValue, transient);
>>>>>>> 6bb9e817
        }

        bool operator==(Variable const& lhs, Variable const& rhs) {
            return lhs.getExpressionVariable() == rhs.getExpressionVariable();
        }

        bool operator!=(Variable const& lhs, Variable const& rhs) {
            return !(lhs == rhs);
        }
    }
}<|MERGE_RESOLUTION|>--- conflicted
+++ resolved
@@ -4,31 +4,12 @@
 namespace storm {
     namespace jani {
 
-<<<<<<< HEAD
-        Variable::Variable(std::string const& name, JaniType* type, storm::expressions::Variable const& variable, storm::expressions::Expression const& init, bool transient) : name(name), variable(variable),  transient(transient), type(type), init(init){
-            if (type->isArrayType()) {
-                arrayType = type;
-                while (type->isArrayType()) {
-                    type = type->getChildType();
-                }
-            }
-        }
-
-        Variable::Variable(std::string const& name, JaniType* type, storm::expressions::Variable const& variable) : name(name), variable(variable), transient(false), type(type) , init(){
-            if (type->isArrayType()) {
-                arrayType = type;
-                while (type->isArrayType()) {
-                    type = type->getChildType();
-                }
-            }
-=======
         Variable::Variable(std::string const& name, JaniType const& type, storm::expressions::Variable const& variable, storm::expressions::Expression const& init, bool transient) : name(name), type(type.clone()), variable(variable), init(init), transient(transient) {
             // Intentionally left empty
         }
 
         Variable::Variable(std::string const& name, JaniType const& type, storm::expressions::Variable const& variable) : name(name), type(type.clone()), variable(variable), init(), transient(false) {
             // Intentionally left empty
->>>>>>> 6bb9e817
         }
 
         Variable::~Variable() {
@@ -36,11 +17,7 @@
         }
 
         std::unique_ptr<Variable> Variable::clone() const {
-<<<<<<< HEAD
-            return std::make_unique<Variable>(*this);
-=======
             return std::make_unique<Variable>(name, *type, variable, init, transient);
->>>>>>> 6bb9e817
         }
         
         storm::expressions::Variable const& Variable::getExpressionVariable() const {
@@ -59,69 +36,12 @@
             name = newName;
         }
         
-<<<<<<< HEAD
-        bool Variable::isBooleanVariable() const {
-            auto ptr = dynamic_cast<BasicType const*>(type);
-            return ptr != nullptr && ptr->isBooleanType();
-        }
-        
-        bool Variable::isBoundedVariable() const {
-            if (isArrayVariable()) {
-                auto ptr = dynamic_cast<ArrayType const*>(type);
-                return ptr != nullptr && ptr->isBoundedType();
-            } else {
-                auto ptr = dynamic_cast<BoundedType const*>(type);
-                return ptr != nullptr;
-            }
-        }
-
-        bool Variable::isRealVariable() const {
-            if (isBoundedVariable()) {
-                auto ptr = dynamic_cast<BoundedType const*>(type);
-                return ptr != nullptr && ptr->isRealType();
-            } else {
-                auto ptr = dynamic_cast<BasicType const*>(type);
-                return ptr != nullptr && ptr->isRealType();
-            }
-        }
-
-        bool Variable::isIntegerVariable() const {
-            if (isBoundedVariable()) {
-                auto ptr = dynamic_cast<BoundedType const*>(type);
-                return ptr != nullptr && ptr->isIntegerType();
-            } else {
-                auto ptr = dynamic_cast<BasicType const*>(type);
-                return ptr != nullptr && ptr->isIntegerType();
-            }
-        }
-        
-        bool Variable::isArrayVariable() const {
-            auto ptr = dynamic_cast<ArrayType const*>(type);
-            return ptr != nullptr && ptr->isArrayType();
-        }
-        
-        bool Variable::isClockVariable() const {
-            auto ptr = dynamic_cast<ClockType const*>(type);
-            return ptr != nullptr && ptr->isClockType();
-        }
-
-        bool Variable::isContinuousVariable() const {
-            auto ptr = dynamic_cast<ContinuousType const*>(type);
-            return ptr != nullptr && ptr->isContinuousType();
-        }
-        
-=======
->>>>>>> 6bb9e817
         bool Variable::isTransient() const {
             return transient;
         }
 
         bool Variable::hasInitExpression() const {
-<<<<<<< HEAD
-            return init.is_initialized();
-=======
             return init.isInitialized();
->>>>>>> 6bb9e817
         }
 
         storm::expressions::Expression const& Variable::getInitExpression() const {
@@ -137,106 +57,6 @@
             if (this->hasInitExpression()) {
                 this->setInitExpression(substituteJaniExpression(this->getInitExpression(), substitution));
             }
-<<<<<<< HEAD
-            if (this->isBoundedVariable() && this->hasLowerBound()) {
-                this->setLowerBound(substituteJaniExpression(this->getLowerBound(), substitution));
-            }
-            if (this->isBoundedVariable() && this->hasUpperBound()) {
-                this->setUpperBound(substituteJaniExpression(this->getUpperBound(), substitution));
-            }
-        }
-
-        storm::expressions::Expression const& Variable::getLowerBound() const {
-            STORM_LOG_ASSERT(this->isBoundedVariable(), "Trying to get lowerBound for variable without lowerBound");
-            return type->getLowerBound();
-        }
-
-        void Variable::setLowerBound(storm::expressions::Expression const& expression) {
-            STORM_LOG_ASSERT(this->isBoundedVariable(), "Trying to set lowerBound for unbounded variable");
-            type->setLowerBound(expression);
-        }
-
-        bool Variable::hasLowerBound() const {
-            return this->isBoundedVariable() && this->getLowerBound().isInitialized();
-        }
-
-        storm::expressions::Expression const& Variable::getUpperBound() const {
-            STORM_LOG_ASSERT(this->isBoundedVariable(), "Trying to get upperBound for variable without upperBound");
-            return type->getUpperBound();
-        }
-
-        void Variable::setUpperBound(storm::expressions::Expression const& expression) {
-            STORM_LOG_ASSERT(this->isBoundedVariable(), "Trying to set upperBound for unbounded variable");
-            type->setUpperBound(expression);
-        }
-
-        bool Variable::hasUpperBound() const {
-            return this->isBoundedVariable() && this->getUpperBound().isInitialized();
-        }
-
-        storm::expressions::Expression Variable::getRangeExpression() const {
-            STORM_LOG_ASSERT(this->isBoundedVariable(), "Trying to get rangeExpression for unbounded variable");
-
-            storm::expressions::Expression range;
-            if (this->hasLowerBound()) {
-                range = this->getLowerBound() <= this->getExpressionVariable();
-            }
-            if (this->hasUpperBound()) {
-                if (range.isInitialized()) {
-                    range = range && this->getExpressionVariable() <= this->getUpperBound();
-                } else {
-                    range = this->getExpressionVariable() <= this->getUpperBound();
-                }
-            }
-            return range;
-        }
-
-        JaniType* Variable::getType() const {
-            return type;
-        }
-
-        JaniType* Variable::getArrayType() const {
-            return arrayType;
-        }
-
-        std::shared_ptr<Variable> Variable::makeBoundedVariable(const std::string &name, JaniType::ElementType type, const expressions::Variable &variable, boost::optional<storm::expressions::Expression> initValue, bool transient, boost::optional<storm::expressions::Expression> lowerBound, boost::optional<storm::expressions::Expression> upperBound) {
-            if (initValue) {
-                auto res = std::make_shared<Variable>(name, new storm::jani::BoundedType(type, lowerBound ? lowerBound.get() : storm::expressions::Expression(), upperBound ? upperBound.get() : storm::expressions::Expression()), variable, initValue.get(), transient);
-                return res;
-            } else {
-                assert(!transient);
-                auto res = std::make_shared<Variable>(name, new storm::jani::BoundedType(type, lowerBound ? lowerBound.get() : storm::expressions::Expression(), upperBound ? upperBound.get() : storm::expressions::Expression()), variable);
-                return res;
-            }
-        }
-
-        std::shared_ptr<Variable> Variable::makeBasicVariable(const std::string &name, JaniType::ElementType type, const expressions::Variable &variable, boost::optional<storm::expressions::Expression> initValue, bool transient) {
-            if (initValue) {
-                return std::make_shared<Variable>(name, new storm::jani::BasicType(type), variable, initValue.get(), transient);
-            } else {
-                assert(!transient);
-                return std::make_shared<Variable>(name, new storm::jani::BasicType(type), variable);
-            }
-        }
-
-        std::shared_ptr<Variable> Variable::makeClockVariable(const std::string &name, const expressions::Variable &variable, boost::optional<storm::expressions::Expression> initValue, bool transient) {
-            if (initValue) {
-                return std::make_shared<Variable>(name, new storm::jani::ClockType(), variable, initValue.get(), transient);
-            } else {
-                assert(!transient);
-                return std::make_shared<Variable>(name, new storm::jani::ClockType(), variable);
-            }
-        }
-
-        std::shared_ptr<Variable> Variable::makeArrayVariable(const std::string &name, JaniType* type, expressions::Variable &variable, boost::optional<storm::expressions::Expression> initValue, bool transient) {
-            assert (type->isArrayType());
-            if (initValue) {
-                return std::make_shared<Variable>(name, type, variable, initValue.get(), transient);
-            } else {
-                assert(!transient);
-                return std::make_shared<Variable>(name, type, variable);
-            }
-=======
             type->substitute(substitution);
         }
 
@@ -315,7 +135,6 @@
         
         std::shared_ptr<Variable> Variable::makeContinuousVariable(std::string const& name, storm::expressions::Variable const& variable, boost::optional<storm::expressions::Expression> const& initValue, bool transient) {
             return makeVariable(name, ContinuousType(), variable, initValue, transient);
->>>>>>> 6bb9e817
         }
 
         bool operator==(Variable const& lhs, Variable const& rhs) {
