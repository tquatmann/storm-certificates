#pragma once

#include <string>
#include <boost/optional.hpp>

#include "storm/storage/expressions/Variable.h"
#include "storm/storage/expressions/Type.h"
#include "storm/storage/expressions/Expression.h"
#include "storm/storage/jani/types/AllJaniTypes.h"

namespace storm {
    namespace jani {
        class Variable {
        public:
            /*!
             * Creates a new variable with initial value construct
             */
<<<<<<< HEAD
            Variable(std::string const& name, JaniType* type, storm::expressions::Variable const& variable, storm::expressions::Expression const& init, bool transient = false);
=======
            Variable(std::string const& name, JaniType const& type, storm::expressions::Variable const& variable, storm::expressions::Expression const& init, bool transient = false);
>>>>>>> 6bb9e817

            /*!
             * Creates a new variable without initial value construct.
             */
<<<<<<< HEAD
            Variable(std::string const& name, JaniType* type, storm::expressions::Variable const& variable);
=======
            Variable(std::string const& name, JaniType const& type, storm::expressions::Variable const& variable);
>>>>>>> 6bb9e817
            
            /*!
             * Clones the variable.
             */
            std::unique_ptr<Variable> clone() const;
            
            /*!
             * Retrieves the associated expression variable
             */
            storm::expressions::Variable const& getExpressionVariable() const;
            
            /*!
             * Sets the associated expression variable.
             */
            void setExpressionVariable(storm::expressions::Variable const& newVariable);
            
            /*!
             * Retrieves the name of the variable.
             */
            std::string const& getName() const;

            /*!
             * Sets the name of the variable.
             */
            void setName(std::string const& newName);
            
            /*!
             * Retrieves whether an initial expression is set.
             */
            bool hasInitExpression() const;

            /*!
             * Retrieves the initial expression
             * Should only be called if an initial expression is set for this variable.
             *
             * @see hasInitExpression()
             */
            storm::expressions::Expression const& getInitExpression() const;
            
            /*!
             * Sets the initial expression for this variable.
             */
            void setInitExpression(storm::expressions::Expression const& initialExpression);

            /*!
             * Retrieves the expression defining the lower bound of the variable.
             */
            storm::expressions::Expression const& getLowerBound() const;

            /*!
             * Sets a new lower bound of the variable.
             */
            void setLowerBound(storm::expressions::Expression const& expression);

            /*!
             * Retrieves whether the variable has a lower bound.
             */
            bool hasLowerBound() const;

            /*!
             * Retrieves the expression defining the upper bound of the variable.
             */
            storm::expressions::Expression const& getUpperBound() const;

            /*!
             * Sets a new upper bound of the variable.
             */
            void setUpperBound(storm::expressions::Expression const& expression);

            /*!
             * Retrieves whether the variable has an upper bound.
             */
            bool hasUpperBound() const;

            /*!
             * Retrieves an expression characterizing the legal range of the bounded integer variable.
             */
            storm::expressions::Expression getRangeExpression() const;
            
<<<<<<< HEAD
            // Methods to determine the type of the variable.
            bool isBooleanVariable() const;
            bool isIntegerVariable() const;
            bool isBoundedVariable() const;
            bool isRealVariable() const;
            bool isArrayVariable() const;
            bool isClockVariable() const;
            bool isContinuousVariable() const;

            bool isTransient() const;

            JaniType* getType() const;
            JaniType* getArrayType() const;

=======
            bool isTransient() const;

            JaniType& getType();
            JaniType const& getType() const;

            /*!
             * Retrieves an expression characterizing the legal range of the variable.
             * If the type is a bounded type, the expression will be of the form "l <= x && x <= u".
             * Otherwise, an uninitialized expression is returned.
             */
            storm::expressions::Expression getRangeExpression() const;
            
>>>>>>> 6bb9e817
            ~Variable();

            /*!
             * Substitutes all variables in all expressions according to the given substitution.
             */
            void substitute(std::map<storm::expressions::Variable, storm::expressions::Expression> const& substitution);

            /**
<<<<<<< HEAD
         * Convenience function to call the appropriate constructor and return a shared pointer to the variable.
         */
            static std::shared_ptr<Variable> makeBoundedVariable(std::string const& name, JaniType::ElementType type, storm::expressions::Variable const& variable, boost::optional<storm::expressions::Expression> initValue, bool transient, boost::optional<storm::expressions::Expression> lowerBound, boost::optional<storm::expressions::Expression> upperBound);
            static std::shared_ptr<Variable> makeArrayVariable(std::string const& name, JaniType* type, storm::expressions::Variable & variable, boost::optional<storm::expressions::Expression> initValue, bool transient);
            static std::shared_ptr<Variable> makeBasicVariable(std::string const& name, JaniType::ElementType type, storm::expressions::Variable const& variable, boost::optional<storm::expressions::Expression> initValue, bool transient);
            static std::shared_ptr<Variable> makeClockVariable(std::string const& name, storm::expressions::Variable const& variable, boost::optional<storm::expressions::Expression> initValue, bool transient);
=======
         * Convenience functions to call the appropriate constructor and return a shared pointer to the variable.
         */
            static std::shared_ptr<Variable> makeVariable(std::string const& name, JaniType const& type, storm::expressions::Variable const& variable, boost::optional<storm::expressions::Expression> const& initValue, bool transient);
            static std::shared_ptr<Variable> makeBasicTypeVariable(std::string const& name, BasicType::Type const& type, storm::expressions::Variable const& variable, boost::optional<storm::expressions::Expression> const& initValue, bool transient);
            static std::shared_ptr<Variable> makeBooleanVariable(std::string const& name, storm::expressions::Variable const& variable, boost::optional<storm::expressions::Expression> const& initValue, bool transient);
            static std::shared_ptr<Variable> makeIntegerVariable(std::string const& name, storm::expressions::Variable const& variable, boost::optional<storm::expressions::Expression> const& initValue, bool transient);
            static std::shared_ptr<Variable> makeRealVariable(std::string const& name, storm::expressions::Variable const& variable, boost::optional<storm::expressions::Expression> const& initValue, bool transient);
            static std::shared_ptr<Variable> makeBoundedVariable(std::string const& name, BoundedType::BaseType const& type, storm::expressions::Variable const& variable, boost::optional<storm::expressions::Expression> const& initValue, bool transient, boost::optional<storm::expressions::Expression> const& lowerBound, boost::optional<storm::expressions::Expression> const& upperBound);
            static std::shared_ptr<Variable> makeBoundedIntegerVariable(std::string const& name, storm::expressions::Variable const& variable, boost::optional<storm::expressions::Expression> const& initValue, bool transient, boost::optional<storm::expressions::Expression> const& lowerBound, boost::optional<storm::expressions::Expression> const& upperBound);
            static std::shared_ptr<Variable> makeBoundedRealVariable(std::string const& name, storm::expressions::Variable const& variable, boost::optional<storm::expressions::Expression> const& initValue, bool transient, boost::optional<storm::expressions::Expression> const& lowerBound, boost::optional<storm::expressions::Expression> const& upperBound);
            static std::shared_ptr<Variable> makeArrayVariable(std::string const& name, JaniType const& baseType, storm::expressions::Variable const& variable, boost::optional<storm::expressions::Expression> const& initValue, bool transient);
            static std::shared_ptr<Variable> makeClockVariable(std::string const& name, storm::expressions::Variable const& variable, boost::optional<storm::expressions::Expression> const& initValue, bool transient);
            static std::shared_ptr<Variable> makeContinuousVariable(std::string const& name, storm::expressions::Variable const& variable, boost::optional<storm::expressions::Expression> const& initValue, bool transient);
>>>>>>> 6bb9e817

        private:
            /// The name of the variable.
            std::string name;
            /// The type of the variable (for arrays this is the underlying type, e.g. int for int[][])
            std::unique_ptr<JaniType> type;
            /// The expression variable associated with this jani variable.
            storm::expressions::Variable variable;
<<<<<<< HEAD

            JaniType* type;

            JaniType* arrayType;

            /// Whether this is a transient variable.
            bool transient;

            /// Expression for initial values
            boost::optional<storm::expressions::Expression> init;

=======
            /// Expression for initial values
            storm::expressions::Expression init;
            /// Whether this is a transient variable.
            bool transient;
>>>>>>> 6bb9e817
        };

        bool operator==(Variable const& lhs, Variable const& rhs);
        bool operator!=(Variable const& lhs, Variable const& rhs);
        
    }
}<|MERGE_RESOLUTION|>--- conflicted
+++ resolved
@@ -4,7 +4,6 @@
 #include <boost/optional.hpp>
 
 #include "storm/storage/expressions/Variable.h"
-#include "storm/storage/expressions/Type.h"
 #include "storm/storage/expressions/Expression.h"
 #include "storm/storage/jani/types/AllJaniTypes.h"
 
@@ -15,20 +14,12 @@
             /*!
              * Creates a new variable with initial value construct
              */
-<<<<<<< HEAD
-            Variable(std::string const& name, JaniType* type, storm::expressions::Variable const& variable, storm::expressions::Expression const& init, bool transient = false);
-=======
             Variable(std::string const& name, JaniType const& type, storm::expressions::Variable const& variable, storm::expressions::Expression const& init, bool transient = false);
->>>>>>> 6bb9e817
 
             /*!
              * Creates a new variable without initial value construct.
              */
-<<<<<<< HEAD
-            Variable(std::string const& name, JaniType* type, storm::expressions::Variable const& variable);
-=======
             Variable(std::string const& name, JaniType const& type, storm::expressions::Variable const& variable);
->>>>>>> 6bb9e817
             
             /*!
              * Clones the variable.
@@ -72,58 +63,7 @@
              * Sets the initial expression for this variable.
              */
             void setInitExpression(storm::expressions::Expression const& initialExpression);
-
-            /*!
-             * Retrieves the expression defining the lower bound of the variable.
-             */
-            storm::expressions::Expression const& getLowerBound() const;
-
-            /*!
-             * Sets a new lower bound of the variable.
-             */
-            void setLowerBound(storm::expressions::Expression const& expression);
-
-            /*!
-             * Retrieves whether the variable has a lower bound.
-             */
-            bool hasLowerBound() const;
-
-            /*!
-             * Retrieves the expression defining the upper bound of the variable.
-             */
-            storm::expressions::Expression const& getUpperBound() const;
-
-            /*!
-             * Sets a new upper bound of the variable.
-             */
-            void setUpperBound(storm::expressions::Expression const& expression);
-
-            /*!
-             * Retrieves whether the variable has an upper bound.
-             */
-            bool hasUpperBound() const;
-
-            /*!
-             * Retrieves an expression characterizing the legal range of the bounded integer variable.
-             */
-            storm::expressions::Expression getRangeExpression() const;
             
-<<<<<<< HEAD
-            // Methods to determine the type of the variable.
-            bool isBooleanVariable() const;
-            bool isIntegerVariable() const;
-            bool isBoundedVariable() const;
-            bool isRealVariable() const;
-            bool isArrayVariable() const;
-            bool isClockVariable() const;
-            bool isContinuousVariable() const;
-
-            bool isTransient() const;
-
-            JaniType* getType() const;
-            JaniType* getArrayType() const;
-
-=======
             bool isTransient() const;
 
             JaniType& getType();
@@ -136,7 +76,6 @@
              */
             storm::expressions::Expression getRangeExpression() const;
             
->>>>>>> 6bb9e817
             ~Variable();
 
             /*!
@@ -145,14 +84,6 @@
             void substitute(std::map<storm::expressions::Variable, storm::expressions::Expression> const& substitution);
 
             /**
-<<<<<<< HEAD
-         * Convenience function to call the appropriate constructor and return a shared pointer to the variable.
-         */
-            static std::shared_ptr<Variable> makeBoundedVariable(std::string const& name, JaniType::ElementType type, storm::expressions::Variable const& variable, boost::optional<storm::expressions::Expression> initValue, bool transient, boost::optional<storm::expressions::Expression> lowerBound, boost::optional<storm::expressions::Expression> upperBound);
-            static std::shared_ptr<Variable> makeArrayVariable(std::string const& name, JaniType* type, storm::expressions::Variable & variable, boost::optional<storm::expressions::Expression> initValue, bool transient);
-            static std::shared_ptr<Variable> makeBasicVariable(std::string const& name, JaniType::ElementType type, storm::expressions::Variable const& variable, boost::optional<storm::expressions::Expression> initValue, bool transient);
-            static std::shared_ptr<Variable> makeClockVariable(std::string const& name, storm::expressions::Variable const& variable, boost::optional<storm::expressions::Expression> initValue, bool transient);
-=======
          * Convenience functions to call the appropriate constructor and return a shared pointer to the variable.
          */
             static std::shared_ptr<Variable> makeVariable(std::string const& name, JaniType const& type, storm::expressions::Variable const& variable, boost::optional<storm::expressions::Expression> const& initValue, bool transient);
@@ -166,7 +97,6 @@
             static std::shared_ptr<Variable> makeArrayVariable(std::string const& name, JaniType const& baseType, storm::expressions::Variable const& variable, boost::optional<storm::expressions::Expression> const& initValue, bool transient);
             static std::shared_ptr<Variable> makeClockVariable(std::string const& name, storm::expressions::Variable const& variable, boost::optional<storm::expressions::Expression> const& initValue, bool transient);
             static std::shared_ptr<Variable> makeContinuousVariable(std::string const& name, storm::expressions::Variable const& variable, boost::optional<storm::expressions::Expression> const& initValue, bool transient);
->>>>>>> 6bb9e817
 
         private:
             /// The name of the variable.
@@ -175,24 +105,10 @@
             std::unique_ptr<JaniType> type;
             /// The expression variable associated with this jani variable.
             storm::expressions::Variable variable;
-<<<<<<< HEAD
-
-            JaniType* type;
-
-            JaniType* arrayType;
-
-            /// Whether this is a transient variable.
-            bool transient;
-
-            /// Expression for initial values
-            boost::optional<storm::expressions::Expression> init;
-
-=======
             /// Expression for initial values
             storm::expressions::Expression init;
             /// Whether this is a transient variable.
             bool transient;
->>>>>>> 6bb9e817
         };
 
         bool operator==(Variable const& lhs, Variable const& rhs);
