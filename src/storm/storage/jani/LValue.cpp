--- conflicted
+++ resolved
@@ -9,35 +9,9 @@
     namespace jani {
         
         LValue::LValue(storm::jani::Variable const& variable) : variable(&variable) {
-            STORM_LOG_ASSERT(!variable.isArrayVariable(), "LValue for variable " << variable.getName() << " not possible as the variable is a array variable, we need an index and sizes for this");
             // Intentionally left empty
         }
 
-<<<<<<< HEAD
-        LValue::LValue(storm::jani::Variable const& variable, std::vector<storm::expressions::Expression> const index, std::vector<size_t> const& sizes) : variable(&variable), arrayIndexVector(index), sizes(sizes) {
-            STORM_LOG_THROW(variable.isArrayVariable(), storm::exceptions::NotSupportedException, "Expecting an array Variable");
-            STORM_LOG_ASSERT(arrayIndexVector->size() <= sizes.size(), "Expecting arrayIndexVector size to be smaller or equal than the size of the sizes vector for variable: " << variable.getName());
-            // Intentionally left empty
-        }
-
-        LValue::LValue(storm::jani::Variable const& variable, std::vector<size_t> const& sizes) : variable(&variable), sizes(sizes) {
-            STORM_LOG_THROW(variable.isArrayVariable(), storm::exceptions::NotSupportedException, "Expecting an array Variable");
-            arrayIndexVector = std::vector<storm::expressions::Expression>();
-        }
-
-        LValue::LValue(storm::jani::Variable const& variable, storm::expressions::Expression const& index, size_t size) : variable(&variable) {
-            STORM_LOG_THROW(variable.isArrayVariable(), storm::exceptions::NotSupportedException, "Expecting an array Variable");
-            arrayIndexVector = {index};
-            sizes = {size};
-        }
-
-        bool LValue::isVariable() const {
-            return !isArray();
-        }
-
-        bool LValue::isArray() const {
-            return variable->isArrayVariable();
-=======
         LValue::LValue(storm::jani::Variable const& variable, std::vector<storm::expressions::Expression> const& index) : variable(&variable), arrayIndexVector(index) {
             STORM_LOG_THROW(variable.getType().isArrayType(), storm::exceptions::NotSupportedException, "Expecting an array Variable");
             // Intentionally left empty
@@ -49,7 +23,6 @@
 
         bool LValue::isArray() const {
             return variable->getType().isArrayType();
->>>>>>> 26a67c1a
         }
         
         storm::jani::Variable const& LValue::getVariable() const {
@@ -57,62 +30,6 @@
         }
         
         bool LValue::isArrayAccess() const {
-<<<<<<< HEAD
-            return arrayIndexVector.is_initialized();
-        }
-
-        bool LValue::isFullArrayAccess() const {
-            return isArrayAccess() && arrayIndexVector->size() == sizes.size();
-        }
-
-        storm::expressions::Expression LValue::getArrayIndex() const {
-            STORM_LOG_ASSERT(isFullArrayAccess(), "Tried to get the array index of an LValue that is not a full array access.");
-            auto res = arrayIndexVector->at(0);
-            for (auto i = 1; i < sizes.size(); ++i) {
-                res = res * res.getManager().integer(sizes.at(i)) + arrayIndexVector->at(i);
-            }
-            return res;
-        }
-
-        const std::vector<size_t> & LValue::getSizes() const {
-            STORM_LOG_ASSERT(isArrayAccess(), "Tried to get sizes of an LValue that is not an array access.");
-            return sizes;
-        }
-
-        size_t LValue::getSizeAt(int i) const {
-            STORM_LOG_ASSERT(isArrayAccess(), "Tried to get size of arrayindex " << i << " of an LValue that is not an array access.");
-            STORM_LOG_ASSERT(i < sizes.size(), "Tried to get size of arrayindex " << i << " but there are only" << sizes.size() << " entries");
-            return sizes.at(i);
-        }
-
-        size_t LValue::getTotalSize() const {
-            size_t result = 1;
-            for (auto& array : sizes) {
-                result *= array;
-            }
-            return result;
-        }
-
-        std::vector<storm::expressions::Expression> const& LValue::getArrayIndexVector() const {
-            STORM_LOG_ASSERT(isArrayAccess(), "Tried to get the array index of an LValue that is not an array access.");
-            return arrayIndexVector.get();
-        }
-
-        bool LValue::arrayIndexContainsVariable() const {
-            STORM_LOG_ASSERT(isArrayAccess(), "Tried to check for variables in the array index of an LValue that is not an array access.");
-            for (auto & expr : arrayIndexVector.get()) {
-                if (expr.containsVariables()) {
-                    return true;
-                }
-            }
-            return false;
-        }
-        
-        void LValue::setArrayIndex(std::vector<storm::expressions::Expression> const& newIndex) {
-            STORM_LOG_ASSERT(isArray(), "Tried to set the array index of an LValue that is not an array access.");
-            STORM_LOG_ASSERT(newIndex.size() <= sizes.size(), "Expecting arrayIndexVector size to be smaller or equal than the size of the sizes vector for variable: " << variable->getName());
-            arrayIndexVector = newIndex;
-=======
             return !isVariable();
         }
 
@@ -148,7 +65,6 @@
         void LValue::addArrayAccessIndex(storm::expressions::Expression const& index) {
             STORM_LOG_ASSERT(isArray(), "Tried to add an array access index to an LValue that doesn't consider an array.");
             arrayIndexVector.push_back(index);
->>>>>>> 26a67c1a
         }
         
         bool LValue::isTransient() const {
@@ -165,15 +81,6 @@
                 } else {
                     return LValue(it->second);
                 }
-<<<<<<< HEAD
-            } else {
-                STORM_LOG_ASSERT(isArray(), "Unhandled LValue.");
-                auto it = remapping.find(variable);
-                if (it == remapping.end()) {
-                    return *this;
-                } else {
-                    return LValue(it->second, arrayIndexVector.get(), sizes);
-=======
             }
         }
 
@@ -182,63 +89,26 @@
             if (isArrayAccess()) {
                 for (auto const& i : arrayIndexVector) {
                     result += "[" + i.toString() + "]";
->>>>>>> 26a67c1a
-                }
-            }
-            return result;
-        }
-
-        std::string LValue::getName() const {
-            std::string result = getVariable().getName();;
-            if (isArrayAccess()) {
-                for (auto i = 0; i < getArrayIndexVector().size(); ++i) {
-                    result += "[" + getArrayIndexVector().at(i).toString() + "]";
                 }
             }
             return result;
         }
 
         bool LValue::operator<(LValue const& other) const {
-            // TODO: is this correct in this way?
             if (isVariable()) {
                 return !other.isVariable() || variable->getExpressionVariable() < other.getVariable().getExpressionVariable();
             } else {
-<<<<<<< HEAD
-            STORM_LOG_ASSERT(isArray(), "Unhandled LValue.");
-                if (other.isVariable()) {
-                    return false;
-                }
-                STORM_LOG_ASSERT(other.isArray(), "Unhandled LValue.");
-=======
                 STORM_LOG_ASSERT(isArrayAccess(), "Unhandled LValue.");
                 if (other.isVariable()) {
                     return false;
                 }
                 STORM_LOG_ASSERT(other.isArrayAccess(), "Unhandled LValue.");
->>>>>>> 26a67c1a
                 if (getVariable().getExpressionVariable() < other.getVariable().getExpressionVariable()) {
                     return true;
                 } else if (other.getVariable().getExpressionVariable() < getVariable().getExpressionVariable()) {
                     return false;
                 } else {
-<<<<<<< HEAD
-                    if (arrayIndexVector->size() != other.getArrayIndexVector().size()) {
-                        return false;
-                    } else {
-                        bool less = false;
-                        int i = 0;
-                        while (!less && i < arrayIndexVector->size()) {
-                            less = std::less<storm::expressions::Expression>()(arrayIndexVector.get().at(i), other.getArrayIndexVector().at(i));
-                            if (!less && std::less<storm::expressions::Expression>()(other.getArrayIndexVector().at(i), arrayIndexVector.get().at(i))) {
-                                break;
-                            }
-                            ++i;
-                        }
-                        return less;
-                    }
-=======
                     return std::lexicographical_compare(arrayIndexVector.begin(), arrayIndexVector.end(), other.getArrayIndexVector().begin(), other.getArrayIndexVector().end(), std::less<storm::expressions::Expression>());
->>>>>>> 26a67c1a
                 }
             }
         }
@@ -262,43 +132,12 @@
                     return other.isVariable();
                 }
             } else {
-<<<<<<< HEAD
-                STORM_LOG_ASSERT(isArray(), "Unhandled LValue.");
-                bool equal = other.isArray() && getVariable().getExpressionVariable() == other.getVariable().getExpressionVariable();
-                if (isArrayAccess() && other.isArrayAccess()) {
-                    // Either for both there are array access indices available
-                    equal &= getArrayIndexVector().size() == other.getArrayIndexVector().size();
-                    int i = 0;
-                    storm::expressions::JaniSyntacticalEqualityCheckVisitor checker;
-                    while (equal && i < arrayIndexVector->size()) {
-                        equal &= (getSizeAt(i) == other.getSizeAt(i) && checker.isSyntacticallyEqual(getArrayIndexVector().at(i), other.getArrayIndexVector().at(i)));
-                        ++i;
-                    }
-                } else {
-                    // Or they both don't have any index
-                    equal &= !isArrayAccess() && !other.isArrayAccess();
-                }
-                return equal;
-=======
                 return false;
->>>>>>> 26a67c1a
             }
         }
         
         std::ostream& operator<<(std::ostream& stream, LValue const& lValue) {
-<<<<<<< HEAD
-            stream << lValue.getVariable().getName();
-
-            if (lValue.isArray()) {
-                if (lValue.isArrayAccess()) {
-                    for (auto i = 0; i < lValue.getArrayIndexVector().size(); ++i) {
-                        stream << "[" << lValue.getArrayIndexVector().at(i) << "]";
-                    }
-                }
-            }
-=======
             stream << lValue.getName();
->>>>>>> 26a67c1a
             return stream;
         }
 
