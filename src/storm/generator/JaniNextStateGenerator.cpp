--- conflicted
+++ resolved
@@ -108,11 +108,11 @@
                             STORM_LOG_THROW(variable.isBooleanVariable(), storm::exceptions::InvalidSettingsException, "Terminal states refer to non-boolean variable '" << expressionOrLabelAndBool.first.getLabel() << "'.");
                             STORM_LOG_THROW(variable.isTransient(), storm::exceptions::InvalidSettingsException, "Terminal states refer to non-transient variable '" << expressionOrLabelAndBool.first.getLabel() << "'.");
                             
-<<<<<<< HEAD
+//<<<<<<< HEAD //TODO @Jip: fix
                             this->terminalStates.emplace_back(variable.getExpressionVariable().getExpression(), expressionOrLabelAndBool.second);
-=======
-                            this->terminalStates.push_back(std::make_pair(this->model.getLabelExpression(variable, this->parallelAutomata), expressionOrLabelAndBool.second));
->>>>>>> 3eb2bc84
+//=======
+//                            this->terminalStates.emplace_back(this->model.getLabelExpression(variable, this->parallelAutomata), expressionOrLabelAndBool.second));
+//>>>>>>> 3eb2bc84852b636663c4176a21624eb7f5d701f1
                         }
                     }
                 }
