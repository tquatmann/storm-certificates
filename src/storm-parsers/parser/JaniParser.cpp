#include "JaniParser.h"

#include "storm/storage/jani/Edge.h"
#include "storm/storage/jani/TemplateEdge.h"
#include "storm/storage/jani/EdgeDestination.h"
#include "storm/storage/jani/Model.h"
#include "storm/storage/jani/Automaton.h"
#include "storm/storage/jani/Location.h"
#include "storm/storage/jani/Property.h"
#include "storm/storage/jani/AutomatonComposition.h"
#include "storm/storage/jani/ParallelComposition.h"
#include "storm/storage/jani/ModelType.h"
#include "storm/storage/jani/visitor/CompositionInformationVisitor.h"
#include "storm/storage/jani/expressions/JaniExpressions.h"

#include "storm/storage/jani/types/JaniType.h"
#include "storm/storage/jani/types/ArrayType.h"
#include "storm/storage/jani/types/BasicType.h"
#include "storm/storage/jani/types/ClockType.h"
#include "storm/storage/jani/types/ContinuousType.h"
<<<<<<< HEAD
#include "storm/storage/jani/expressions/ArrayAccessIndexExpression.h"
=======
>>>>>>> 6bb9e817

#include "storm/logic/RewardAccumulationEliminationVisitor.h"

#include "storm/exceptions/FileIoException.h"
#include "storm/exceptions/InvalidJaniException.h"
#include "storm/exceptions/NotSupportedException.h"
#include "storm/exceptions/NotImplementedException.h"

#include "storm/modelchecker/results/FilterType.h"

#include <iostream>
#include <algorithm>    // std::iter_swap
#include <sstream>
#include <fstream>
#include <boost/lexical_cast.hpp>

#include "storm/utility/macros.h"
#include "storm/io/file.h"

namespace storm {
    namespace parser {

        ////////////
        // Defaults
        ////////////
        template <typename ValueType>
        const bool JaniParser<ValueType>::defaultVariableTransient = false;
        const std::string VARIABLE_AUTOMATON_DELIMITER = "_";
        template <typename ValueType>
        const std::set<std::string> JaniParser<ValueType>::unsupportedOpstrings({"sin", "cos", "tan", "cot", "sec", "csc", "asin", "acos", "atan", "acot", "asec", "acsc",
                                                         "sinh", "cosh", "tanh", "coth", "sech", "csch", "asinh", "acosh", "atanh", "asinh", "acosh"});


        template <typename ValueType>
        std::string getString(typename JaniParser<ValueType>::Json const& structure, std::string const& errorInfo) {
            STORM_LOG_THROW(structure.is_string(), storm::exceptions::InvalidJaniException, "Expected a string in " << errorInfo << ", got '" << structure.dump() << "'");
            return structure.front();
        }

        template <typename ValueType>
        bool getBoolean(typename JaniParser<ValueType>::Json const& structure, std::string const& errorInfo) {
            STORM_LOG_THROW(structure.is_boolean(), storm::exceptions::InvalidJaniException, "Expected a Boolean in " << errorInfo << ", got " << structure.dump() << "'");
            return structure.front();
        }

        template <typename ValueType>
        uint64_t getUnsignedInt(typename JaniParser<ValueType>::Json const& structure, std::string const& errorInfo) {
            STORM_LOG_THROW(structure.is_number(), storm::exceptions::InvalidJaniException, "Expected a number in " << errorInfo << ", got '" << structure.dump() << "'");
            int64_t num = structure.front();
            STORM_LOG_THROW(num >= 0, storm::exceptions::InvalidJaniException, "Expected a positive number in " << errorInfo << ", got '" << num << "'");
            return static_cast<uint64_t>(num);
        }

        template <typename ValueType>
        int64_t getSignedInt(typename JaniParser<ValueType>::Json const& structure, std::string const& errorInfo) {
            STORM_LOG_THROW(structure.is_number(), storm::exceptions::InvalidJaniException, "Expected a number in " << errorInfo << ", got '" << structure.dump() << "'");
            return structure.front();
        }

        template <typename ValueType>
        std::pair<storm::jani::Model, std::vector<storm::jani::Property>> JaniParser<ValueType>::parse(std::string const& path, bool parseProperties) {
            JaniParser parser;
            parser.readFile(path);
            return parser.parseModel(parseProperties);
        }

        template <typename ValueType>
        std::pair<storm::jani::Model, std::vector<storm::jani::Property>> JaniParser<ValueType>::parseFromString(std::string const& jsonstring, bool parseProperties) {
            JaniParser parser(jsonstring);
            return parser.parseModel(parseProperties);
        }

        template <typename ValueType>
        JaniParser<ValueType>::JaniParser(std::string const& jsonstring) : expressionManager(new storm::expressions::ExpressionManager()) {
            parsedStructure = Json::parse(jsonstring);
        }

        template <typename ValueType>
        void JaniParser<ValueType>::readFile(std::string const &path) {
            std::ifstream file;
            storm::utility::openFile(path, file);
            parsedStructure << file;
            storm::utility::closeFile(file);
        }

        template <typename ValueType>
        std::pair<storm::jani::Model, std::vector<storm::jani::Property>> JaniParser<ValueType>::parseModel(bool parseProperties) {
            //jani-version
            STORM_LOG_THROW(parsedStructure.count("jani-version") == 1, storm::exceptions::InvalidJaniException, "Jani-version must be given exactly once.");
            uint64_t version = getUnsignedInt<ValueType>(parsedStructure.at("jani-version"), "jani version");
            STORM_LOG_WARN_COND(version >= 1 && version <=1, "JANI Version " << version << " is not supported. Results may be wrong.");
            //name
            STORM_LOG_THROW(parsedStructure.count("name") == 1, storm::exceptions::InvalidJaniException, "A model must have a (single) name");
            std::string name = getString<ValueType>(parsedStructure.at("name"), "model name");
            //model type
            STORM_LOG_THROW(parsedStructure.count("type") == 1, storm::exceptions::InvalidJaniException, "A type must be given exactly once");
            std::string modeltypestring = getString<ValueType>(parsedStructure.at("type"), "type of the model");
            storm::jani::ModelType type = storm::jani::getModelType(modeltypestring);
            STORM_LOG_THROW(type != storm::jani::ModelType::UNDEFINED, storm::exceptions::InvalidJaniException, "model type " + modeltypestring + " not recognized");
            storm::jani::Model model(name, type, version, expressionManager);
            uint_fast64_t featuresCount = parsedStructure.count("features");
            STORM_LOG_THROW(featuresCount < 2, storm::exceptions::InvalidJaniException, "features-declarations can be given at most once.");
            if (featuresCount == 1) {
                auto allKnownModelFeatures = storm::jani::getAllKnownModelFeatures();
                for (auto const& feature : parsedStructure.at("features")) {
					std::string featureStr = getString<ValueType>(feature, "Model feature");
                    bool found = false;
                    for (auto const& knownFeature : allKnownModelFeatures.asSet()) {
                        if (featureStr == storm::jani::toString(knownFeature)) {
                            model.getModelFeatures().add(knownFeature);
                            found = true;
                            break;
                        }
                    }
                    STORM_LOG_THROW(found, storm::exceptions::NotSupportedException, "Storm does not support the model feature " << featureStr);
                }
            }
            uint_fast64_t actionCount = parsedStructure.count("actions");
            STORM_LOG_THROW(actionCount < 2, storm::exceptions::InvalidJaniException, "Action-declarations can be given at most once.");
            if (actionCount > 0) {
                parseActions(parsedStructure.at("actions"), model);
            }
            
            Scope scope(name);
            
            // Parse constants
            ConstantsMap constants;
            scope.constants = &constants;
            uint_fast64_t constantsCount = parsedStructure.count("constants");
            STORM_LOG_THROW(constantsCount < 2, storm::exceptions::InvalidJaniException, "Constant-declarations can be given at most once.");
            if (constantsCount == 1) {
                // Reserve enough space to make sure that pointers to constants remain valid after adding new ones.
                model.getConstants().reserve(parsedStructure.at("constants").size());
                for (auto const &constStructure : parsedStructure.at("constants")) {
                    std::shared_ptr<storm::jani::Constant> constant = parseConstant(constStructure, scope.refine("constants[" + std::to_string(constants.size()) + "]"));
                    model.addConstant(*constant);
                    assert(model.getConstants().back().getName() == constant->getName());
                    constants.emplace(constant->getName(), &model.getConstants().back());
                }
            }
            
            // Parse variables
            uint_fast64_t variablesCount = parsedStructure.count("variables");
            STORM_LOG_THROW(variablesCount < 2, storm::exceptions::InvalidJaniException, "Variable-declarations can be given at most once for global variables.");
            VariablesMap globalVars;
            scope.globalVars = &globalVars;
            if (variablesCount == 1) {
                for (auto const& varStructure : parsedStructure.at("variables")) {
                    std::shared_ptr<storm::jani::Variable> variable = parseVariable(varStructure, scope.refine("variables[" + std::to_string(globalVars.size())));
                    globalVars.emplace(variable->getName(), &model.addVariable(*variable));
                }
            }
            
            uint64_t funDeclCount = parsedStructure.count("functions");
            STORM_LOG_THROW(funDeclCount < 2, storm::exceptions::InvalidJaniException, "Model '" << name << "' has more than one list of functions");
            FunctionsMap globalFuns;
            scope.globalFunctions = &globalFuns;
            if (funDeclCount > 0) {
                // We require two passes through the function definitions array to allow referring to functions before they were defined.
                std::vector<storm::jani::FunctionDefinition> dummyFunctionDefinitions;
                for (auto const& funStructure : parsedStructure.at("functions")) {
                    // Skip parsing of function body
                    dummyFunctionDefinitions.push_back(parseFunctionDefinition(funStructure, scope.refine("functions[" + std::to_string(globalFuns.size()) + "] of model " + name),
                                                                                     true));
                }
                // Store references to the dummy function definitions. This needs to happen in a separate loop since otherwise, references to FunDefs can be invalidated after calling dummyFunctionDefinitions.push_back
                for (auto const& funDef : dummyFunctionDefinitions) {
                    bool unused = globalFuns.emplace(funDef.getName(), &funDef).second;
                        STORM_LOG_THROW(unused, storm::exceptions::InvalidJaniException, "Multiple definitions of functions with the name " << funDef.getName() << " in " << scope.description);
                }
                for (auto const& funStructure : parsedStructure.at("functions")) {
                    // Actually parse the function body
                    storm::jani::FunctionDefinition funDef = parseFunctionDefinition(funStructure, scope.refine("functions[" + std::to_string(globalFuns.size()) + "] of model " + name),
                                                                                     false);
                    assert(globalFuns.count(funDef.getName()) == 1);
                    globalFuns[funDef.getName()] = &model.addFunctionDefinition(funDef);
                }
            }
            
            // Parse Automata
            STORM_LOG_THROW(parsedStructure.count("automata") == 1, storm::exceptions::InvalidJaniException, "Exactly one list of automata must be given");
            STORM_LOG_THROW(parsedStructure.at("automata").is_array(), storm::exceptions::InvalidJaniException, "Automata must be an array");
            // Automatons can only be parsed after constants and variables.
            for (auto const& automataEntry : parsedStructure.at("automata")) {
                model.addAutomaton(parseAutomaton(automataEntry, model, scope.refine("automata[" + std::to_string(model.getNumberOfAutomata()) + "]")));
            }
            STORM_LOG_THROW(parsedStructure.count("restrict-initial") < 2, storm::exceptions::InvalidJaniException, "Model has multiple initial value restrictions");
            storm::expressions::Expression initialValueRestriction = expressionManager->boolean(true);
            if (parsedStructure.count("restrict-initial") > 0) {
                STORM_LOG_THROW(parsedStructure.at("restrict-initial").count("exp") == 1, storm::exceptions::InvalidJaniException, "Model needs an expression inside the initial restricion");
                initialValueRestriction  = parseExpression(parsedStructure.at("restrict-initial").at("exp"), scope.refine("Initial value restriction"));
            }
            model.setInitialStatesRestriction(initialValueRestriction);
            STORM_LOG_THROW(parsedStructure.count("system") == 1, storm::exceptions::InvalidJaniException, "Exactly one system description must be given");
            std::shared_ptr<storm::jani::Composition> composition = parseComposition(parsedStructure.at("system"));
            model.setSystemComposition(composition);
            model.finalize();
            
            // Parse properties
            storm::logic::RewardAccumulationEliminationVisitor rewAccEliminator(model);
            STORM_LOG_THROW(parsedStructure.count("properties") <= 1, storm::exceptions::InvalidJaniException, "At most one list of properties can be given");
            std::vector<storm::jani::Property> properties;
            if (parseProperties && parsedStructure.count("properties") == 1) {
                STORM_LOG_THROW(parsedStructure.at("properties").is_array(), storm::exceptions::InvalidJaniException, "Properties should be an array");
                for(auto const& propertyEntry : parsedStructure.at("properties")) {
                    try {
                        auto prop = this->parseProperty(model, propertyEntry, scope.refine("property[" + std::to_string(properties.size()) + "]"));
                        // Eliminate reward accumulations as much as possible
                        rewAccEliminator.eliminateRewardAccumulations(prop);
                        properties.push_back(prop);
                    } catch (storm::exceptions::NotSupportedException const& ex) {
                        STORM_LOG_WARN("Cannot handle property: " << ex.what());
                    } catch (storm::exceptions::NotImplementedException const&  ex) {
                        STORM_LOG_WARN("Cannot handle property: " << ex.what());
                    }
                }
            }
            return {model, properties};
        }

        template <typename ValueType>
        std::vector<std::shared_ptr<storm::logic::Formula const>> JaniParser<ValueType>::parseUnaryFormulaArgument(storm::jani::Model& model, Json const& propertyStructure, storm::logic::FormulaContext formulaContext, std::string const& opstring, Scope const& scope) {
            STORM_LOG_THROW(propertyStructure.count("exp") == 1, storm::exceptions::InvalidJaniException, "Expecting operand for operator " << opstring << " in " << scope.description);
            return  { parseFormula(model, propertyStructure.at("exp"), formulaContext, scope.refine("Operand of operator " + opstring)) };
        }
        
        template <typename ValueType>
        std::vector<std::shared_ptr<storm::logic::Formula const>> JaniParser<ValueType>::parseBinaryFormulaArguments(storm::jani::Model& model, Json const& propertyStructure, storm::logic::FormulaContext formulaContext, std::string const& opstring, Scope const& scope) {
            STORM_LOG_THROW(propertyStructure.count("left") == 1, storm::exceptions::InvalidJaniException, "Expecting left operand for operator " << opstring << " in " << scope.description);
            STORM_LOG_THROW(propertyStructure.count("right") == 1, storm::exceptions::InvalidJaniException, "Expecting right operand for operator " << opstring << " in " << scope.description);
            return { parseFormula(model, propertyStructure.at("left"), formulaContext, scope.refine("Operand of operator " + opstring)),  parseFormula(model, propertyStructure.at("right"), formulaContext, scope.refine("Operand of operator " + opstring))  };
        }
        
        template <typename ValueType>
        storm::jani::PropertyInterval JaniParser<ValueType>::parsePropertyInterval(Json const& piStructure, Scope const& scope) {
            storm::jani::PropertyInterval pi;
            if (piStructure.count("lower") > 0) {
                pi.lowerBound = parseExpression(piStructure.at("lower"), scope.refine("Lower bound for property interval"));
            }
            if (piStructure.count("lower-exclusive") > 0) {
                STORM_LOG_THROW(pi.lowerBound.isInitialized(), storm::exceptions::InvalidJaniException, "Lower-exclusive can only be set if a lower bound is present");
                pi.lowerBoundStrict = piStructure.at("lower-exclusive");
                
            }
            if (piStructure.count("upper") > 0) {
                pi.upperBound = parseExpression(piStructure.at("upper"), scope.refine("Upper bound for property interval"));
                
            }
            if (piStructure.count("upper-exclusive") > 0) {
                STORM_LOG_THROW(pi.upperBound.isInitialized(), storm::exceptions::InvalidJaniException, "Lower-exclusive can only be set if a lower bound is present");
                pi.upperBoundStrict = piStructure.at("upper-exclusive");
            }
            STORM_LOG_THROW(pi.lowerBound.isInitialized() || pi.upperBound.isInitialized(), storm::exceptions::InvalidJaniException, "Bounded operator must have a bounded interval, but no bounds found in '" << piStructure << "'");
            return pi;
        }

        template <typename ValueType>
        storm::logic::RewardAccumulation JaniParser<ValueType>::parseRewardAccumulation(Json const& accStructure, std::string const& context) {
            bool accTime = false;
            bool accSteps = false;
            bool accExit = false;
            STORM_LOG_THROW(accStructure.is_array(), storm::exceptions::InvalidJaniException, "Accumulate should be an array");
            for (auto const& accEntry : accStructure) {
                if (accEntry == "steps") {
                    accSteps = true;
                } else if (accEntry == "time") {
                    accTime = true;
                } else if (accEntry == "exit") {
                    accExit = true;
                } else {
                    STORM_LOG_THROW(false, storm::exceptions::InvalidJaniException, "One may only accumulate either 'steps' or 'time' or 'exit', got " << accEntry.dump() << " in "  << context);
                }
            }
            return storm::logic::RewardAccumulation(accSteps, accTime, accExit);
        }
        
        void insertLowerUpperTimeBounds(std::vector<boost::optional<storm::logic::TimeBound>>& lowerBounds, std::vector<boost::optional<storm::logic::TimeBound>>& upperBounds, storm::jani::PropertyInterval const& pi) {
            if (pi.hasLowerBound()) {
                lowerBounds.push_back(storm::logic::TimeBound(pi.lowerBoundStrict, pi.lowerBound));
            } else {
                lowerBounds.push_back(boost::none);
            }
            if (pi.hasUpperBound()) {
                upperBounds.push_back(storm::logic::TimeBound(pi.upperBoundStrict, pi.upperBound));
            } else {
                upperBounds.push_back(boost::none);
            }
        }

        template <typename ValueType>
        std::shared_ptr<storm::logic::Formula const> JaniParser<ValueType>::parseFormula(storm::jani::Model& model, Json const& propertyStructure, storm::logic::FormulaContext formulaContext, Scope const& scope, boost::optional<storm::logic::Bound> bound) {

            if (propertyStructure.is_boolean()) {
                return std::make_shared<storm::logic::BooleanLiteralFormula>(propertyStructure.template get<bool>());
            }
            if (propertyStructure.is_string()) {
                if (labels.count(propertyStructure.template get<std::string>()) > 0) {
                    return std::make_shared<storm::logic::AtomicLabelFormula>(propertyStructure.template get<std::string>());
                }
            }
            storm::expressions::Expression expr = parseExpression(propertyStructure, scope.refine("expression in property"), true);
            if (expr.isInitialized()) {
                bool exprContainsLabel = false;
                auto varsInExpr = expr.getVariables();
                for (auto const& varInExpr : varsInExpr) {
                    if (labels.count(varInExpr.getName()) > 0) {
                        exprContainsLabel = true;
                        break;
                    }
                }
                if (!exprContainsLabel) {
                    assert(bound == boost::none);
                    return std::make_shared<storm::logic::AtomicExpressionFormula>(expr);
                }
            }
            if (propertyStructure.count("op") == 1) {
                std::string opString = getString<ValueType>(propertyStructure.at("op"), "Operation description");
                
                if(opString == "Pmin" || opString == "Pmax") {
                    std::vector<std::shared_ptr<storm::logic::Formula const>> args = parseUnaryFormulaArgument(model, propertyStructure, storm::logic::FormulaContext::Probability, opString, scope);
                    assert(args.size() == 1);
                    storm::logic::OperatorInformation opInfo;
                    opInfo.optimalityType =  opString == "Pmin" ? storm::solver::OptimizationDirection::Minimize : storm::solver::OptimizationDirection::Maximize;
                    opInfo.bound = bound;
                    return std::make_shared<storm::logic::ProbabilityOperatorFormula>(args[0], opInfo);
                    
                } else if (opString == "∀" || opString == "∃") {
                    assert(bound == boost::none);
                    STORM_LOG_THROW(false, storm::exceptions::NotImplementedException, "Forall and Exists are currently not supported in " << scope.description);
                } else if (opString == "Emin" || opString == "Emax") {
                    STORM_LOG_WARN_COND(model.getJaniVersion() == 1, "Model not compliant: Contains Emin/Emax property in " << scope.description << ".");
                    STORM_LOG_THROW(propertyStructure.count("exp") == 1, storm::exceptions::InvalidJaniException, "Expecting reward-expression for operator " << opString << " in " << scope.description);
                    storm::expressions::Expression rewExpr = parseExpression(propertyStructure.at("exp"), scope.refine("Reward expression"));
                    STORM_LOG_THROW(rewExpr.hasNumericalType(), storm::exceptions::InvalidJaniException, "Reward expression '" << rewExpr << "' does not have numerical type in " << scope.description);
                    std::string rewardName = rewExpr.toString();
 
                    storm::logic::OperatorInformation opInfo;
                    opInfo.optimalityType =  opString == "Emin" ? storm::solver::OptimizationDirection::Minimize : storm::solver::OptimizationDirection::Maximize;
                    opInfo.bound = bound;

                    storm::logic::RewardAccumulation rewardAccumulation(false, false, false);
                    if (propertyStructure.count("accumulate") > 0) {
                        rewardAccumulation = parseRewardAccumulation(propertyStructure.at("accumulate"), scope.description);
                    }
                    
                    bool time = false;
                    if (propertyStructure.count("step-instant") > 0) {
                        STORM_LOG_THROW(propertyStructure.count("time-instant") == 0, storm::exceptions::NotSupportedException, "Storm does not support to have a step-instant and a time-instant in " + scope.description);
                        STORM_LOG_THROW(propertyStructure.count("reward-instants") == 0, storm::exceptions::NotSupportedException, "Storm does not support to have a step-instant and a reward-instant in " + scope.description);

                        storm::expressions::Expression stepInstantExpr = parseExpression(propertyStructure.at("step-instant"), scope.refine("Step instant"));
                        if (!rewExpr.isVariable()) {
                            model.addNonTrivialRewardExpression(rewardName, rewExpr);
                        }
                        if (rewardAccumulation.isEmpty()) {
                             return std::make_shared<storm::logic::RewardOperatorFormula>(std::make_shared<storm::logic::InstantaneousRewardFormula>(stepInstantExpr, storm::logic::TimeBoundType::Steps), rewardName, opInfo);
                        } else {
                            return std::make_shared<storm::logic::RewardOperatorFormula>(std::make_shared<storm::logic::CumulativeRewardFormula>(storm::logic::TimeBound(false, stepInstantExpr), storm::logic::TimeBoundReference(storm::logic::TimeBoundType::Steps), rewardAccumulation), rewardName, opInfo);
                        }
                    } else if (propertyStructure.count("time-instant") > 0) {
                        STORM_LOG_THROW(propertyStructure.count("reward-instants") == 0, storm::exceptions::NotSupportedException, "Storm does not support to have a time-instant and a reward-instant in " + scope.description);
                        storm::expressions::Expression timeInstantExpr = parseExpression(propertyStructure.at("time-instant"), scope.refine("time instant"));
                        if (!rewExpr.isVariable()) {
                            model.addNonTrivialRewardExpression(rewardName, rewExpr);
                        }
                        if (rewardAccumulation.isEmpty()) {
                            return std::make_shared<storm::logic::RewardOperatorFormula>(std::make_shared<storm::logic::InstantaneousRewardFormula>(timeInstantExpr, storm::logic::TimeBoundType::Time), rewardName, opInfo);
                        } else {
                            return std::make_shared<storm::logic::RewardOperatorFormula>(std::make_shared<storm::logic::CumulativeRewardFormula>(storm::logic::TimeBound(false, timeInstantExpr), storm::logic::TimeBoundReference(storm::logic::TimeBoundType::Time), rewardAccumulation), rewardName, opInfo);
                        }
                    } else if (propertyStructure.count("reward-instants") > 0) {
                        std::vector<storm::logic::TimeBound> bounds;
                        std::vector<storm::logic::TimeBoundReference> boundReferences;
                        for (auto const& rewInst : propertyStructure.at("reward-instants")) {
                            storm::expressions::Expression rewInstRewardModelExpression = parseExpression(rewInst.at("exp"), scope.refine("Reward expression at reward instant"));
                            STORM_LOG_THROW(rewInstRewardModelExpression.hasNumericalType(), storm::exceptions::InvalidJaniException, "Reward expression '" << rewInstRewardModelExpression << "' does not have numerical type in " << scope.description);
                            storm::logic::RewardAccumulation boundRewardAccumulation = parseRewardAccumulation(rewInst.at("accumulate"), scope.description);
                            bool steps = (boundRewardAccumulation.isStepsSet() || boundRewardAccumulation.isExitSet()) && boundRewardAccumulation.size() == 1;
                            bool time = boundRewardAccumulation.isTimeSet() && boundRewardAccumulation.size() == 1 && !model.isDiscreteTimeModel();
                            if ((steps || time) && !rewInstRewardModelExpression.containsVariables() && storm::utility::isOne(rewInstRewardModelExpression.evaluateAsRational())) {
                                boundReferences.emplace_back(steps ? storm::logic::TimeBoundType::Steps : storm::logic::TimeBoundType::Time);
                            } else {
                                std::string rewInstRewardModelName = rewInstRewardModelExpression.toString();
                                if (!rewInstRewardModelExpression.isVariable()) {
                                    model.addNonTrivialRewardExpression(rewInstRewardModelName, rewInstRewardModelExpression);
                                }
                                boundReferences.emplace_back(rewInstRewardModelName, boundRewardAccumulation);
                            }
                            storm::expressions::Expression rewInstantExpr = parseExpression(rewInst.at("instant"), scope.refine("reward instant"));
                            bounds.emplace_back(false, rewInstantExpr);
                        }
                        if (!rewExpr.isVariable()) {
                            model.addNonTrivialRewardExpression(rewardName, rewExpr);
                        }
                        return std::make_shared<storm::logic::RewardOperatorFormula>(std::make_shared<storm::logic::CumulativeRewardFormula>(bounds, boundReferences, rewardAccumulation), rewardName, opInfo);
                    } else {
                        time = !rewExpr.containsVariables() && storm::utility::isOne(rewExpr.evaluateAsRational());
                        std::shared_ptr<storm::logic::Formula const> subformula;
                        if (propertyStructure.count("reach") > 0) {
                            auto formulaContext = time ? storm::logic::FormulaContext::Time : storm::logic::FormulaContext::Reward;
                            subformula = std::make_shared<storm::logic::EventuallyFormula>(parseFormula(model, propertyStructure.at("reach"), formulaContext, scope.refine("Reach-expression of operator " + opString)), formulaContext, rewardAccumulation);
                        } else {
                            subformula = std::make_shared<storm::logic::TotalRewardFormula>(rewardAccumulation);
                        }
                        if (time) {
                            assert(subformula->isTotalRewardFormula() || subformula->isTimePathFormula());
                            return std::make_shared<storm::logic::TimeOperatorFormula>(subformula, opInfo);
                        } else {
                            if (!rewExpr.isVariable()) {
                                model.addNonTrivialRewardExpression(rewardName, rewExpr);
                            }
                            return std::make_shared<storm::logic::RewardOperatorFormula>(subformula, rewardName, opInfo);
                        }
                    }
                } else if (opString == "Smin" || opString == "Smax") {
                    storm::logic::OperatorInformation opInfo;
                    opInfo.optimalityType =  opString == "Smin" ? storm::solver::OptimizationDirection::Minimize : storm::solver::OptimizationDirection::Maximize;
                    opInfo.bound = bound;
                    // Reward accumulation is optional as it was not available in the early days...
                    boost::optional<storm::logic::RewardAccumulation> rewardAccumulation;
                    if (propertyStructure.count("accumulate") > 0) {
                        STORM_LOG_WARN_COND(model.getJaniVersion() == 1, "Unexpected accumulate field in " << scope.description << ".");
                        rewardAccumulation = parseRewardAccumulation(propertyStructure.at("accumulate"), scope.description);
                    }
                    STORM_LOG_THROW(propertyStructure.count("exp") > 0, storm::exceptions::InvalidJaniException, "Expected an expression at steady state property at " << scope.description);
                    auto exp = parseExpression(propertyStructure["exp"], scope.refine("steady-state operator"), true);
                    if (!exp.isInitialized() || exp.hasBooleanType()) {
                        STORM_LOG_THROW(!rewardAccumulation.is_initialized(), storm::exceptions::InvalidJaniException, "Long-run average probabilities are not allowed to have a reward accumulation at" << scope.description);
                        std::shared_ptr<storm::logic::Formula const> subformula = parseUnaryFormulaArgument(model, propertyStructure, formulaContext, opString, scope.refine("Steady-state operator"))[0];
                        return std::make_shared<storm::logic::LongRunAverageOperatorFormula>(subformula, opInfo);
                    }
                    STORM_LOG_THROW(exp.hasNumericalType(), storm::exceptions::InvalidJaniException, "Reward expression '" << exp << "' does not have numerical type in " << scope.description);
                    std::string rewardName = exp.toString();
                    if (!exp.isVariable()) {
                        model.addNonTrivialRewardExpression(rewardName, exp);
                    }
                    auto subformula = std::make_shared<storm::logic::LongRunAverageRewardFormula>(rewardAccumulation);
                    return std::make_shared<storm::logic::RewardOperatorFormula>(subformula, rewardName, opInfo);
                    
                } else if (opString == "U" || opString == "F") {
                    assert(bound == boost::none);
                    std::vector<std::shared_ptr<storm::logic::Formula const>> args;
                    if (opString == "U") {
                        args = parseBinaryFormulaArguments(model, propertyStructure, formulaContext, opString, scope);
                    } else {
                        assert(opString == "F");
                        args = parseUnaryFormulaArgument(model, propertyStructure, formulaContext, opString, scope);
                        args.push_back(args[0]);
                        args[0] = storm::logic::BooleanLiteralFormula::getTrueFormula();
                    }
                    
                    std::vector<boost::optional<storm::logic::TimeBound>> lowerBounds, upperBounds;
                    std::vector<storm::logic::TimeBoundReference> tbReferences;
                    if (propertyStructure.count("step-bounds") > 0) {
                        STORM_LOG_WARN_COND(model.getJaniVersion() == 1, "Jani model not compliant: Contains step-bounds in " << scope.description << ".");
                        storm::jani::PropertyInterval pi = parsePropertyInterval(propertyStructure.at("step-bounds"), scope.refine("step-bounded until").clearVariables());
                        insertLowerUpperTimeBounds(lowerBounds, upperBounds, pi);
                        tbReferences.emplace_back(storm::logic::TimeBoundType::Steps);
                    }
                    if (propertyStructure.count("time-bounds") > 0) {
                        STORM_LOG_WARN_COND(model.getJaniVersion() == 1, "Jani model not compliant: Contains time-bounds in " << scope.description << ".");
                        storm::jani::PropertyInterval pi = parsePropertyInterval(propertyStructure.at("time-bounds"), scope.refine("time-bounded until").clearVariables());
                        insertLowerUpperTimeBounds(lowerBounds, upperBounds, pi);
                        tbReferences.emplace_back(storm::logic::TimeBoundType::Time);
                    }
                    if (propertyStructure.count("reward-bounds") > 0 ) {
                        for (auto const& rbStructure : propertyStructure.at("reward-bounds")) {
                            storm::jani::PropertyInterval pi = parsePropertyInterval(rbStructure.at("bounds"), scope.refine("reward-bounded until").clearVariables());
                            insertLowerUpperTimeBounds(lowerBounds, upperBounds, pi);
                            STORM_LOG_THROW(rbStructure.count("exp") == 1, storm::exceptions::InvalidJaniException, "Expecting reward-expression for operator " << opString << " in " << scope.description);
                            storm::expressions::Expression rewInstRewardModelExpression = parseExpression(rbStructure.at("exp"), scope.refine("Reward expression at reward-bounds"));
                            STORM_LOG_THROW(rewInstRewardModelExpression.hasNumericalType(), storm::exceptions::InvalidJaniException, "Reward expression '" << rewInstRewardModelExpression << "' does not have numerical type in " << scope.description);
                            storm::logic::RewardAccumulation boundRewardAccumulation = parseRewardAccumulation(rbStructure.at("accumulate"), scope.description);
                            bool steps = (boundRewardAccumulation.isStepsSet() || boundRewardAccumulation.isExitSet()) && boundRewardAccumulation.size() == 1;
                            bool time = boundRewardAccumulation.isTimeSet() && boundRewardAccumulation.size() == 1 && !model.isDiscreteTimeModel();
                            if ((steps || time) && !rewInstRewardModelExpression.containsVariables() && storm::utility::isOne(rewInstRewardModelExpression.evaluateAsRational())) {
                                tbReferences.emplace_back(steps ? storm::logic::TimeBoundType::Steps : storm::logic::TimeBoundType::Time);
                            } else {
                                std::string rewInstRewardModelName = rewInstRewardModelExpression.toString();
                                if (!rewInstRewardModelExpression.isVariable()) {
                                    model.addNonTrivialRewardExpression(rewInstRewardModelName, rewInstRewardModelExpression);
                                }
                                tbReferences.emplace_back(rewInstRewardModelName, boundRewardAccumulation);
                            }
                        }
                    }
                    if (!tbReferences.empty()) {
                        return std::make_shared<storm::logic::BoundedUntilFormula const>(args[0], args[1], lowerBounds, upperBounds, tbReferences);
                    } else if (args[0]->isTrueFormula()) {
                        return std::make_shared<storm::logic::EventuallyFormula const>(args[1], formulaContext);
                    } else {
                        return std::make_shared<storm::logic::UntilFormula const>(args[0], args[1]);
                    }
                } else if (opString == "G") {
                    assert(bound == boost::none);
                    std::vector<std::shared_ptr<storm::logic::Formula const>> args = parseUnaryFormulaArgument(model, propertyStructure, formulaContext, opString, scope.refine("Subformula of globally operator "));
                    if (propertyStructure.count("step-bounds") > 0) {
                        STORM_LOG_THROW(false, storm::exceptions::NotSupportedException, "Globally and step-bounds are not supported.");
                    } else if (propertyStructure.count("time-bounds") > 0) {
                        STORM_LOG_THROW(false, storm::exceptions::NotSupportedException, "Globally and time bounds are not supported.");
                    } else if (propertyStructure.count("reward-bounds") > 0 ) {
                        STORM_LOG_THROW(false, storm::exceptions::NotSupportedException, "Globally and reward bounded properties are not supported.");
                    }
                    return std::make_shared<storm::logic::GloballyFormula const>(args[0]);

                } else if (opString == "W") {
                    assert(bound == boost::none);
                    STORM_LOG_THROW(false, storm::exceptions::NotImplementedException, "Weak until is not supported");
                } else if (opString == "R") {
                    assert(bound == boost::none);
                    STORM_LOG_THROW(false, storm::exceptions::NotImplementedException, "Release is not supported");
                } else if (opString == "∧" || opString == "∨") {
                    assert(bound == boost::none);
                    std::vector<std::shared_ptr<storm::logic::Formula const>> args = parseBinaryFormulaArguments(model, propertyStructure, formulaContext, opString, scope);
                    assert(args.size() == 2);
                    storm::logic::BinaryBooleanStateFormula::OperatorType oper = opString ==  "∧" ? storm::logic::BinaryBooleanStateFormula::OperatorType::And : storm::logic::BinaryBooleanStateFormula::OperatorType::Or;
                    return std::make_shared<storm::logic::BinaryBooleanStateFormula const>(oper, args[0], args[1]);
                } else if (opString == "⇒") {
                    assert(bound == boost::none);
                    std::vector<std::shared_ptr<storm::logic::Formula const>> args = parseBinaryFormulaArguments(model, propertyStructure, formulaContext, opString, scope);
                    assert(args.size() == 2);
                    std::shared_ptr<storm::logic::UnaryBooleanStateFormula const> tmp = std::make_shared<storm::logic::UnaryBooleanStateFormula const>(storm::logic::UnaryBooleanStateFormula::OperatorType::Not, args[0]);
                    return std::make_shared<storm::logic::BinaryBooleanStateFormula const>(storm::logic::BinaryBooleanStateFormula::OperatorType::Or, tmp, args[1]);
                } else if (opString == "¬") {
                    assert(bound == boost::none);
                    std::vector<std::shared_ptr<storm::logic::Formula const>> args = parseUnaryFormulaArgument(model, propertyStructure, formulaContext, opString, scope);
                    assert(args.size() == 1);
                    return std::make_shared<storm::logic::UnaryBooleanStateFormula const>(storm::logic::UnaryBooleanStateFormula::OperatorType::Not, args[0]);
                } else if (!expr.isInitialized() && (opString == "≥" || opString == "≤" || opString == "<" || opString == ">" || opString == "=" || opString == "≠")) {
                    assert(bound == boost::none);
                    storm::logic::ComparisonType ct;
                    if(opString == "≥") {
                        ct = storm::logic::ComparisonType::GreaterEqual;
                    } else if (opString == "≤") {
                        ct = storm::logic::ComparisonType::LessEqual;
                    } else if (opString == "<") {
                        ct = storm::logic::ComparisonType::Less;
                    } else if (opString == ">") {
                        ct = storm::logic::ComparisonType::Greater;
                    }
                    
                    std::vector<std::string> const leftRight = {"left", "right"};
                    for (uint64_t i = 0; i < 2; ++i) {
                        if (propertyStructure.at(leftRight[i]).count("op") > 0) {
                            std::string propertyOperatorString = getString<ValueType>(propertyStructure.at(leftRight[i]).at("op"), "property-operator");
                            std::set<std::string> const propertyOperatorStrings = {"Pmin", "Pmax","Emin", "Emax", "Smin", "Smax"};
                            if (propertyOperatorStrings.count(propertyOperatorString) > 0) {
                                auto boundExpr = parseExpression(propertyStructure.at(leftRight[1-i]), scope.refine("Threshold for operator " + propertyStructure.at(leftRight[i]).at("op").template get<std::string>()));
                                if ((opString == "=" || opString == "≠")) {
                                    STORM_LOG_THROW(!boundExpr.containsVariables(), storm::exceptions::NotSupportedException, "Comparison operators '=' or '≠' in property specifications are currently not supported.");
                                    auto boundValue = boundExpr.evaluateAsRational();
                                    if (storm::utility::isZero(boundValue)) {
                                        if (opString == "=") {
                                            ct = storm::logic::ComparisonType::LessEqual;
                                        } else {
                                            ct = storm::logic::ComparisonType::Greater;
                                        }
                                    } else if (storm::utility::isOne(boundValue) && (propertyOperatorString == "Pmin" || propertyOperatorString == "Pmax")) {
                                        if (opString == "=") {
                                            ct = storm::logic::ComparisonType::GreaterEqual;
                                        } else {
                                            ct = storm::logic::ComparisonType::Less;
                                        }
                                    } else {
                                        STORM_LOG_THROW(false, storm::exceptions::NotSupportedException, "Comparison operators '=' or '≠' in property specifications are currently not supported in " << scope.description << ".");
                                    }
                                }
                                return parseFormula(model, propertyStructure.at(leftRight[i]), formulaContext, scope, storm::logic::Bound(ct, boundExpr));
                            }
                        }
                    }
                    STORM_LOG_THROW(false, storm::exceptions::NotSupportedException, "No complex comparisons for properties are supported.");
                } else if (expr.isInitialized()) {
                    STORM_LOG_THROW(false, storm::exceptions::InvalidJaniException, "Non-trivial Expression '" << expr << "' contains a boolean transient variable. Can not translate to PRCTL-like formula at " << scope.description << ".");
                } else {
                    STORM_LOG_THROW(false, storm::exceptions::InvalidJaniException, "Unknown operator " << opString);
                }
            } else {
                STORM_LOG_THROW(false, storm::exceptions::InvalidJaniException, "Looking for operator for formula " << propertyStructure.dump() << ", but did not find one");
            }
        }
        
        template <typename ValueType>
        storm::jani::Property JaniParser<ValueType>::parseProperty(storm::jani::Model& model, Json const& propertyStructure, Scope const& scope) {
            STORM_LOG_THROW(propertyStructure.count("name") ==  1, storm::exceptions::InvalidJaniException, "Property must have a name");
            // TODO check unique name
            std::string name = getString<ValueType>(propertyStructure.at("name"), "property-name");
            STORM_LOG_TRACE("Parsing property named: " << name);
            std::string comment = "";
            if (propertyStructure.count("comment") > 0) {
                comment = getString<ValueType>(propertyStructure.at("comment"), "comment for property named '" + name + "'.");
            }
            STORM_LOG_THROW(propertyStructure.count("expression") == 1, storm::exceptions::InvalidJaniException, "Property must have an expression");
            // Parse filter expression.
            Json const& expressionStructure = propertyStructure.at("expression");
            
            STORM_LOG_THROW(expressionStructure.count("op") == 1, storm::exceptions::InvalidJaniException, "Expression in property must have an operation description");
            STORM_LOG_THROW(expressionStructure.at("op") == "filter", storm::exceptions::InvalidJaniException, "Top level operation of a property must be a filter");
            STORM_LOG_THROW(expressionStructure.count("fun") == 1, storm::exceptions::InvalidJaniException, "Filter must have a function descritpion");
            std::string funDescr = getString<ValueType>(expressionStructure.at("fun"), "Filter function in property named " + name);
            storm::modelchecker::FilterType ft;
            if (funDescr == "min") {
                ft = storm::modelchecker::FilterType::MIN;
            } else if (funDescr == "max") {
                ft = storm::modelchecker::FilterType::MAX;
            } else if (funDescr == "sum") {
                ft = storm::modelchecker::FilterType::SUM;
            } else if (funDescr == "avg") {
                ft = storm::modelchecker::FilterType::AVG;
            } else if (funDescr == "count") {
                ft = storm::modelchecker::FilterType::COUNT;
            } else if (funDescr == "∀") {
                ft = storm::modelchecker::FilterType::FORALL;
            } else if (funDescr == "∃") {
                ft = storm::modelchecker::FilterType::EXISTS;
            } else if (funDescr == "argmin") {
                ft = storm::modelchecker::FilterType::ARGMIN;
            } else if (funDescr == "argmax") {
                ft = storm::modelchecker::FilterType::ARGMAX;
            } else if (funDescr == "values") {
                ft = storm::modelchecker::FilterType::VALUES;
            } else {
                STORM_LOG_THROW(false, storm::exceptions::InvalidJaniException, "Unknown filter description " << funDescr << " in property named " << name);
            }
            
            STORM_LOG_THROW(expressionStructure.count("states") == 1, storm::exceptions::InvalidJaniException, "Filter must have a states description");
            std::shared_ptr<storm::logic::Formula const> statesFormula;
            if (expressionStructure.at("states").count("op") > 0) {
                std::string statesDescr = getString<ValueType>(expressionStructure.at("states").at("op"), "Filtered states in property named " + name);
                if (statesDescr == "initial") {
                    statesFormula = std::make_shared<storm::logic::AtomicLabelFormula>("init");
                }
            }
            if (!statesFormula) {
                try {
                    // Try to parse the states as formula.
                    statesFormula = parseFormula(model, expressionStructure.at("states"), storm::logic::FormulaContext::Undefined, scope.refine("Values of property " + name));
                } catch (storm::exceptions::NotSupportedException const& ex) {
                    throw ex;
                } catch (storm::exceptions::NotImplementedException const& ex) {
                    throw ex;
                }
            }
            STORM_LOG_THROW(statesFormula, storm::exceptions::NotImplementedException, "Could not derive states formula.");
            STORM_LOG_THROW(expressionStructure.count("values") == 1, storm::exceptions::InvalidJaniException, "Values as input for a filter must be given");
            auto formula = parseFormula(model, expressionStructure.at("values"), storm::logic::FormulaContext::Undefined, scope.refine("Values of property " + name));
            return storm::jani::Property(name, storm::jani::FilterExpression(formula, ft, statesFormula), {}, comment);
        }

        template <typename ValueType>
        std::shared_ptr<storm::jani::Constant> JaniParser<ValueType>::parseConstant(Json const& constantStructure, Scope const& scope) {
            STORM_LOG_THROW(constantStructure.count("name") == 1, storm::exceptions::InvalidJaniException, "Variable (scope: " + scope.description + ") must have a name");
            std::string name = getString<ValueType>(constantStructure.at("name"), "variable-name in " + scope.description + "-scope");
            // TODO check existance of name.
            // TODO store prefix in variable.
            std::string exprManagerName = name;
            
            STORM_LOG_THROW(constantStructure.count("type") == 1, storm::exceptions::InvalidJaniException, "Constant '" + name + "' (scope: " + scope.description + ") must have a (single) type-declaration.");
            auto type = parseType(constantStructure.at("type"), name, scope);
            STORM_LOG_THROW((type.first->isBasicType() || type.first->isBoundedType()), storm::exceptions::InvalidJaniException, "Constant '" + name + "' (scope: " + scope.description + ") has unexpected type");
            
            uint_fast64_t valueCount = constantStructure.count("value");
            storm::expressions::Expression definingExpression;
            STORM_LOG_THROW(valueCount < 2, storm::exceptions::InvalidJaniException, "Value for constant '" + name +  "' (scope: " + scope.description + ") must be given at most once.");
            if (valueCount == 1) {
                // Read initial value before; that makes creation later on a bit easier, and has as an additional benefit that we do not need to check whether the variable occurs also on the assignment.
                definingExpression = parseExpression(constantStructure.at("value"), scope.refine("Value of constant " + name));
                assert(definingExpression.isInitialized());
                STORM_LOG_THROW((type.second == definingExpression.getType() || type.second.isRationalType() && definingExpression.getType().isIntegerType()), storm::exceptions::InvalidJaniException,"Type of value for constant '" + name +  "' (scope: " + scope.description + ") does not match the given type '" + type.first->getStringRepresentation() + ".");
            }
            
            storm::expressions::Variable var = expressionManager->declareVariable(exprManagerName, type.second);
            
            storm::expressions::Expression constraintExpression;
            if (type.first->isBoundedType()) {
                auto const& bndType = type.first->asBoundedType();
                if (bndType.hasLowerBound()) {
                    constraintExpression = var.getExpression() >= bndType.getLowerBound();
                    if (bndType.hasUpperBound()) {
                        constraintExpression = constraintExpression && var.getExpression() <= bndType.getUpperBound();
                    }
                } else if (bndType.hasUpperBound()) {
                    constraintExpression = var.getExpression() <= bndType.getUpperBound();
                }
            }
            return std::make_shared<storm::jani::Constant>(name, std::move(var), definingExpression, constraintExpression);
        }
        
        template <typename ValueType>
        std::pair<std::unique_ptr<storm::jani::JaniType>, storm::expressions::Type> JaniParser<ValueType>::parseType(Json const& typeStructure, std::string variableName, Scope const& scope) {
            std::pair<std::unique_ptr<storm::jani::JaniType>,storm::expressions::Type> result;
            if (typeStructure.is_string()) {
                if (typeStructure == "real") {
                    result.first = std::make_unique<storm::jani::BasicType>(storm::jani::BasicType::Type::Real);
                    result.second = expressionManager->getRationalType();
                } else if (typeStructure == "bool") {
                    result.first = std::make_unique<storm::jani::BasicType>(storm::jani::BasicType::Type::Bool);
                    result.second = expressionManager->getBooleanType();
                } else if (typeStructure == "int") {
                    result.first = std::make_unique<storm::jani::BasicType>(storm::jani::BasicType::Type::Int);
                    result.second = expressionManager->getIntegerType();
                } else if(typeStructure == "clock") {
                    result.first = std::make_unique<storm::jani::ClockType>();
                    result.second = expressionManager->getRationalType();
                } else if(typeStructure == "continuous") {
                    result.first = std::make_unique<storm::jani::ContinuousType>();
                    result.second = expressionManager->getRationalType();
                } else {
                    STORM_LOG_THROW(false, storm::exceptions::InvalidJaniException, "Unsupported type " << typeStructure.dump() << " for variable '" << variableName << "' (scope: " << scope.description << ").");
                }
            } else if (typeStructure.is_object()) {
                STORM_LOG_THROW(typeStructure.count("kind") == 1, storm::exceptions::InvalidJaniException, "For complex type as in variable " << variableName << "(scope: " << scope.description << ") kind must be given");
                std::string kind = getString<ValueType>(typeStructure.at("kind"), "kind for complex type as in variable " + variableName  + "(scope: " + scope.description + ") ");
                if (kind == "bounded") {
                    STORM_LOG_THROW(typeStructure.count("lower-bound") + typeStructure.count("upper-bound") > 0, storm::exceptions::InvalidJaniException, "For bounded type as in variable " << variableName << "(scope: " << scope.description << ") lower-bound or upper-bound must be given");
                    storm::expressions::Expression lowerboundExpr;
                    if (typeStructure.count("lower-bound") > 0) {
                        lowerboundExpr = parseExpression(typeStructure.at("lower-bound"), scope.refine("Lower bound for variable " + variableName));
                    }
                    storm::expressions::Expression upperboundExpr;
                    if (typeStructure.count("upper-bound") > 0) {
                        upperboundExpr = parseExpression(typeStructure.at("upper-bound"), scope.refine("Upper bound for variable "+ variableName));
                    }
                    STORM_LOG_THROW(typeStructure.count("base") == 1, storm::exceptions::InvalidJaniException, "For bounded type as in variable " << variableName << "(scope: " << scope.description << ") base must be given");
                    std::string basictype = getString<ValueType>(typeStructure.at("base"), "base for bounded type as in variable " + variableName  + "(scope: " + scope.description + ") ");
                    if (basictype == "int") {
                        STORM_LOG_THROW(!lowerboundExpr.isInitialized() || lowerboundExpr.hasIntegerType(), storm::exceptions::InvalidJaniException, "Lower bound for bounded integer variable " << variableName << "(scope: " << scope.description << ") must be integer-typed");
                        STORM_LOG_THROW(!upperboundExpr.isInitialized() || upperboundExpr.hasIntegerType(), storm::exceptions::InvalidJaniException, "Upper bound for bounded integer variable " << variableName << "(scope: " << scope.description << ") must be integer-typed");
                        if (lowerboundExpr.isInitialized() && upperboundExpr.isInitialized() && !lowerboundExpr.containsVariables() && !upperboundExpr.containsVariables()) {
                            STORM_LOG_THROW(lowerboundExpr.evaluateAsInt() <= upperboundExpr.evaluateAsInt(), storm::exceptions::InvalidJaniException, "Lower bound must not be larger than upper bound for bounded integer variable "  << variableName << "(scope: " << scope.description << ").");
                        }
                        result.first = std::make_unique<storm::jani::BoundedType>(storm::jani::BoundedType::BaseType::Int, lowerboundExpr, upperboundExpr);
                        result.second = expressionManager->getIntegerType();
                    } else if (basictype == "real") {
                        STORM_LOG_THROW(!lowerboundExpr.isInitialized() || lowerboundExpr.hasNumericalType(), storm::exceptions::InvalidJaniException, "Lower bound for bounded real variable " << variableName << "(scope: " << scope.description << ") must be numeric");
                        STORM_LOG_THROW(!upperboundExpr.isInitialized() || upperboundExpr.hasNumericalType(), storm::exceptions::InvalidJaniException, "Upper bound for bounded real variable " << variableName << "(scope: " << scope.description << ") must be numeric");
                        if (lowerboundExpr.isInitialized() && upperboundExpr.isInitialized() && !lowerboundExpr.containsVariables() && !upperboundExpr.containsVariables()) {
                            STORM_LOG_THROW(lowerboundExpr.evaluateAsRational() <= upperboundExpr.evaluateAsRational(), storm::exceptions::InvalidJaniException, "Lower bound must not be larger than upper bound for bounded real variable "  << variableName << "(scope: " << scope.description << ").");
                        }
                        result.first = std::make_unique<storm::jani::BoundedType>(storm::jani::BoundedType::BaseType::Real, lowerboundExpr, upperboundExpr);
                        result.second = expressionManager->getRationalType();
                    } else {
                        STORM_LOG_THROW(false, storm::exceptions::InvalidJaniException, "Unsupported base " << basictype << " for bounded variable " << variableName << "(scope: " << scope.description << ").");
                    }
                } else if (kind == "array") {
                    STORM_LOG_THROW(typeStructure.count("base") == 1, storm::exceptions::InvalidJaniException, "For array type as in variable " << variableName << "(scope: " << scope.description << ") base must be given");
<<<<<<< HEAD
                    result.arrayBase = std::make_shared<ParsedType>();
                    parseType(*result.arrayBase, typeStructure.at("base"), variableName, scope);
                    result.expressionType = expressionManager->getArrayType(result.arrayBase->expressionType);
=======
                    auto base = parseType(typeStructure.at("base"), variableName, scope);
                    result.first = std::make_unique<storm::jani::ArrayType>(std::move(base.first));
                    result.second = expressionManager->getArrayType(base.second);
>>>>>>> 6bb9e817
                } else {
                    STORM_LOG_THROW(false, storm::exceptions::InvalidJaniException, "Unsupported kind " << kind << " for complex type of variable " << variableName << "(scope: " << scope.description << ").");
                }
            }
            return result;
        }
        
        template <typename ValueType>
        storm::jani::FunctionDefinition JaniParser<ValueType>::parseFunctionDefinition(Json const& functionDefinitionStructure, Scope const& scope, bool firstPass, std::string const& parameterNamePrefix) {
            STORM_LOG_THROW(functionDefinitionStructure.count("name") == 1, storm::exceptions::InvalidJaniException, "Function definition (scope: " + scope.description + ") must have a name");
            std::string functionName = getString<ValueType>(functionDefinitionStructure.at("name"), "function-name in " + scope.description);
            STORM_LOG_THROW(functionDefinitionStructure.count("type") == 1, storm::exceptions::InvalidJaniException, "Function definition '" + functionName + "' (scope: " + scope.description + ") must have a (single) type-declaration.");
            auto type = parseType(functionDefinitionStructure.at("type"), functionName, scope);
            STORM_LOG_THROW(!(type.first->isClockType() || type.first->isContinuousType()), storm::exceptions::InvalidJaniException, "Function definition '" + functionName + "' (scope: " + scope.description + ") uses illegal type '" + type.first->getStringRepresentation() + "'.");
            
            std::unordered_map<std::string, storm::expressions::Variable> parameterNameToVariableMap;
            std::vector<storm::expressions::Variable> parameters;
            if (!firstPass && functionDefinitionStructure.count("parameters") > 0) {
                STORM_LOG_THROW(functionDefinitionStructure.count("parameters") == 1, storm::exceptions::InvalidJaniException, "Function definition '" + functionName + "' (scope: " + scope.description + ") must have exactly one list of parameters.");
                for (auto const& parameterStructure : functionDefinitionStructure.at("parameters")) {
                    STORM_LOG_THROW(parameterStructure.count("name") == 1, storm::exceptions::InvalidJaniException, "Parameter declaration of parameter " + std::to_string(parameters.size()) + " of Function definition '" + functionName + "' (scope: " + scope.description + ") must have a name");
                    std::string parameterName = getString<ValueType>(parameterStructure.at("name"), "parameter-name of parameter " + std::to_string(parameters.size()) + " of Function definition '" + functionName + "' (scope: " + scope.description + ").");
                    STORM_LOG_THROW(parameterStructure.count("type") == 1, storm::exceptions::InvalidJaniException, "Parameter declaration of parameter " + std::to_string(parameters.size()) + " of Function definition '" + functionName + "' (scope: " + scope.description + ") must have exactly one type.");
                    auto parameterType = parseType(parameterStructure.at("type"), parameterName, scope.refine("parameter declaration of parameter " + std::to_string(parameters.size()) + " of Function definition " + functionName));
                    STORM_LOG_THROW(!(parameterType.first->isClockType() || parameterType.first->isContinuousType()), storm::exceptions::InvalidJaniException,
                                    "Type of parameter " + std::to_string(parameters.size()) + " of function definition '" + functionName + "' (scope: " + scope.description + ") uses illegal type '" + parameterType.first->getStringRepresentation() + "'.");
                    STORM_LOG_WARN_COND(!parameterType.first->isBoundedType(), "Bounds on parameter" + parameterName + " of function definition " + functionName + " will be ignored.");

                    std::string exprParameterName = parameterNamePrefix + functionName + VARIABLE_AUTOMATON_DELIMITER + parameterName;
                    parameters.push_back(expressionManager->declareVariable(exprParameterName, parameterType.second));
                    parameterNameToVariableMap.emplace(parameterName, parameters.back());
                }
            }
            
            STORM_LOG_THROW(functionDefinitionStructure.count("body") == 1, storm::exceptions::InvalidJaniException, "Function definition '" + functionName + "' (scope: " + scope.description + ") must have a (single) body.");
            storm::expressions::Expression functionBody;
            if (!firstPass) {
                functionBody = parseExpression(functionDefinitionStructure.at("body"), scope.refine("body of function definition " + functionName), false, parameterNameToVariableMap);
                STORM_LOG_WARN_COND(functionBody.getType() == type.second || (functionBody.getType().isIntegerType() && type.second.isRationalType()), "Type of body of function " + functionName + "' (scope: " + scope.description + ") has type " << functionBody.getType() << " although the function type is given as " << type.second);
            }
            return storm::jani::FunctionDefinition(functionName, type.second, parameters, functionBody);
        }

        template <typename ValueType>
        std::shared_ptr<storm::jani::Variable> JaniParser<ValueType>::parseVariable(Json const& variableStructure, Scope const& scope, std::string const& namePrefix) {
            STORM_LOG_THROW(variableStructure.count("name") == 1, storm::exceptions::InvalidJaniException, "Variable (scope: " + scope.description + ") must have a name");
            std::string name = getString<ValueType>(variableStructure.at("name"), "variable-name in " + scope.description + "-scope");
            // TODO check existance of name.
            // TODO store prefix in variable.
            std::string exprManagerName = namePrefix + name;
            bool transientVar = defaultVariableTransient; // Default value for variables.
            uint_fast64_t tvarcount = variableStructure.count("transient");
            STORM_LOG_THROW(tvarcount <= 1, storm::exceptions::InvalidJaniException, "Multiple definitions of transient not allowed in variable '" + name  + "' (scope: " + scope.description + ").");
            if(tvarcount == 1) {
                transientVar = getBoolean<ValueType>(variableStructure.at("transient"), "transient-attribute in variable '" + name  + "' (scope: " + scope.description + ").");
            }
            STORM_LOG_THROW(variableStructure.count("type") == 1, storm::exceptions::InvalidJaniException, "Variable '" + name + "' (scope: " + scope.description + ") must have a (single) type-declaration.");
            auto type = parseType(variableStructure.at("type"), name, scope);

            uint_fast64_t initvalcount = variableStructure.count("initial-value");
            if(transientVar) {
                STORM_LOG_THROW(initvalcount == 1, storm::exceptions::InvalidJaniException, "Initial value must be given once for transient variable '" + name + "' (scope: " + scope.description + ") "+ name + "' (scope: " + scope.description + ").");
            } else {
                STORM_LOG_THROW(initvalcount <= 1, storm::exceptions::InvalidJaniException, "Initial value can be given at most one for variable " + name + "' (scope: " + scope.description + ").");
            }
            boost::optional<storm::expressions::Expression> initVal;
            if (initvalcount == 1 && !variableStructure.at("initial-value").is_null()) {
                initVal = parseExpression(variableStructure.at("initial-value"), scope.refine("Initial value for variable " + name));
<<<<<<< HEAD
                auto ptrCon = dynamic_cast<storm::expressions::ConstructorArrayExpression const *>(&(initVal->getBaseExpression()));
                if (ptrCon == nullptr) {
                    auto ptrVal = dynamic_cast<storm::expressions::ValueArrayExpression const *>(&(initVal->getBaseExpression()));
                    if (ptrVal != nullptr) {
                        assert (sizeMap.find(name) == sizeMap.end());
                        sizeMap[name] = ptrVal->getSizes();
                    }
                } else {
                    if (sizeMap.find(name) == sizeMap.end()) {
                        assert (sizeMap.find(ptrCon->getIndexVar(0)->getName()) != sizeMap.end());
                        sizeMap[name] = sizeMap[ptrCon->getIndexVar(0)->getName()];
                    }
                }
            } else {
                assert(!transientVar);
            }
            
            bool setInitValFromDefault = !initVal.is_initialized() && requireInitialValues;

            if (type.basicType) {
                if (transientVar) {
                    labels.insert(name);
                }
                switch (type.basicType.get()) {
                    case ParsedType::BasicType::Real:
                        STORM_LOG_WARN_COND(!type.bounds.is_initialized(), "Bounds for rational variable " + name + "(scope " + scope.description + ") will be ignored.");
                        if (setInitValFromDefault) {
                            initVal = expressionManager->rational(defaultRationalInitialValue);
                        }
                        return storm::jani::Variable::makeBasicVariable(name, storm::jani::JaniType::ElementType::Real, expressionManager->declareRationalVariable(exprManagerName), initVal, transientVar);
                    case ParsedType::BasicType::Int:
                        if (setInitValFromDefault) {
                            if (type.bounds) {
                                storm::expressions::Expression takeDefaultCondition;
                                if (type.bounds->first.isInitialized()) {
                                    takeDefaultCondition = type.bounds->first < defaultIntegerInitialValue;
                                    if (type.bounds->second.isInitialized()) {
                                        takeDefaultCondition = takeDefaultCondition && type.bounds->second >= defaultIntegerInitialValue;
                                    }
                                } else {
                                    STORM_LOG_ASSERT(type.bounds->second.isInitialized(), "Expected to have either a lower or an upper bound");
                                    takeDefaultCondition = type.bounds->second >= defaultIntegerInitialValue;
                                }
                                initVal = storm::expressions::ite(takeDefaultCondition, expressionManager->integer(defaultIntegerInitialValue), type.bounds->first);
                            } else {
                                initVal = expressionManager->integer(defaultIntegerInitialValue);
                            }
                        }
                        if (type.bounds) {
                            return storm::jani::Variable::makeBoundedVariable(name, storm::jani::JaniType::ElementType::Int, expressionManager->declareIntegerVariable(exprManagerName), initVal.get(), transientVar, type.bounds->first, type.bounds->second);
                        } else {
                            return storm::jani::Variable::makeBasicVariable(name, storm::jani::JaniType::ElementType::Int, expressionManager->declareIntegerVariable(exprManagerName), initVal.get(), transientVar);
                        }
                    case ParsedType::BasicType::Bool:
                        if (setInitValFromDefault) {
                            initVal = expressionManager->boolean(defaultBooleanInitialValue);
                        }
                        STORM_LOG_THROW(!initVal || initVal.get().hasBooleanType(), storm::exceptions::InvalidJaniException, "Initial value for boolean variable " + name + "(scope " + scope.description + ") should be a Boolean");

                        return storm::jani::Variable::makeBasicVariable(name, storm::jani::JaniType::ElementType::Bool, expressionManager->declareBooleanVariable(exprManagerName), initVal.get(), transientVar);
                }
            } else if (type.arrayBase) {
                auto arrayType = new storm::jani::ArrayType(parseArrayVariable(type.arrayBase));
                storm::expressions::Type exprVariableType = type.expressionType;

                if (setInitValFromDefault) {
                    initVal = storm::expressions::ValueArrayExpression(*expressionManager, exprVariableType).toExpression();
                }
                assert (!type.bounds);
                auto variable = expressionManager->declareArrayVariable(exprManagerName, exprVariableType.getElementType());

                STORM_LOG_THROW(sizeMap.at(name).size() != 0, storm::exceptions::InvalidJaniException, "For nested arrays, we require initialisation");
                variable.setArraySizes(sizeMap.at(name));

                size_t i = 1;
                auto checkType = arrayType->getChildType();
                while (checkType->isArrayType()) {
                    checkType = checkType->getChildType();
                    i++;
                }
                assert (sizeMap.at(name).size() == i);

                return storm::jani::Variable::makeArrayVariable(name, arrayType, variable, initVal.get(), transientVar);
=======
                //STORM_LOG_THROW((type.second == initVal->getType() || type.second.isRationalType() && initVal->getType().isIntegerType()), storm::exceptions::InvalidJaniException,"Type of initial value for variable " + name + "' (scope: " + scope.description + ") does not match the variable type '" + type.first->getStringRepresentation() + "'.");
            } else {
                assert(!transientVar);
            }

            if (transientVar && type.first->isBasicType() && type.first->asBasicType().isBooleanType()) {
                labels.insert(name);
>>>>>>> 6bb9e817
            }

            auto expressionVariable = expressionManager->declareVariable(exprManagerName, type.second);
            return storm::jani::Variable::makeVariable(name, *type.first, expressionVariable, initVal, transientVar);
        }

        template <typename ValueType>
        storm::jani::JaniType*  JaniParser<ValueType>::parseArrayVariable(std::shared_ptr<ParsedType> type) {
            if (type->basicType) {
                switch (type->basicType.get()) {
                    case ParsedType::BasicType::Real:
                        STORM_LOG_WARN_COND(!type->bounds.is_initialized(), "Bounds for rational variable will be ignored.");
                        return new storm::jani::BasicType(storm::jani::JaniType::ElementType::Real);
                    case ParsedType::BasicType::Int:
                        if (type->bounds) {
                            return new storm::jani::BoundedType(storm::jani::JaniType::ElementType::Int,  type->bounds->first, type->bounds->second);
                        } else {
                            return new storm::jani::BasicType(storm::jani::JaniType::ElementType::Int);
                        }
                    case ParsedType::BasicType::Bool:
                        return new storm::jani::BasicType(storm::jani::JaniType::ElementType::Bool);
                }
            } else if (type->arrayBase) {
                return new storm::jani::ArrayType(parseArrayVariable(type->arrayBase));
            } else {
                STORM_LOG_ASSERT(false, "Cannot parse array variable for this type");
                return new storm::jani::JaniType();
            }
        }

        /**
         * Helper for parse expression.
         */
        void ensureNumberOfArguments(uint64_t expected, uint64_t actual, std::string const& opstring, std::string const& errorInfo) {
            STORM_LOG_THROW(expected == actual, storm::exceptions::InvalidJaniException, "Operator " << opstring  << " expects " << expected << " arguments, but got " << actual << " in " << errorInfo << ".");
        }

        template <typename ValueType>
        std::vector<storm::expressions::Expression> JaniParser<ValueType>::parseUnaryExpressionArguments(Json const& expressionDecl, std::string const& opstring, Scope const& scope, bool returnNoneInitializedOnUnknownOperator, std::unordered_map<std::string, storm::expressions::Variable> const& auxiliaryVariables) {
            storm::expressions::Expression left = parseExpression(expressionDecl.at("exp"), scope.refine("Argument of operator " + opstring), returnNoneInitializedOnUnknownOperator, auxiliaryVariables);
            return {left};
        }

        template <typename ValueType>
        std::vector<storm::expressions::Expression> JaniParser<ValueType>::parseBinaryExpressionArguments(Json const& expressionDecl, std::string const& opstring, Scope const& scope, bool returnNoneInitializedOnUnknownOperator, std::unordered_map<std::string, storm::expressions::Variable> const& auxiliaryVariables) {
            storm::expressions::Expression left = parseExpression(expressionDecl.at("left"), scope.refine("Left argument of operator " + opstring), returnNoneInitializedOnUnknownOperator, auxiliaryVariables);
            storm::expressions::Expression right = parseExpression(expressionDecl.at("right"), scope.refine("Right argument of operator " + opstring), returnNoneInitializedOnUnknownOperator, auxiliaryVariables);
            return {left, right};
        }
        /**
         * Helper for parse expression.
         */
        void ensureBooleanType(storm::expressions::Expression const& expr, std::string const& opstring, unsigned argNr, std::string const& errorInfo) {
            STORM_LOG_THROW(expr.hasBooleanType(), storm::exceptions::InvalidJaniException, "Operator " << opstring << " expects argument[" << argNr << "]: '" << expr << "' to be Boolean in " << errorInfo << ".");
        }

        /**
         * Helper for parse expression.
         */
        void ensureNumericalType(storm::expressions::Expression const& expr, std::string const& opstring, unsigned argNr, std::string const& errorInfo) {
            STORM_LOG_THROW(expr.hasNumericalType(), storm::exceptions::InvalidJaniException, "Operator " << opstring << " expects argument " + std::to_string(argNr) + " to be numerical in " << errorInfo << ".");
        }

        /**
         * Helper for parse expression.
         */
        void ensureIntegerType(storm::expressions::Expression const& expr, std::string const& opstring, unsigned argNr, std::string const& errorInfo) {
            STORM_LOG_THROW(expr.hasIntegerType(), storm::exceptions::InvalidJaniException, "Operator " << opstring << " expects argument " + std::to_string(argNr) + " to be numerical in " << errorInfo << ".");
        }

        /**
         * Helper for parse expression.
         */
        void ensureArrayType(storm::expressions::Expression const& expr, std::string const& opstring, unsigned argNr, std::string const& errorInfo) {
            STORM_LOG_THROW(expr.getType().isArrayType(), storm::exceptions::InvalidJaniException, "Operator " << opstring << " expects argument " + std::to_string(argNr) + " to be of type 'array' in " << errorInfo << ".");
        }

        template <typename ValueType>
        storm::jani::LValue JaniParser<ValueType>::parseLValue(Json const& lValueStructure, Scope const& scope) {
            if (lValueStructure.is_string()) {
                std::string ident = getString<ValueType>(lValueStructure, scope.description);
                storm::jani::Variable const* var = nullptr;
                if (scope.localVars != nullptr) {
                    auto localVar = scope.localVars->find(ident);
                    if (localVar != scope.localVars->end()) {
<<<<<<< HEAD
                        if (localVar->second->isArrayVariable()) {
                            STORM_LOG_ASSERT (sizeMap.find(ident) != sizeMap.end(), "Did you set the size of array variable: " << ident << "?");
                            return storm::jani::LValue(*localVar->second, sizeMap.at(ident));
                        } else {
                            return storm::jani::LValue(*localVar->second);
                        }
                    }
                }
                STORM_LOG_THROW(scope.globalVars != nullptr, storm::exceptions::InvalidJaniException, "Unknown identifier '" << ident << "' occurs in " << scope.description);
                auto globalVar = scope.globalVars->find(ident);
                STORM_LOG_THROW(globalVar != scope.globalVars->end(), storm::exceptions::InvalidJaniException, "Unknown identifier '" << ident << "' occurs in " << scope.description);
                if (globalVar->second->isArrayVariable()) {
                    STORM_LOG_ASSERT (sizeMap.find(ident) != sizeMap.end(), "Did you set the size of array variable: " << ident << "?");
                    return storm::jani::LValue(*globalVar->second, sizeMap.at(ident));
                } else {
                    return storm::jani::LValue(*globalVar->second);
                }
            } else if (lValueStructure.count("op") == 1) {
                std::vector<storm::expressions::Expression> index;
                STORM_LOG_THROW(lValueStructure.count("exp"), storm::exceptions::InvalidJaniException, "Missing 'exp' in array access at " << scope.description);
                // structure will be something like "op": "aa", "exp": {}, "index": {}
                // in exp we have something that is either a variable, or some other array acces.
                // e.g. a[1][4] will look like: "op": "aa", "exp": {"op": "aa", "exp": "a", "index": {1}}, "index": {4}
                Json subStructure = lValueStructure;
                while (subStructure.count("exp")) {
                    std::string opstring = getString<ValueType>(lValueStructure.at("op"), scope.description);
                    STORM_LOG_THROW(opstring == "aa", storm::exceptions::InvalidJaniException, "Unknown operation '" << opstring << "' occurs in " << scope.description);
                    STORM_LOG_THROW(lValueStructure.count("exp"), storm::exceptions::InvalidJaniException, "Missing 'exp' in array access at " << scope.description);
                    STORM_LOG_THROW(lValueStructure.count("index"), storm::exceptions::InvalidJaniException, "Missing 'index' in array access at " << scope.description);
                    index.push_back(parseExpression(subStructure.at("index"), scope.refine("Index expression of array access")));
                    subStructure = subStructure.at("exp");
                }
                // We need to reverse the order as they were added in wrong order (e.g. first 4 then 1)
                auto first = index.begin();
                auto last = index.end();
                while ((first!=last)&&(first!=--last)) {
                    std::iter_swap(first, last);
                    ++first;
                }

                STORM_LOG_THROW(subStructure.is_string(), storm::exceptions::InvalidJaniException, "Unknown LValue '" << lValueStructure.dump() << "' occurs in " << scope.description);
                std::string ident = getString<ValueType>(subStructure, scope.description);
                STORM_LOG_ASSERT (sizeMap.find(ident) != sizeMap.end(), "Did you set the size of array variable: " << ident << "?");
                if (scope.localVars != nullptr) {
                    auto localVar = scope.localVars->find(ident);
                    if (localVar != scope.localVars->end()) {
                        return storm::jani::LValue(*localVar->second, std::move(index), sizeMap.at(ident));
                    }
                }
                STORM_LOG_THROW(scope.globalVars != nullptr, storm::exceptions::InvalidJaniException, "Unknown identifier '" << ident << "' occurs in " << scope.description);
                auto globalVar = scope.globalVars->find(ident);
                STORM_LOG_THROW(globalVar != scope.globalVars->end(), storm::exceptions::InvalidJaniException, "Unknown identifier '" << ident << "' occurs in " << scope.description);
                return storm::jani::LValue(*globalVar->second, std::move(index), sizeMap.at(ident));
=======
                        var = localVar->second;
                    }
                }
                if (var == nullptr) {
                    STORM_LOG_THROW(scope.globalVars != nullptr, storm::exceptions::InvalidJaniException, "Unknown identifier '" << ident << "' occurs in " << scope.description);
                    auto globalVar = scope.globalVars->find(ident);
                    STORM_LOG_THROW(globalVar != scope.globalVars->end(), storm::exceptions::InvalidJaniException, "Unknown identifier '" << ident << "' occurs in " << scope.description);
                    var = globalVar->second;
                }

                return storm::jani::LValue(*var);
            } else if (lValueStructure.count("op") == 1) {
                // structure will be something like "op": "aa", "exp": {}, "index": {}
                // in exp we have something that is either a variable, or some other array access.
                // e.g. a[1][4] will look like: "op": "aa", "exp": {"op": "aa", "exp": "a", "index": {1}}, "index": {4}
                std::string opstring = getString<ValueType>(lValueStructure.at("op"), scope.description);
                STORM_LOG_THROW(opstring == "aa", storm::exceptions::InvalidJaniException, "Unknown operation '" << opstring << "' occurs in " << scope.description);
                STORM_LOG_THROW(lValueStructure.count("exp") == 1, storm::exceptions::InvalidJaniException, "Missing 'exp' in array access at " << scope.description);
                auto expLValue = parseLValue(lValueStructure.at("exp"), scope.refine("Expression of array access"));
                STORM_LOG_THROW(expLValue.isArray(), storm::exceptions::InvalidJaniException, "Array access considers non-array expression at " << scope.description);
                STORM_LOG_THROW(lValueStructure.count("index"), storm::exceptions::InvalidJaniException, "Missing 'index' in array access at " << scope.description);
                auto indexExpression = parseExpression(lValueStructure.at("index"), scope.refine("Index of array access"));
                expLValue.addArrayAccessIndex(indexExpression);
                return expLValue;
>>>>>>> 6bb9e817
            } else {
                STORM_LOG_THROW(false, storm::exceptions::InvalidJaniException, "Unknown LValue '" << lValueStructure.dump() << "' occurs in " << scope.description);
                // Silly warning suppression.
                return storm::jani::LValue(*scope.globalVars->end()->second);
            }
        }

        template <typename ValueType>
        storm::expressions::Variable JaniParser<ValueType>::getVariableOrConstantExpression(std::string const& ident, Scope const& scope, std::unordered_map<std::string, storm::expressions::Variable> const& auxiliaryVariables) {
            {
                auto it = auxiliaryVariables.find(ident);
                if (it != auxiliaryVariables.end()) {
                    return it->second;
                }
            }
            if (scope.localVars != nullptr) {
                auto it = scope.localVars->find(ident);
                if (it != scope.localVars->end()) {
                    auto test = it->second->getExpressionVariable();
                    return it->second->getExpressionVariable();
                }
            }
            if (scope.globalVars != nullptr) {
                auto it = scope.globalVars->find(ident);
                if (it != scope.globalVars->end()) {
                    return it->second->getExpressionVariable();
                }
            }
            if (scope.constants != nullptr) {
                auto it = scope.constants->find(ident);
                if (it != scope.constants->end()) {
                    return it->second->getExpressionVariable();
                }
            }
            STORM_LOG_THROW(false, storm::exceptions::InvalidJaniException, "Unknown identifier '" << ident << "' occurs in " << scope.description);
            // Silly warning suppression.
            return storm::expressions::Variable();
        }

        // TODO: change this s.t. we don't need this method
        template <typename ValueType>
        storm::expressions::ValueArrayExpression::ValueArrayElements JaniParser<ValueType>::parseAV(Json const& expressionStructure, Scope const& scope, bool returnNoneInitializedOnUnknownOperator, std::unordered_map<std::string, storm::expressions::Variable> const& auxiliaryVariables) {
            storm::expressions::ValueArrayExpression::ValueArrayElements elements;
            storm::expressions::Type commonType;
            for (Json const& element : expressionStructure.at("elements")) {
                if (element.is_object()) {
                    assert (getString<ValueType>(expressionStructure.at("op"), scope.description) == "av");
                    assert (!elements.elementsWithValue);
                    if (!elements.elementsOfElements) {
                        elements.elementsOfElements = std::vector<std::shared_ptr<storm::expressions::ValueArrayExpression::ValueArrayElements const>>();
                    }
                    elements.elementsOfElements->push_back(std::make_shared<storm::expressions::ValueArrayExpression::ValueArrayElements const>(parseAV(element, scope.refine("element " + std::to_string(elements.elementsOfElements->size()) + " of array value expression"), returnNoneInitializedOnUnknownOperator, auxiliaryVariables)));
                } else {
                    assert (!elements.elementsOfElements);
                    if (!elements.elementsWithValue) {
                        elements.elementsWithValue = std::vector<std::shared_ptr<storm::expressions::BaseExpression const>>();

                        elements.elementsWithValue->push_back(parseExpression(element, scope.refine("element 0 of array value expression"), returnNoneInitializedOnUnknownOperator, auxiliaryVariables).getBaseExpressionPointer());
                        commonType = elements.elementsWithValue->back()->getType();
                    } else {
                        elements.elementsWithValue->push_back(parseExpression(element, scope.refine("element " + std::to_string(elements.elementsWithValue->size()) + " of array value expression"), returnNoneInitializedOnUnknownOperator, auxiliaryVariables).getBaseExpressionPointer());
                        if (!(commonType == elements.elementsWithValue->back()->getType())) {
                            if (commonType.isIntegerType() && elements.elementsWithValue->back()->getType().isRationalType()) {
                                commonType = elements.elementsWithValue->back()->getType();
                            } else {
                                STORM_LOG_THROW(false, storm::exceptions::InvalidJaniException, "Incompatible element types " << commonType << " and " << elements.elementsWithValue->back()->getType() << " of array value expression at " << scope.description);
                            }
                        }
                    }
                }
            }
            assert (!elements.elementsOfElements || !elements.elementsWithValue);
            assert (elements.elementsOfElements || elements.elementsWithValue);
            return elements;
        }

        template <typename ValueType>
        storm::expressions::Expression JaniParser<ValueType>::parseExpression(Json const& expressionStructure, Scope const& scope, bool returnNoneInitializedOnUnknownOperator, std::unordered_map<std::string, storm::expressions::Variable> const& auxiliaryVariables) {
            if (expressionStructure.is_boolean()) {
                if (expressionStructure.template get<bool>()) {
                    return expressionManager->boolean(true);
                } else {
                    return expressionManager->boolean(false);
                }
            } else if (expressionStructure.is_number_integer()) {
                return expressionManager->integer(expressionStructure.template get<int64_t>());
            } else if (expressionStructure.is_number_float()) {
                return expressionManager->rational(storm::utility::convertNumber<storm::RationalNumber>(expressionStructure.template get<ValueType>()));
            } else if (expressionStructure.is_string()) {
                std::string ident = expressionStructure.template get<std::string>();
                return storm::expressions::Expression(getVariableOrConstantExpression(ident, scope, auxiliaryVariables));
            } else if (expressionStructure.is_object()) {
                if (expressionStructure.count("distribution") == 1) {
                    STORM_LOG_THROW(false, storm::exceptions::InvalidJaniException, "Distributions are not supported by storm expressions, cannot import " << expressionStructure.dump() << " in " << scope.description << ".");
                }
                if (expressionStructure.count("op") == 1) {
                    std::string opstring = getString<ValueType>(expressionStructure.at("op"), scope.description);
                    std::vector<storm::expressions::Expression> arguments = {};
                    if(opstring == "ite") {
                        STORM_LOG_THROW(expressionStructure.count("if") == 1, storm::exceptions::InvalidJaniException, "If operator required");
                        STORM_LOG_THROW(expressionStructure.count("else") == 1, storm::exceptions::InvalidJaniException, "Else operator required");
                        STORM_LOG_THROW(expressionStructure.count("then") == 1, storm::exceptions::InvalidJaniException, "Then operator required");
                        arguments.push_back(parseExpression(expressionStructure.at("if"), scope.refine("if-formula"), returnNoneInitializedOnUnknownOperator, auxiliaryVariables));
                        arguments.push_back(parseExpression(expressionStructure.at("then"), scope.refine("then-formula"), returnNoneInitializedOnUnknownOperator, auxiliaryVariables));
                        arguments.push_back(parseExpression(expressionStructure.at("else"), scope.refine("else-formula"), returnNoneInitializedOnUnknownOperator, auxiliaryVariables));
                        ensureNumberOfArguments(3, arguments.size(), opstring, scope.description);
                        assert(arguments.size() == 3);
                                            ensureBooleanType(arguments[0], opstring, 0, scope.description);
                        return storm::expressions::ite(arguments[0], arguments[1], arguments[2]);
                    } else if (opstring == "∨") {
                        arguments = parseBinaryExpressionArguments(expressionStructure, opstring, scope, returnNoneInitializedOnUnknownOperator, auxiliaryVariables);
                        assert(arguments.size() == 2);
                        if(!arguments[0].isInitialized() || !arguments[1].isInitialized()) {
                            return storm::expressions::Expression();
                        }
                        ensureBooleanType(arguments[0], opstring, 0, scope.description);
                        ensureBooleanType(arguments[1], opstring, 1, scope.description);
                        return arguments[0] || arguments[1];
                    } else if (opstring == "∧") {
                        arguments = parseBinaryExpressionArguments(expressionStructure, opstring, scope, returnNoneInitializedOnUnknownOperator, auxiliaryVariables);
                        assert(arguments.size() == 2);
                        if(!arguments[0].isInitialized() || !arguments[1].isInitialized()) {
                            return storm::expressions::Expression();
                        }
                        ensureBooleanType(arguments[0], opstring, 0, scope.description);
                        ensureBooleanType(arguments[1], opstring, 1, scope.description);
                        return arguments[0] && arguments[1];
                    } else if (opstring == "⇒") {
                        arguments = parseBinaryExpressionArguments(expressionStructure, opstring, scope, returnNoneInitializedOnUnknownOperator, auxiliaryVariables);
                        assert(arguments.size() == 2);
                        if(!arguments[0].isInitialized() || !arguments[1].isInitialized()) {
                            return storm::expressions::Expression();
                        }
                        ensureBooleanType(arguments[0], opstring, 0, scope.description);
                        ensureBooleanType(arguments[1], opstring, 1, scope.description);
                        return (!arguments[0]) || arguments[1];
                    } else if (opstring == "¬") {
                        arguments = parseUnaryExpressionArguments(expressionStructure, opstring, scope, returnNoneInitializedOnUnknownOperator, auxiliaryVariables);
                        assert(arguments.size() == 1);
                        if(!arguments[0].isInitialized()) {
                            return storm::expressions::Expression();
                        }
                        ensureBooleanType(arguments[0], opstring, 0, scope.description);
                        return !arguments[0];
                    } else if (opstring == "=") {
                        arguments = parseBinaryExpressionArguments(expressionStructure, opstring, scope, returnNoneInitializedOnUnknownOperator, auxiliaryVariables);
                        assert(arguments.size() == 2);
                        if(!arguments[0].isInitialized() || !arguments[1].isInitialized()) {
                            return storm::expressions::Expression();
                        }
                        if(arguments[0].hasBooleanType()) {
                            ensureBooleanType(arguments[1], opstring, 1, scope.description);
                            return storm::expressions::iff(arguments[0], arguments[1]);
                        } else {
                            ensureNumericalType(arguments[1], opstring, 1, scope.description);
                            return arguments[0] == arguments[1];
                        }
                    } else if (opstring == "≠") {
                        arguments = parseBinaryExpressionArguments(expressionStructure, opstring, scope, returnNoneInitializedOnUnknownOperator, auxiliaryVariables);
                        assert(arguments.size() == 2);
                        if(!arguments[0].isInitialized() || !arguments[1].isInitialized()) {
                            return storm::expressions::Expression();
                        }
                        if(arguments[0].hasBooleanType()) {
                            ensureBooleanType(arguments[1], opstring, 1, scope.description);
                            return storm::expressions::xclusiveor(arguments[0], arguments[1]);
                        } else {
                            ensureNumericalType(arguments[1], opstring, 1, scope.description);
                            return arguments[0] != arguments[1];
                        }
                    } else if (opstring == "<") {
                        arguments = parseBinaryExpressionArguments(expressionStructure, opstring, scope, returnNoneInitializedOnUnknownOperator, auxiliaryVariables);
                        assert(arguments.size() == 2);
                        if(!arguments[0].isInitialized() || !arguments[1].isInitialized()) {
                            return storm::expressions::Expression();
                        }
                        ensureNumericalType(arguments[0], opstring, 0, scope.description);
                        ensureNumericalType(arguments[1], opstring, 1, scope.description);
                        return arguments[0] < arguments[1];
                    } else if (opstring == "≤") {
                        arguments = parseBinaryExpressionArguments(expressionStructure, opstring, scope, returnNoneInitializedOnUnknownOperator, auxiliaryVariables);
                        assert(arguments.size() == 2);
                        if(!arguments[0].isInitialized() || !arguments[1].isInitialized()) {
                            return storm::expressions::Expression();
                        }
                        ensureNumericalType(arguments[0], opstring, 0, scope.description);
                        ensureNumericalType(arguments[1], opstring, 1, scope.description);
                        return arguments[0] <= arguments[1];
                    } else if (opstring == ">") {
                        arguments = parseBinaryExpressionArguments(expressionStructure, opstring, scope, returnNoneInitializedOnUnknownOperator, auxiliaryVariables);
                        assert(arguments.size() == 2);
                        if(!arguments[0].isInitialized() || !arguments[1].isInitialized()) {
                            return storm::expressions::Expression();
                        }
                        ensureNumericalType(arguments[0], opstring, 0, scope.description);
                        ensureNumericalType(arguments[1], opstring, 1, scope.description);
                        return arguments[0] > arguments[1];
                    } else if (opstring == "≥") {
                        arguments = parseBinaryExpressionArguments(expressionStructure, opstring, scope, returnNoneInitializedOnUnknownOperator, auxiliaryVariables);
                        assert(arguments.size() == 2);
                        if(!arguments[0].isInitialized() || !arguments[1].isInitialized()) {
                            return storm::expressions::Expression();
                        }
                        ensureNumericalType(arguments[0], opstring, 0, scope.description);
                        ensureNumericalType(arguments[1], opstring, 1, scope.description);
                        return arguments[0] >= arguments[1];
                    } else if (opstring == "+") {
                        arguments = parseBinaryExpressionArguments(expressionStructure, opstring, scope, returnNoneInitializedOnUnknownOperator, auxiliaryVariables);
                        assert(arguments.size() == 2);
                        ensureNumericalType(arguments[0], opstring, 0, scope.description);
                        ensureNumericalType(arguments[1], opstring, 1, scope.description);
                        return arguments[0] + arguments[1];
                    } else if (opstring == "-" && expressionStructure.count("left") > 0) {
                        arguments = parseBinaryExpressionArguments(expressionStructure, opstring, scope, returnNoneInitializedOnUnknownOperator, auxiliaryVariables);
                        assert(arguments.size() == 2);
                        ensureNumericalType(arguments[0], opstring, 0, scope.description);
                        ensureNumericalType(arguments[1], opstring, 1, scope.description);
                        return arguments[0] - arguments[1];
                    } else if (opstring == "-") {
                        arguments = parseUnaryExpressionArguments(expressionStructure, opstring, scope, returnNoneInitializedOnUnknownOperator, auxiliaryVariables);
                        assert(arguments.size() == 1);
                        ensureNumericalType(arguments[0], opstring, 0, scope.description);
                        return -arguments[0];
                    } else if (opstring == "*") {
                        arguments = parseBinaryExpressionArguments(expressionStructure, opstring, scope, returnNoneInitializedOnUnknownOperator, auxiliaryVariables);
                        assert(arguments.size() == 2);
                        ensureNumericalType(arguments[0], opstring, 0, scope.description);
                        ensureNumericalType(arguments[1], opstring, 1, scope.description);
                        return arguments[0] * arguments[1];
                    } else if (opstring == "/") {
                        arguments = parseBinaryExpressionArguments(expressionStructure, opstring, scope, returnNoneInitializedOnUnknownOperator, auxiliaryVariables);
                        assert(arguments.size() == 2);
                        ensureNumericalType(arguments[0], opstring, 0, scope.description);
                        ensureNumericalType(arguments[1], opstring, 1, scope.description);
                        return arguments[0] / arguments[1];
                    } else if (opstring == "%") {
                        arguments = parseBinaryExpressionArguments(expressionStructure, opstring, scope, returnNoneInitializedOnUnknownOperator, auxiliaryVariables);
                        assert(arguments.size() == 2);
                        ensureNumericalType(arguments[0], opstring, 0, scope.description);
                        ensureNumericalType(arguments[1], opstring, 1, scope.description);
                        return arguments[0] % arguments[1];
                    } else if (opstring == "max") {
                        arguments = parseBinaryExpressionArguments(expressionStructure, opstring, scope, returnNoneInitializedOnUnknownOperator, auxiliaryVariables);
                        assert(arguments.size() == 2);
                        ensureNumericalType(arguments[0], opstring, 0, scope.description);
                        ensureNumericalType(arguments[1], opstring, 1, scope.description);
                        return storm::expressions::maximum(arguments[0],arguments[1]);
                    } else if (opstring == "min") {
                        arguments = parseBinaryExpressionArguments(expressionStructure, opstring, scope, returnNoneInitializedOnUnknownOperator, auxiliaryVariables);
                        assert(arguments.size() == 2);
                        ensureNumericalType(arguments[0], opstring, 0, scope.description);
                        ensureNumericalType(arguments[1], opstring, 1, scope.description);
                        return storm::expressions::minimum(arguments[0],arguments[1]);
                    } else if (opstring == "floor") {
                        arguments = parseUnaryExpressionArguments(expressionStructure, opstring, scope, returnNoneInitializedOnUnknownOperator, auxiliaryVariables);
                        assert(arguments.size() == 1);
                        ensureNumericalType(arguments[0], opstring, 0, scope.description);
                        return storm::expressions::floor(arguments[0]);
                    } else if (opstring == "ceil") {
                        arguments = parseUnaryExpressionArguments(expressionStructure, opstring, scope, returnNoneInitializedOnUnknownOperator, auxiliaryVariables);
                        assert(arguments.size() == 1);
                        ensureNumericalType(arguments[0], opstring, 0, scope.description);
                        return storm::expressions::ceil(arguments[0]);
                    } else if (opstring == "abs") {
                        arguments = parseUnaryExpressionArguments(expressionStructure, opstring, scope, returnNoneInitializedOnUnknownOperator, auxiliaryVariables);
                        assert(arguments.size() == 1);
                        ensureNumericalType(arguments[0], opstring, 0, scope.description);
                        return storm::expressions::abs(arguments[0]);
                    } else if (opstring == "sgn") {
                        arguments = parseUnaryExpressionArguments(expressionStructure, opstring, scope, returnNoneInitializedOnUnknownOperator, auxiliaryVariables);
                        assert(arguments.size() == 1);
                        ensureNumericalType(arguments[0], opstring, 0, scope.description);
                        return storm::expressions::sign(arguments[0]);
                    } else if (opstring == "trc") {
                        arguments = parseUnaryExpressionArguments(expressionStructure, opstring, scope, returnNoneInitializedOnUnknownOperator, auxiliaryVariables);
                        assert(arguments.size() == 1);
                        ensureNumericalType(arguments[0], opstring, 0, scope.description);
                        return storm::expressions::truncate(arguments[0]);
                    } else if (opstring == "pow") {
                        arguments = parseBinaryExpressionArguments(expressionStructure, opstring, scope, returnNoneInitializedOnUnknownOperator, auxiliaryVariables);
                        assert(arguments.size() == 2);
                        ensureNumericalType(arguments[0], opstring, 0, scope.description);
                        ensureNumericalType(arguments[1], opstring, 1, scope.description);
                        return storm::expressions::pow(arguments[0], arguments[1]);
                    } else if (opstring == "exp") {
                        arguments = parseBinaryExpressionArguments(expressionStructure, opstring, scope, returnNoneInitializedOnUnknownOperator, auxiliaryVariables);
                        assert(arguments.size() == 2);
                        ensureNumericalType(arguments[0], opstring, 0, scope.description);
                        ensureNumericalType(arguments[1], opstring, 1, scope.description);
                        // TODO implement
                        STORM_LOG_THROW(false, storm::exceptions::NotImplementedException, "exp operation is not yet implemented");
                    } else if (opstring == "log") {
                        arguments = parseBinaryExpressionArguments(expressionStructure, opstring, scope, returnNoneInitializedOnUnknownOperator, auxiliaryVariables);
                        assert(arguments.size() == 2);
                        ensureNumericalType(arguments[0], opstring, 0, scope.description);
                        ensureNumericalType(arguments[1], opstring, 1, scope.description);
                        // TODO implement
                        STORM_LOG_THROW(false, storm::exceptions::NotImplementedException, "log operation is not yet implemented");
                    } else if (opstring == "aa") {
                        // structure will be something like "op": "aa", "exp": {}, "index": {}
                        // in exp we have something that is either a variable, or some other array acces.
                        // e.g. a[1][4] will look like: "op": "aa", "exp": {"op": "aa", "exp": "a", "index": {1}}, "index": {4}
                        STORM_LOG_THROW(expressionStructure.count("exp") == 1, storm::exceptions::InvalidJaniException, "Array access operator requires exactly one exp (at " + scope.description + ").");
                        Json subStructure = expressionStructure;
                        std::vector<storm::expressions::Expression> index;

                        while (subStructure.count("exp")) {
                            index.push_back(parseExpression(subStructure.at("index"), scope.refine("index of array access operator"), returnNoneInitializedOnUnknownOperator, auxiliaryVariables));
                            ensureIntegerType(index.back(), opstring, 1, scope.description);
                            subStructure = subStructure.at("exp");
                        }
                        STORM_LOG_THROW(expressionStructure.count("index") == 1, storm::exceptions::InvalidJaniException, "Array access operator requires exactly one index (at " + scope.description + ").");

                        storm::expressions::Expression exp = parseExpression(subStructure, scope.refine("'exp' of array access operator"), returnNoneInitializedOnUnknownOperator, auxiliaryVariables);
                        ensureArrayType(exp, opstring, 0, scope.description);

                        auto finalType = exp.getType();
                        auto & manager = exp.getManager();
                        std::shared_ptr<storm::expressions::ArrayAccessIndexExpression const> indexExpression;
                        if (index.size() == 1) {
                            indexExpression = std::make_shared<storm::expressions::ArrayAccessIndexExpression>(manager, manager.getIntegerType(), index[0].getBaseExpressionPointer());
                            finalType = finalType.getElementType();
                        } else if (index.size() > 1) {
                            // we create an arrayaccessindexexpression (AAI) which looks as follows: AAI(1, (AAI(4))
                            for (size_t i = 0; i < index.size(); ++i) {
                                if (i == 0) {
                                    assert (indexExpression == nullptr);
                                    indexExpression = std::make_shared<storm::expressions::ArrayAccessIndexExpression>(manager, manager.getIntegerType(), index[i].getBaseExpressionPointer());
                                } else {
                                    assert (indexExpression != nullptr);
                                    indexExpression = std::make_shared<storm::expressions::ArrayAccessIndexExpression>(manager, manager.getIntegerType(), index[i].getBaseExpressionPointer(), indexExpression);
                                }
                                finalType = finalType.getElementType();
                            }
                        }
                        return std::make_shared<storm::expressions::ArrayAccessExpression>(exp.getManager(), finalType, exp.getBaseExpressionPointer(), indexExpression)->toExpression();
                    } else if (opstring == "av") {
                        STORM_LOG_THROW(expressionStructure.count("elements") == 1, storm::exceptions::InvalidJaniException, "Array value operator requires exactly one 'elements' (at " + scope.description + ").");
                        storm::expressions::ValueArrayExpression::ValueArrayElements elements = parseAV(expressionStructure, scope, returnNoneInitializedOnUnknownOperator, auxiliaryVariables);
                        if (elements.elementsWithValue) {
                            return std::make_shared<storm::expressions::ValueArrayExpression>(*expressionManager, expressionManager->getArrayType(elements.elementsWithValue->at(0)->getType()), elements)->toExpression();
                        } else {
                            // Use this to get the correct type
                            auto elementsForTyping = elements.elementsOfElements->at(0);
                            while (elementsForTyping->elementsOfElements) {
                                elementsForTyping = elementsForTyping->elementsOfElements->at(0);
                            }
                            return std::make_shared<storm::expressions::ValueArrayExpression>(*expressionManager, expressionManager->getArrayType(elementsForTyping->elementsWithValue->at(0)->getType()), elements)->toExpression();
                        }
                    } else if (opstring == "ac") {
                        // structure will be something like "op": "ac", "length": x, "var": "i", "exp": {}
                        // in exp we will have something that is either a value or an array constructor
                        // e.g. a = array (i, 5, array(j, 11, false)) will look like:     "op": "ac", "length": 5, "var": "i", "exp": {"op": "ac", "length": 11, "var": "j", "exp": false}
                        std::string indexVarName;

                        std::vector<std::shared_ptr<storm::expressions::BaseExpression const>> lengths;
                        std::vector<size_t> sizes;
                        STORM_LOG_THROW(expressionStructure.count("exp"), storm::exceptions::InvalidJaniException, "Missing 'exp' in array access at " << scope.description);

                        Json subStructure = expressionStructure;
                        std::vector<std::shared_ptr<storm::expressions::Variable>> indexVars;
                        // TODO: REFACTOR use existing methods here
                        auto newAuxVars = auxiliaryVariables;
                        while (subStructure.count("exp")) {
                            STORM_LOG_THROW(subStructure.count("var") == 1, storm::exceptions::InvalidJaniException, "Array access operator requires exactly one var (at " + scope.description + ").");

                            std::string opstring = getString<ValueType>(expressionStructure.at("op"), scope.description);
                            STORM_LOG_THROW(opstring == "ac", storm::exceptions::InvalidJaniException, "Unknown operation '" << opstring << "' occurs in " << scope.description);
                            STORM_LOG_THROW(subStructure.count("exp") == 1, storm::exceptions::InvalidJaniException, "Array constructor operator requires exactly one exp (at " + scope.description + ").");
                            STORM_LOG_THROW(subStructure.count("length"), storm::exceptions::InvalidJaniException, "Array constructor operator requires a fixed length (at " + scope.description + ").");

                            // Get the index var name
                            if (indexVarName.size() == 0) {
                                indexVarName = getString<ValueType>(subStructure.at("var"), "Field 'var' of Array access operator (at " + scope.description + ").");
                            } else {
                                indexVarName += "_" + getString<ValueType>(subStructure.at("var"), "Field 'var' of Array access operator (at " + scope.description + ").");
                            }

                            // Add the array lengths
                            storm::expressions::Expression length = parseExpression(subStructure.at("length"), scope.refine("index of array constructor expression"), returnNoneInitializedOnUnknownOperator, auxiliaryVariables);
                            ensureIntegerType(length, opstring, 1, scope.description);
                            lengths.push_back(length.getBaseExpressionPointer());
                            sizes.push_back(length.evaluateAsInt());
                            STORM_LOG_THROW(auxiliaryVariables.find(indexVarName) == auxiliaryVariables.end(), storm::exceptions::InvalidJaniException, "Index variable " << indexVarName << " is already defined as an auxiliary variable (at " + scope.description + ").");
                            storm::expressions::Variable indexVar = expressionManager->declareFreshIntegerVariable(false, "ac_" + indexVarName);
                            newAuxVars.emplace(indexVarName, indexVar);
                            indexVars.push_back(std::make_shared<storm::expressions::Variable>(indexVar));
                            subStructure = subStructure.at("exp");
                        }

                        storm::expressions::Expression exp = parseExpression(subStructure, scope.refine("exp of array constructor"), returnNoneInitializedOnUnknownOperator, newAuxVars);
                        sizeMap[indexVars.at(0)->getName()] = sizes;

                        storm::expressions::Type type = exp.getType();
                        // TODO: fix this, length is not used
                        for (auto & length : lengths) {
                            type = exp.getManager().getArrayType(type);
                        }

                        STORM_LOG_THROW(expressionStructure.count("length") == 1, storm::exceptions::InvalidJaniException, "Array access operator requires exactly one length (at " + scope.description + ").");

                        return std::make_shared<storm::expressions::ConstructorArrayExpression>(*expressionManager, type, lengths, std::move(indexVars), exp.getBaseExpressionPointer())->toExpression();
                    } else if (opstring == "call") {
                        STORM_LOG_THROW(expressionStructure.count("function") == 1, storm::exceptions::InvalidJaniException, "Function call operator requires exactly one function (at " + scope.description + ").");
                        std::string functionName = getString<ValueType>(expressionStructure.at("function"), "in function call operator (at " + scope.description + ").");
                        storm::jani::FunctionDefinition const* functionDefinition;
                        if (scope.localFunctions != nullptr && scope.localFunctions->count(functionName) > 0) {
                            functionDefinition = scope.localFunctions->at(functionName);
                        } else if (scope.globalFunctions != nullptr && scope.globalFunctions->count(functionName) > 0){
                            functionDefinition = scope.globalFunctions->at(functionName);
                        } else {
                            STORM_LOG_THROW(false, storm::exceptions::InvalidJaniException, "Function call operator calls unknown function '" + functionName + "' (at " + scope.description + ").");
                        }
                        STORM_LOG_THROW(expressionStructure.count("args") == 1, storm::exceptions::InvalidJaniException, "Function call operator requires exactly one args (at " + scope.description + ").");
                        std::vector<std::shared_ptr<storm::expressions::BaseExpression const>> args;
                        if (expressionStructure.count("args") > 0) {
                            STORM_LOG_THROW(expressionStructure.count("args") == 1, storm::exceptions::InvalidJaniException, "Function call operator requires exactly one args (at " + scope.description + ").");
                            for (auto const& arg : expressionStructure.at("args")) {
                                args.push_back(parseExpression(arg, scope.refine("argument " + std::to_string(args.size()) + " of function call expression"), returnNoneInitializedOnUnknownOperator, auxiliaryVariables).getBaseExpressionPointer());
                            }
                        }
                        return std::make_shared<storm::expressions::FunctionCallExpression>(*expressionManager, functionDefinition->getType(), functionName, args)->toExpression();
                    }  else if (unsupportedOpstrings.count(opstring) > 0) {
                        STORM_LOG_THROW(false, storm::exceptions::InvalidJaniException, "Opstring " + opstring + " is not supported by storm");
                    } else {
                        if(returnNoneInitializedOnUnknownOperator) {
                            return storm::expressions::Expression();
                        }
                        STORM_LOG_THROW(false, storm::exceptions::InvalidJaniException, "Unknown operator " << opstring << " in " << scope.description << ".");
                    }
                }
                STORM_LOG_THROW(false, storm::exceptions::InvalidJaniException, "No supported operator declaration found for complex expressions as " << expressionStructure.dump() << " in " << scope.description << ".");
            }
            STORM_LOG_THROW(false, storm::exceptions::InvalidJaniException, "No supported expression found at " << expressionStructure.dump() << " in " << scope.description << ".");
            // Silly warning suppression.
            return storm::expressions::Expression();

        }

        template <typename ValueType>
        void JaniParser<ValueType>::parseActions(Json const& actionStructure, storm::jani::Model& parentModel) {
            std::set<std::string> actionNames;
            for(auto const& actionEntry : actionStructure) {
                STORM_LOG_THROW(actionEntry.count("name") == 1, storm::exceptions::InvalidJaniException, "Actions must have exactly one name.");
                std::string actionName = getString<ValueType>(actionEntry.at("name"), "name of action");
                STORM_LOG_THROW(actionNames.count(actionName) == 0, storm::exceptions::InvalidJaniException, "Action with name " + actionName + " already exists.");
                parentModel.addAction(storm::jani::Action(actionName));
                actionNames.emplace(actionName);
            }
        }

        template <typename ValueType>
        storm::jani::Automaton JaniParser<ValueType>::parseAutomaton(Json const &automatonStructure, storm::jani::Model const& parentModel, Scope const& globalScope) {
            STORM_LOG_THROW(automatonStructure.count("name") == 1, storm::exceptions::InvalidJaniException, "Each automaton must have a name");
            std::string name = getString<ValueType>(automatonStructure.at("name"), " the name field for automaton");
            Scope scope = globalScope.refine(name);
            storm::jani::Automaton automaton(name, expressionManager->declareIntegerVariable("_loc_" + name));

            uint64_t varDeclCount = automatonStructure.count("variables");
            STORM_LOG_THROW(varDeclCount < 2, storm::exceptions::InvalidJaniException, "Automaton '" << name << "' has more than one list of variables");
            VariablesMap localVars;
            scope.localVars = &localVars;
            if (varDeclCount > 0) {
                for(auto const& varStructure : automatonStructure.at("variables")) {
                    std::shared_ptr<storm::jani::Variable> var = parseVariable(varStructure, scope.refine("variables[" + std::to_string(localVars.size()) + "] of automaton " + name), name + VARIABLE_AUTOMATON_DELIMITER);
                    assert(localVars.count(var->getName()) == 0);
                    localVars.emplace(var->getName(), &automaton.addVariable(*var));
                }
            }

            uint64_t funDeclCount = automatonStructure.count("functions");
            STORM_LOG_THROW(funDeclCount < 2, storm::exceptions::InvalidJaniException, "Automaton '" << name << "' has more than one list of functions");
            FunctionsMap localFuns;
            scope.localFunctions = &localFuns;
            if (funDeclCount > 0) {
                // We require two passes through the function definitions array to allow referring to functions before they were defined.
                std::vector<storm::jani::FunctionDefinition> dummyFunctionDefinitions;
                for (auto const& funStructure : automatonStructure.at("functions")) {
                    // Skip parsing of function body
                    dummyFunctionDefinitions.push_back(parseFunctionDefinition(funStructure, scope.refine("functions[" + std::to_string(localFuns.size()) + "] of automaton " + name), true));
                }
                // Store references to the dummy function definitions. This needs to happen in a separate loop since otherwise, references to FunDefs can be invalidated after calling dummyFunctionDefinitions.push_back
                for (auto const& funDef : dummyFunctionDefinitions) {
                    bool unused = localFuns.emplace(funDef.getName(), &funDef).second;
                        STORM_LOG_THROW(unused, storm::exceptions::InvalidJaniException, "Multiple definitions of functions with the name " << funDef.getName() << " in " << scope.description);
                }
                for (auto const& funStructure : automatonStructure.at("functions")) {
                    // Actually parse the function body
                    storm::jani::FunctionDefinition funDef = parseFunctionDefinition(funStructure, scope.refine("functions[" + std::to_string(localFuns.size()) + "] of automaton " + name),
                                                                                     false, name + VARIABLE_AUTOMATON_DELIMITER);
                    assert(localFuns.count(funDef.getName()) == 1);
                    localFuns[funDef.getName()] = &automaton.addFunctionDefinition(funDef);
                }
            }
            
            STORM_LOG_THROW(automatonStructure.count("locations") > 0, storm::exceptions::InvalidJaniException, "Automaton '" << name << "' does not have locations.");
            std::unordered_map<std::string, uint64_t> locIds;
            for(auto const& locEntry : automatonStructure.at("locations")) {
                STORM_LOG_THROW(locEntry.count("name") == 1, storm::exceptions::InvalidJaniException, "Locations for automaton '" << name << "' must have exactly one name");
                std::string locName = getString<ValueType>(locEntry.at("name"), "location of automaton " + name);
                STORM_LOG_THROW(locIds.count(locName) == 0, storm::exceptions::InvalidJaniException, "Location with name '" + locName + "' already exists in automaton '" + name + "'");
                STORM_LOG_THROW(locEntry.count("invariant") == 0, storm::exceptions::InvalidJaniException, "Invariants in locations as in '" + locName + "' in automaton '" + name + "' are not supported");
                //STORM_LOG_THROW(locEntry.count("invariant") > 0 && !supportsInvariants(parentModel.getModelType()), storm::exceptions::InvalidJaniException, "Invariants are not supported in the model type " + to_string(parentModel.getModelType()));
                std::vector<storm::jani::Assignment> transientAssignments;
                if(locEntry.count("transient-values") > 0) {
                    for(auto const& transientValueEntry : locEntry.at("transient-values")) {
                        STORM_LOG_THROW(transientValueEntry.count("ref") == 1, storm::exceptions::InvalidJaniException, "Transient values in location " << locName << " need exactly one ref that is assigned to");
                        STORM_LOG_THROW(transientValueEntry.count("value") == 1, storm::exceptions::InvalidJaniException, "Transient values in location " << locName << " need exactly one assigned value");
                        storm::jani::LValue lValue = parseLValue(transientValueEntry.at("ref"), scope.refine("LHS of assignment in location " + locName));
                        STORM_LOG_THROW(lValue.isTransient(), storm::exceptions::InvalidJaniException, "Assigned non-transient variable " << lValue << " in location " + locName + " (automaton: '" + name + "').");
                        storm::expressions::Expression rhs = parseExpression(transientValueEntry.at("value"), scope.refine("Assignment of lValue in location " + locName));
                        transientAssignments.emplace_back(lValue, rhs);
                    }
                }
                uint64_t id = automaton.addLocation(storm::jani::Location(locName, transientAssignments));
                locIds.emplace(locName, id);
            }
            STORM_LOG_THROW(automatonStructure.count("initial-locations") == 1, storm::exceptions::InvalidJaniException, "Automaton '" << name << "' does not have initial locations.");
            for(Json const& initLocStruct : automatonStructure.at("initial-locations")) {
                automaton.addInitialLocation(getString<ValueType>(initLocStruct, "Initial locations for automaton '" + name + "'."));
            }
            STORM_LOG_THROW(automatonStructure.count("restrict-initial") < 2, storm::exceptions::InvalidJaniException, "Automaton '" << name << "' has multiple initial value restrictions");
            storm::expressions::Expression initialValueRestriction = expressionManager->boolean(true);
            if(automatonStructure.count("restrict-initial") > 0) {
                STORM_LOG_THROW(automatonStructure.at("restrict-initial").count("exp") == 1, storm::exceptions::InvalidJaniException, "Automaton '" << name << "' needs an expression inside the initial restricion");
                initialValueRestriction  = parseExpression(automatonStructure.at("restrict-initial").at("exp"), scope.refine("Initial value restriction"));
            }
            automaton.setInitialStatesRestriction(initialValueRestriction);


            STORM_LOG_THROW(automatonStructure.count("edges") > 0, storm::exceptions::InvalidJaniException, "Automaton '" << name << "' must have a list of edges");
            for (auto const& edgeEntry : automatonStructure.at("edges")) {
                // source location
                STORM_LOG_THROW(edgeEntry.count("location") == 1, storm::exceptions::InvalidJaniException, "Each edge in automaton '" << name << "' must have a source");
                std::string sourceLoc = getString<ValueType>(edgeEntry.at("location"), "source location for edge in automaton '" + name + "'");
                STORM_LOG_THROW(locIds.count(sourceLoc) == 1, storm::exceptions::InvalidJaniException, "Source of edge has unknown location '" << sourceLoc << "' in automaton '" << name << "'.");
                // action
                STORM_LOG_THROW(edgeEntry.count("action") < 2, storm::exceptions::InvalidJaniException, "Edge from " << sourceLoc << " in automaton " << name << " has multiple actions");
                std::string action = storm::jani::Model::SILENT_ACTION_NAME; // def is tau
                if(edgeEntry.count("action") > 0) {
                    action = getString<ValueType>(edgeEntry.at("action"), "action name in edge from '" + sourceLoc + "' in automaton '" + name + "'");
                    // TODO check if action is known
                    assert(action != "");
                }
                // rate
                STORM_LOG_THROW(edgeEntry.count("rate") < 2, storm::exceptions::InvalidJaniException, "Edge from '" << sourceLoc << "' in automaton '" << name << "' has multiple rates");
                storm::expressions::Expression rateExpr;
                if(edgeEntry.count("rate") > 0) {
                    STORM_LOG_THROW(edgeEntry.at("rate").count("exp") == 1, storm::exceptions::InvalidJaniException, "Rate in edge from '" << sourceLoc << "' in automaton '" << name << "' must have a defing expression.");
                    rateExpr = parseExpression(edgeEntry.at("rate").at("exp"), scope.refine("rate expression in edge from '" + sourceLoc));
                    STORM_LOG_THROW(rateExpr.hasNumericalType(), storm::exceptions::InvalidJaniException, "Rate '" << rateExpr << "' has not a numerical type");
                    STORM_LOG_THROW(rateExpr.containsVariables() || rateExpr.evaluateAsRational() > storm::utility::zero<storm::RationalNumber>(), storm::exceptions::InvalidJaniException, "Only positive rates are allowed but rate '" << rateExpr << " was found.");
                }
                // guard
                STORM_LOG_THROW(edgeEntry.count("guard") <= 1, storm::exceptions::InvalidJaniException, "Guard can be given at most once in edge from '" << sourceLoc << "' in automaton '" << name << "'");
                storm::expressions::Expression guardExpr = expressionManager->boolean(true);
                if (edgeEntry.count("guard") == 1) {
                    STORM_LOG_THROW(edgeEntry.at("guard").count("exp") == 1, storm::exceptions::InvalidJaniException, "Guard in edge from '" + sourceLoc + "' in automaton '" + name + "' must have one expression");
                    guardExpr = parseExpression(edgeEntry.at("guard").at("exp"), scope.refine("guard expression in edge from '" + sourceLoc));
                    STORM_LOG_THROW(guardExpr.hasBooleanType(), storm::exceptions::InvalidJaniException, "Guard " << guardExpr << " does not have Boolean type.");
                }
                assert(guardExpr.isInitialized());
                std::shared_ptr<storm::jani::TemplateEdge> templateEdge = std::make_shared<storm::jani::TemplateEdge>(guardExpr);

                // edge assignments
                if (edgeEntry.count("assignments") > 0) {
                    STORM_LOG_THROW(edgeEntry.count("assignments") == 1, storm::exceptions::InvalidJaniException, "Multiple edge assignments in edge from '" + sourceLoc + "' in automaton '" + name + "'.");
                    for (auto const& assignmentEntry : edgeEntry.at("assignments")) {
                        // ref
                        STORM_LOG_THROW(assignmentEntry.count("ref") == 1, storm::exceptions::InvalidJaniException, "Assignment in edge from '" << sourceLoc << "' in automaton '" << name << "'must have one ref field");
                        storm::jani::LValue lValue = parseLValue(assignmentEntry.at("ref"), scope.refine("Assignment variable in edge from '" + sourceLoc + "' in automaton '" + name + "'"));
                        // value
                        STORM_LOG_THROW(assignmentEntry.count("value") == 1, storm::exceptions::InvalidJaniException, "Assignment in edge from '" << sourceLoc << "' in automaton '" << name << "' must have one value field");
                        storm::expressions::Expression assignmentExpr = parseExpression(assignmentEntry.at("value"), scope.refine("assignment in edge from '" + sourceLoc + "' in automaton '" + name + "'"));
                        // index
                        int64_t assignmentIndex = 0; // default.
                        if(assignmentEntry.count("index") > 0) {
                            assignmentIndex = getSignedInt<ValueType>(assignmentEntry.at("index"), "assignment index in edge from '" + sourceLoc + "' in automaton '" + name + "'");
                        }
                        templateEdge->getAssignments().add(storm::jani::Assignment(lValue, assignmentExpr, assignmentIndex));
                    }
                }
                
                // destinations
                STORM_LOG_THROW(edgeEntry.count("destinations") == 1, storm::exceptions::InvalidJaniException, "A single list of destinations must be given in edge from '" << sourceLoc << "' in automaton '" << name << "'");
                std::vector<std::pair<uint64_t, storm::expressions::Expression>> destinationLocationsAndProbabilities;
                for(auto const& destEntry : edgeEntry.at("destinations")) {
                    // target location
                    STORM_LOG_THROW(destEntry.count("location") == 1, storm::exceptions::InvalidJaniException, "Each destination in edge from '" << sourceLoc << "' in automaton '" << name << "' must have a target location");
                    std::string targetLoc = getString<ValueType>(destEntry.at("location"), "target location for edge from '" + sourceLoc + "' in automaton '" + name + "'");
                    STORM_LOG_THROW(locIds.count(targetLoc) == 1, storm::exceptions::InvalidJaniException, "Target of edge has unknown location '" << targetLoc << "' in automaton '" << name << "'.");
                    // probability
                    storm::expressions::Expression probExpr;
                    unsigned probDeclCount = destEntry.count("probability");
                    STORM_LOG_THROW(probDeclCount < 2, storm::exceptions::InvalidJaniException, "Destination in edge from '" << sourceLoc << "' to '" << targetLoc << "' in automaton '" << name << "' has multiple probabilites");
                    if(probDeclCount == 0) {
                        probExpr = expressionManager->rational(1.0);
                    } else {
                        STORM_LOG_THROW(destEntry.at("probability").count("exp") == 1, storm::exceptions::InvalidJaniException, "Destination in edge from '" << sourceLoc << "' to '" << targetLoc << "' in automaton '" << name << "' must have a probability expression.");
                        probExpr = parseExpression(destEntry.at("probability").at("exp"), scope.refine("probability expression in edge from '" + sourceLoc + "' to '"  + targetLoc + "' in automaton '" + name + "'"));
                    }
                    assert(probExpr.isInitialized());
                    STORM_LOG_THROW(probExpr.hasNumericalType(), storm::exceptions::InvalidJaniException, "Probability expression " << probExpr << " does not have a numerical type." );
                    // assignments
                    std::vector<storm::jani::Assignment> assignments;
                    unsigned assignmentDeclCount = destEntry.count("assignments");
                    STORM_LOG_THROW(assignmentDeclCount < 2, storm::exceptions::InvalidJaniException, "Destination in edge from '" << sourceLoc << "' to '" << targetLoc << "' in automaton '" << name << "' has multiple assignment lists");
                    if (assignmentDeclCount > 0) {
                        for (auto const& assignmentEntry : destEntry.at("assignments")) {
                            // ref
                            STORM_LOG_THROW(assignmentEntry.count("ref") == 1, storm::exceptions::InvalidJaniException, "Assignment in edge from '" << sourceLoc << "' to '" << targetLoc << "' in automaton '" << name << "' must have one ref field");
                            storm::jani::LValue lValue = parseLValue(assignmentEntry.at("ref"), scope.refine("Assignment variable in edge from '" + sourceLoc + "' to '" + targetLoc + "' in automaton '" + name + "'"));
                            // value
                            STORM_LOG_THROW(assignmentEntry.count("value") == 1, storm::exceptions::InvalidJaniException, "Assignment in edge from '" << sourceLoc << "' to '" << targetLoc << "' in automaton '" << name << "' must have one value field");
                            storm::expressions::Expression assignmentExpr = parseExpression(assignmentEntry.at("value"), scope.refine("assignment in edge from '" + sourceLoc + "' to '" + targetLoc + "' in automaton '" + name + "'"));
                            // TODO check types
                            // index
                            int64_t assignmentIndex = 0; // default.
                            if(assignmentEntry.count("index") > 0) {
                                assignmentIndex = getSignedInt<ValueType>(assignmentEntry.at("index"), "assignment index in edge from '" + sourceLoc + "' to '" + targetLoc + "' in automaton '" + name + "'");
                            }
                            assignments.emplace_back(lValue, assignmentExpr, assignmentIndex);
                        }
                    }
                    destinationLocationsAndProbabilities.emplace_back(locIds.at(targetLoc), probExpr);
                    templateEdge->addDestination(storm::jani::TemplateEdgeDestination(assignments));
                }
                automaton.addEdge(storm::jani::Edge(locIds.at(sourceLoc), parentModel.getActionIndex(action), rateExpr.isInitialized() ? boost::optional<storm::expressions::Expression>(rateExpr) : boost::none, templateEdge, destinationLocationsAndProbabilities));
            }

            return automaton;
        }
        
        template <typename ValueType>
        std::vector<storm::jani::SynchronizationVector> parseSyncVectors(typename JaniParser<ValueType>::Json const& syncVectorStructure) {
            std::vector<storm::jani::SynchronizationVector> syncVectors;
            // TODO add error checks
            for (auto const& syncEntry : syncVectorStructure) {
                std::vector<std::string> inputs;
                for (auto const& syncInput : syncEntry.at("synchronise")) {
                    if(syncInput.is_null()) {
                        inputs.push_back(storm::jani::SynchronizationVector::NO_ACTION_INPUT);
                    } else {
                        inputs.push_back(syncInput);
                    }
                }
                std::string syncResult;
                if (syncEntry.count("result")) {
                    syncResult = syncEntry.at("result");
                } else {
                    syncResult = storm::jani::Model::SILENT_ACTION_NAME;
                }
                syncVectors.emplace_back(inputs, syncResult);
            }
            return syncVectors;
        }

        template <typename ValueType>
        std::shared_ptr<storm::jani::Composition> JaniParser<ValueType>::parseComposition(Json const &compositionStructure) {
            if(compositionStructure.count("automaton")) {
                std::set<std::string> inputEnabledActions;
                if (compositionStructure.count("input-enable")) {
                    for (auto const& actionDecl : compositionStructure.at("input-enable")) {
                        inputEnabledActions.insert(actionDecl.template get<std::string>());
                    }
                }
                return std::shared_ptr<storm::jani::AutomatonComposition>(new storm::jani::AutomatonComposition(compositionStructure.at("automaton").template get<std::string>(), inputEnabledActions));
            }
            
            STORM_LOG_THROW(compositionStructure.count("elements") == 1, storm::exceptions::InvalidJaniException, "Elements of a composition must be given, got " << compositionStructure.dump());
            
            if (compositionStructure.at("elements").size() == 1 && compositionStructure.count("syncs") == 0) {
                // We might have an automaton.
                STORM_LOG_THROW(compositionStructure.at("elements").back().count("automaton") == 1, storm::exceptions::InvalidJaniException, "Automaton must be given in composition");
                if (compositionStructure.at("elements").back().at("automaton").is_string()) {
                    std::string name = compositionStructure.at("elements").back().at("automaton");
                    // TODO check whether name exist?
                    return std::shared_ptr<storm::jani::AutomatonComposition>(new storm::jani::AutomatonComposition(name));
                }
                STORM_LOG_THROW(false, storm::exceptions::InvalidJaniException, "Trivial nesting parallel composition is not yet supported");
                
            }
            
            std::vector<std::shared_ptr<storm::jani::Composition>>  compositions;
            for (auto const& elemDecl : compositionStructure.at("elements")) {
                if(!allowRecursion) {
                    STORM_LOG_THROW(elemDecl.count("automaton") == 1, storm::exceptions::InvalidJaniException, "Automaton must be given in the element");
                }
                compositions.push_back(parseComposition(elemDecl));
            }
            
            STORM_LOG_THROW(compositionStructure.count("syncs") < 2, storm::exceptions::InvalidJaniException, "Sync vectors can be given at most once");
            std::vector<storm::jani::SynchronizationVector> syncVectors;
            if (compositionStructure.count("syncs") > 0) {
                syncVectors = parseSyncVectors<ValueType>(compositionStructure.at("syncs"));
            }
            
            return std::shared_ptr<storm::jani::Composition>(new storm::jani::ParallelComposition(compositions, syncVectors));
            
        }
        
        template class JaniParser<double>;
        template class JaniParser<storm::RationalNumber>;
    }
}
<|MERGE_RESOLUTION|>--- conflicted
+++ resolved
@@ -18,10 +18,6 @@
 #include "storm/storage/jani/types/BasicType.h"
 #include "storm/storage/jani/types/ClockType.h"
 #include "storm/storage/jani/types/ContinuousType.h"
-<<<<<<< HEAD
-#include "storm/storage/jani/expressions/ArrayAccessIndexExpression.h"
-=======
->>>>>>> 6bb9e817
 
 #include "storm/logic/RewardAccumulationEliminationVisitor.h"
 
@@ -768,15 +764,9 @@
                     }
                 } else if (kind == "array") {
                     STORM_LOG_THROW(typeStructure.count("base") == 1, storm::exceptions::InvalidJaniException, "For array type as in variable " << variableName << "(scope: " << scope.description << ") base must be given");
-<<<<<<< HEAD
-                    result.arrayBase = std::make_shared<ParsedType>();
-                    parseType(*result.arrayBase, typeStructure.at("base"), variableName, scope);
-                    result.expressionType = expressionManager->getArrayType(result.arrayBase->expressionType);
-=======
                     auto base = parseType(typeStructure.at("base"), variableName, scope);
                     result.first = std::make_unique<storm::jani::ArrayType>(std::move(base.first));
                     result.second = expressionManager->getArrayType(base.second);
->>>>>>> 6bb9e817
                 } else {
                     STORM_LOG_THROW(false, storm::exceptions::InvalidJaniException, "Unsupported kind " << kind << " for complex type of variable " << variableName << "(scope: " << scope.description << ").");
                 }
@@ -845,91 +835,6 @@
             boost::optional<storm::expressions::Expression> initVal;
             if (initvalcount == 1 && !variableStructure.at("initial-value").is_null()) {
                 initVal = parseExpression(variableStructure.at("initial-value"), scope.refine("Initial value for variable " + name));
-<<<<<<< HEAD
-                auto ptrCon = dynamic_cast<storm::expressions::ConstructorArrayExpression const *>(&(initVal->getBaseExpression()));
-                if (ptrCon == nullptr) {
-                    auto ptrVal = dynamic_cast<storm::expressions::ValueArrayExpression const *>(&(initVal->getBaseExpression()));
-                    if (ptrVal != nullptr) {
-                        assert (sizeMap.find(name) == sizeMap.end());
-                        sizeMap[name] = ptrVal->getSizes();
-                    }
-                } else {
-                    if (sizeMap.find(name) == sizeMap.end()) {
-                        assert (sizeMap.find(ptrCon->getIndexVar(0)->getName()) != sizeMap.end());
-                        sizeMap[name] = sizeMap[ptrCon->getIndexVar(0)->getName()];
-                    }
-                }
-            } else {
-                assert(!transientVar);
-            }
-            
-            bool setInitValFromDefault = !initVal.is_initialized() && requireInitialValues;
-
-            if (type.basicType) {
-                if (transientVar) {
-                    labels.insert(name);
-                }
-                switch (type.basicType.get()) {
-                    case ParsedType::BasicType::Real:
-                        STORM_LOG_WARN_COND(!type.bounds.is_initialized(), "Bounds for rational variable " + name + "(scope " + scope.description + ") will be ignored.");
-                        if (setInitValFromDefault) {
-                            initVal = expressionManager->rational(defaultRationalInitialValue);
-                        }
-                        return storm::jani::Variable::makeBasicVariable(name, storm::jani::JaniType::ElementType::Real, expressionManager->declareRationalVariable(exprManagerName), initVal, transientVar);
-                    case ParsedType::BasicType::Int:
-                        if (setInitValFromDefault) {
-                            if (type.bounds) {
-                                storm::expressions::Expression takeDefaultCondition;
-                                if (type.bounds->first.isInitialized()) {
-                                    takeDefaultCondition = type.bounds->first < defaultIntegerInitialValue;
-                                    if (type.bounds->second.isInitialized()) {
-                                        takeDefaultCondition = takeDefaultCondition && type.bounds->second >= defaultIntegerInitialValue;
-                                    }
-                                } else {
-                                    STORM_LOG_ASSERT(type.bounds->second.isInitialized(), "Expected to have either a lower or an upper bound");
-                                    takeDefaultCondition = type.bounds->second >= defaultIntegerInitialValue;
-                                }
-                                initVal = storm::expressions::ite(takeDefaultCondition, expressionManager->integer(defaultIntegerInitialValue), type.bounds->first);
-                            } else {
-                                initVal = expressionManager->integer(defaultIntegerInitialValue);
-                            }
-                        }
-                        if (type.bounds) {
-                            return storm::jani::Variable::makeBoundedVariable(name, storm::jani::JaniType::ElementType::Int, expressionManager->declareIntegerVariable(exprManagerName), initVal.get(), transientVar, type.bounds->first, type.bounds->second);
-                        } else {
-                            return storm::jani::Variable::makeBasicVariable(name, storm::jani::JaniType::ElementType::Int, expressionManager->declareIntegerVariable(exprManagerName), initVal.get(), transientVar);
-                        }
-                    case ParsedType::BasicType::Bool:
-                        if (setInitValFromDefault) {
-                            initVal = expressionManager->boolean(defaultBooleanInitialValue);
-                        }
-                        STORM_LOG_THROW(!initVal || initVal.get().hasBooleanType(), storm::exceptions::InvalidJaniException, "Initial value for boolean variable " + name + "(scope " + scope.description + ") should be a Boolean");
-
-                        return storm::jani::Variable::makeBasicVariable(name, storm::jani::JaniType::ElementType::Bool, expressionManager->declareBooleanVariable(exprManagerName), initVal.get(), transientVar);
-                }
-            } else if (type.arrayBase) {
-                auto arrayType = new storm::jani::ArrayType(parseArrayVariable(type.arrayBase));
-                storm::expressions::Type exprVariableType = type.expressionType;
-
-                if (setInitValFromDefault) {
-                    initVal = storm::expressions::ValueArrayExpression(*expressionManager, exprVariableType).toExpression();
-                }
-                assert (!type.bounds);
-                auto variable = expressionManager->declareArrayVariable(exprManagerName, exprVariableType.getElementType());
-
-                STORM_LOG_THROW(sizeMap.at(name).size() != 0, storm::exceptions::InvalidJaniException, "For nested arrays, we require initialisation");
-                variable.setArraySizes(sizeMap.at(name));
-
-                size_t i = 1;
-                auto checkType = arrayType->getChildType();
-                while (checkType->isArrayType()) {
-                    checkType = checkType->getChildType();
-                    i++;
-                }
-                assert (sizeMap.at(name).size() == i);
-
-                return storm::jani::Variable::makeArrayVariable(name, arrayType, variable, initVal.get(), transientVar);
-=======
                 //STORM_LOG_THROW((type.second == initVal->getType() || type.second.isRationalType() && initVal->getType().isIntegerType()), storm::exceptions::InvalidJaniException,"Type of initial value for variable " + name + "' (scope: " + scope.description + ") does not match the variable type '" + type.first->getStringRepresentation() + "'.");
             } else {
                 assert(!transientVar);
@@ -937,35 +842,10 @@
 
             if (transientVar && type.first->isBasicType() && type.first->asBasicType().isBooleanType()) {
                 labels.insert(name);
->>>>>>> 6bb9e817
             }
 
             auto expressionVariable = expressionManager->declareVariable(exprManagerName, type.second);
             return storm::jani::Variable::makeVariable(name, *type.first, expressionVariable, initVal, transientVar);
-        }
-
-        template <typename ValueType>
-        storm::jani::JaniType*  JaniParser<ValueType>::parseArrayVariable(std::shared_ptr<ParsedType> type) {
-            if (type->basicType) {
-                switch (type->basicType.get()) {
-                    case ParsedType::BasicType::Real:
-                        STORM_LOG_WARN_COND(!type->bounds.is_initialized(), "Bounds for rational variable will be ignored.");
-                        return new storm::jani::BasicType(storm::jani::JaniType::ElementType::Real);
-                    case ParsedType::BasicType::Int:
-                        if (type->bounds) {
-                            return new storm::jani::BoundedType(storm::jani::JaniType::ElementType::Int,  type->bounds->first, type->bounds->second);
-                        } else {
-                            return new storm::jani::BasicType(storm::jani::JaniType::ElementType::Int);
-                        }
-                    case ParsedType::BasicType::Bool:
-                        return new storm::jani::BasicType(storm::jani::JaniType::ElementType::Bool);
-                }
-            } else if (type->arrayBase) {
-                return new storm::jani::ArrayType(parseArrayVariable(type->arrayBase));
-            } else {
-                STORM_LOG_ASSERT(false, "Cannot parse array variable for this type");
-                return new storm::jani::JaniType();
-            }
         }
 
         /**
@@ -1023,61 +903,6 @@
                 if (scope.localVars != nullptr) {
                     auto localVar = scope.localVars->find(ident);
                     if (localVar != scope.localVars->end()) {
-<<<<<<< HEAD
-                        if (localVar->second->isArrayVariable()) {
-                            STORM_LOG_ASSERT (sizeMap.find(ident) != sizeMap.end(), "Did you set the size of array variable: " << ident << "?");
-                            return storm::jani::LValue(*localVar->second, sizeMap.at(ident));
-                        } else {
-                            return storm::jani::LValue(*localVar->second);
-                        }
-                    }
-                }
-                STORM_LOG_THROW(scope.globalVars != nullptr, storm::exceptions::InvalidJaniException, "Unknown identifier '" << ident << "' occurs in " << scope.description);
-                auto globalVar = scope.globalVars->find(ident);
-                STORM_LOG_THROW(globalVar != scope.globalVars->end(), storm::exceptions::InvalidJaniException, "Unknown identifier '" << ident << "' occurs in " << scope.description);
-                if (globalVar->second->isArrayVariable()) {
-                    STORM_LOG_ASSERT (sizeMap.find(ident) != sizeMap.end(), "Did you set the size of array variable: " << ident << "?");
-                    return storm::jani::LValue(*globalVar->second, sizeMap.at(ident));
-                } else {
-                    return storm::jani::LValue(*globalVar->second);
-                }
-            } else if (lValueStructure.count("op") == 1) {
-                std::vector<storm::expressions::Expression> index;
-                STORM_LOG_THROW(lValueStructure.count("exp"), storm::exceptions::InvalidJaniException, "Missing 'exp' in array access at " << scope.description);
-                // structure will be something like "op": "aa", "exp": {}, "index": {}
-                // in exp we have something that is either a variable, or some other array acces.
-                // e.g. a[1][4] will look like: "op": "aa", "exp": {"op": "aa", "exp": "a", "index": {1}}, "index": {4}
-                Json subStructure = lValueStructure;
-                while (subStructure.count("exp")) {
-                    std::string opstring = getString<ValueType>(lValueStructure.at("op"), scope.description);
-                    STORM_LOG_THROW(opstring == "aa", storm::exceptions::InvalidJaniException, "Unknown operation '" << opstring << "' occurs in " << scope.description);
-                    STORM_LOG_THROW(lValueStructure.count("exp"), storm::exceptions::InvalidJaniException, "Missing 'exp' in array access at " << scope.description);
-                    STORM_LOG_THROW(lValueStructure.count("index"), storm::exceptions::InvalidJaniException, "Missing 'index' in array access at " << scope.description);
-                    index.push_back(parseExpression(subStructure.at("index"), scope.refine("Index expression of array access")));
-                    subStructure = subStructure.at("exp");
-                }
-                // We need to reverse the order as they were added in wrong order (e.g. first 4 then 1)
-                auto first = index.begin();
-                auto last = index.end();
-                while ((first!=last)&&(first!=--last)) {
-                    std::iter_swap(first, last);
-                    ++first;
-                }
-
-                STORM_LOG_THROW(subStructure.is_string(), storm::exceptions::InvalidJaniException, "Unknown LValue '" << lValueStructure.dump() << "' occurs in " << scope.description);
-                std::string ident = getString<ValueType>(subStructure, scope.description);
-                STORM_LOG_ASSERT (sizeMap.find(ident) != sizeMap.end(), "Did you set the size of array variable: " << ident << "?");
-                if (scope.localVars != nullptr) {
-                    auto localVar = scope.localVars->find(ident);
-                    if (localVar != scope.localVars->end()) {
-                        return storm::jani::LValue(*localVar->second, std::move(index), sizeMap.at(ident));
-                    }
-                }
-                STORM_LOG_THROW(scope.globalVars != nullptr, storm::exceptions::InvalidJaniException, "Unknown identifier '" << ident << "' occurs in " << scope.description);
-                auto globalVar = scope.globalVars->find(ident);
-                STORM_LOG_THROW(globalVar != scope.globalVars->end(), storm::exceptions::InvalidJaniException, "Unknown identifier '" << ident << "' occurs in " << scope.description);
-                return storm::jani::LValue(*globalVar->second, std::move(index), sizeMap.at(ident));
-=======
                         var = localVar->second;
                     }
                 }
@@ -1102,7 +927,6 @@
                 auto indexExpression = parseExpression(lValueStructure.at("index"), scope.refine("Index of array access"));
                 expLValue.addArrayAccessIndex(indexExpression);
                 return expLValue;
->>>>>>> 6bb9e817
             } else {
                 STORM_LOG_THROW(false, storm::exceptions::InvalidJaniException, "Unknown LValue '" << lValueStructure.dump() << "' occurs in " << scope.description);
                 // Silly warning suppression.
@@ -1121,7 +945,6 @@
             if (scope.localVars != nullptr) {
                 auto it = scope.localVars->find(ident);
                 if (it != scope.localVars->end()) {
-                    auto test = it->second->getExpressionVariable();
                     return it->second->getExpressionVariable();
                 }
             }
@@ -1140,43 +963,6 @@
             STORM_LOG_THROW(false, storm::exceptions::InvalidJaniException, "Unknown identifier '" << ident << "' occurs in " << scope.description);
             // Silly warning suppression.
             return storm::expressions::Variable();
-        }
-
-        // TODO: change this s.t. we don't need this method
-        template <typename ValueType>
-        storm::expressions::ValueArrayExpression::ValueArrayElements JaniParser<ValueType>::parseAV(Json const& expressionStructure, Scope const& scope, bool returnNoneInitializedOnUnknownOperator, std::unordered_map<std::string, storm::expressions::Variable> const& auxiliaryVariables) {
-            storm::expressions::ValueArrayExpression::ValueArrayElements elements;
-            storm::expressions::Type commonType;
-            for (Json const& element : expressionStructure.at("elements")) {
-                if (element.is_object()) {
-                    assert (getString<ValueType>(expressionStructure.at("op"), scope.description) == "av");
-                    assert (!elements.elementsWithValue);
-                    if (!elements.elementsOfElements) {
-                        elements.elementsOfElements = std::vector<std::shared_ptr<storm::expressions::ValueArrayExpression::ValueArrayElements const>>();
-                    }
-                    elements.elementsOfElements->push_back(std::make_shared<storm::expressions::ValueArrayExpression::ValueArrayElements const>(parseAV(element, scope.refine("element " + std::to_string(elements.elementsOfElements->size()) + " of array value expression"), returnNoneInitializedOnUnknownOperator, auxiliaryVariables)));
-                } else {
-                    assert (!elements.elementsOfElements);
-                    if (!elements.elementsWithValue) {
-                        elements.elementsWithValue = std::vector<std::shared_ptr<storm::expressions::BaseExpression const>>();
-
-                        elements.elementsWithValue->push_back(parseExpression(element, scope.refine("element 0 of array value expression"), returnNoneInitializedOnUnknownOperator, auxiliaryVariables).getBaseExpressionPointer());
-                        commonType = elements.elementsWithValue->back()->getType();
-                    } else {
-                        elements.elementsWithValue->push_back(parseExpression(element, scope.refine("element " + std::to_string(elements.elementsWithValue->size()) + " of array value expression"), returnNoneInitializedOnUnknownOperator, auxiliaryVariables).getBaseExpressionPointer());
-                        if (!(commonType == elements.elementsWithValue->back()->getType())) {
-                            if (commonType.isIntegerType() && elements.elementsWithValue->back()->getType().isRationalType()) {
-                                commonType = elements.elementsWithValue->back()->getType();
-                            } else {
-                                STORM_LOG_THROW(false, storm::exceptions::InvalidJaniException, "Incompatible element types " << commonType << " and " << elements.elementsWithValue->back()->getType() << " of array value expression at " << scope.description);
-                            }
-                        }
-                    }
-                }
-            }
-            assert (!elements.elementsOfElements || !elements.elementsWithValue);
-            assert (elements.elementsOfElements || elements.elementsWithValue);
-            return elements;
         }
 
         template <typename ValueType>
@@ -1402,109 +1188,45 @@
                         // TODO implement
                         STORM_LOG_THROW(false, storm::exceptions::NotImplementedException, "log operation is not yet implemented");
                     } else if (opstring == "aa") {
-                        // structure will be something like "op": "aa", "exp": {}, "index": {}
-                        // in exp we have something that is either a variable, or some other array acces.
-                        // e.g. a[1][4] will look like: "op": "aa", "exp": {"op": "aa", "exp": "a", "index": {1}}, "index": {4}
                         STORM_LOG_THROW(expressionStructure.count("exp") == 1, storm::exceptions::InvalidJaniException, "Array access operator requires exactly one exp (at " + scope.description + ").");
-                        Json subStructure = expressionStructure;
-                        std::vector<storm::expressions::Expression> index;
-
-                        while (subStructure.count("exp")) {
-                            index.push_back(parseExpression(subStructure.at("index"), scope.refine("index of array access operator"), returnNoneInitializedOnUnknownOperator, auxiliaryVariables));
-                            ensureIntegerType(index.back(), opstring, 1, scope.description);
-                            subStructure = subStructure.at("exp");
-                        }
+                        storm::expressions::Expression exp = parseExpression(expressionStructure.at("exp"), scope.refine("'exp' of array access operator"), returnNoneInitializedOnUnknownOperator, auxiliaryVariables);
                         STORM_LOG_THROW(expressionStructure.count("index") == 1, storm::exceptions::InvalidJaniException, "Array access operator requires exactly one index (at " + scope.description + ").");
-
-                        storm::expressions::Expression exp = parseExpression(subStructure, scope.refine("'exp' of array access operator"), returnNoneInitializedOnUnknownOperator, auxiliaryVariables);
+                        storm::expressions::Expression index = parseExpression(expressionStructure.at("index"), scope.refine("index of array access operator"), returnNoneInitializedOnUnknownOperator, auxiliaryVariables);
                         ensureArrayType(exp, opstring, 0, scope.description);
-
-                        auto finalType = exp.getType();
-                        auto & manager = exp.getManager();
-                        std::shared_ptr<storm::expressions::ArrayAccessIndexExpression const> indexExpression;
-                        if (index.size() == 1) {
-                            indexExpression = std::make_shared<storm::expressions::ArrayAccessIndexExpression>(manager, manager.getIntegerType(), index[0].getBaseExpressionPointer());
-                            finalType = finalType.getElementType();
-                        } else if (index.size() > 1) {
-                            // we create an arrayaccessindexexpression (AAI) which looks as follows: AAI(1, (AAI(4))
-                            for (size_t i = 0; i < index.size(); ++i) {
-                                if (i == 0) {
-                                    assert (indexExpression == nullptr);
-                                    indexExpression = std::make_shared<storm::expressions::ArrayAccessIndexExpression>(manager, manager.getIntegerType(), index[i].getBaseExpressionPointer());
-                                } else {
-                                    assert (indexExpression != nullptr);
-                                    indexExpression = std::make_shared<storm::expressions::ArrayAccessIndexExpression>(manager, manager.getIntegerType(), index[i].getBaseExpressionPointer(), indexExpression);
-                                }
-                                finalType = finalType.getElementType();
-                            }
-                        }
-                        return std::make_shared<storm::expressions::ArrayAccessExpression>(exp.getManager(), finalType, exp.getBaseExpressionPointer(), indexExpression)->toExpression();
+                        ensureIntegerType(index, opstring, 1, scope.description);
+                        return std::make_shared<storm::expressions::ArrayAccessExpression>(exp.getManager(), exp.getType().getElementType(), exp.getBaseExpressionPointer(), index.getBaseExpressionPointer())->toExpression();
                     } else if (opstring == "av") {
                         STORM_LOG_THROW(expressionStructure.count("elements") == 1, storm::exceptions::InvalidJaniException, "Array value operator requires exactly one 'elements' (at " + scope.description + ").");
-                        storm::expressions::ValueArrayExpression::ValueArrayElements elements = parseAV(expressionStructure, scope, returnNoneInitializedOnUnknownOperator, auxiliaryVariables);
-                        if (elements.elementsWithValue) {
-                            return std::make_shared<storm::expressions::ValueArrayExpression>(*expressionManager, expressionManager->getArrayType(elements.elementsWithValue->at(0)->getType()), elements)->toExpression();
-                        } else {
-                            // Use this to get the correct type
-                            auto elementsForTyping = elements.elementsOfElements->at(0);
-                            while (elementsForTyping->elementsOfElements) {
-                                elementsForTyping = elementsForTyping->elementsOfElements->at(0);
+                        std::vector<std::shared_ptr<storm::expressions::BaseExpression const>> elements;
+                        storm::expressions::Type commonType;
+                        bool first = true;
+                        for (auto const& element : expressionStructure.at("elements")) {
+                            elements.push_back(parseExpression(element, scope.refine("element " + std::to_string(elements.size()) + " of array value expression"), returnNoneInitializedOnUnknownOperator, auxiliaryVariables).getBaseExpressionPointer());
+                            if (first) {
+                                commonType = elements.back()->getType();
+                                first = false;
+                            } else if (!(commonType == elements.back()->getType())) {
+                                if (commonType.isIntegerType() && elements.back()->getType().isRationalType()) {
+                                    commonType = elements.back()->getType();
+                                } else {
+                                    STORM_LOG_THROW(false, storm::exceptions::InvalidJaniException, "Incompatible element types " << commonType << " and " << elements.back()->getType() << " of array value expression at " << scope.description);
+                                }
                             }
-                            return std::make_shared<storm::expressions::ValueArrayExpression>(*expressionManager, expressionManager->getArrayType(elementsForTyping->elementsWithValue->at(0)->getType()), elements)->toExpression();
-                        }
+                        }
+                        return std::make_shared<storm::expressions::ValueArrayExpression>(*expressionManager, expressionManager->getArrayType(commonType), elements)->toExpression();
                     } else if (opstring == "ac") {
-                        // structure will be something like "op": "ac", "length": x, "var": "i", "exp": {}
-                        // in exp we will have something that is either a value or an array constructor
-                        // e.g. a = array (i, 5, array(j, 11, false)) will look like:     "op": "ac", "length": 5, "var": "i", "exp": {"op": "ac", "length": 11, "var": "j", "exp": false}
-                        std::string indexVarName;
-
-                        std::vector<std::shared_ptr<storm::expressions::BaseExpression const>> lengths;
-                        std::vector<size_t> sizes;
-                        STORM_LOG_THROW(expressionStructure.count("exp"), storm::exceptions::InvalidJaniException, "Missing 'exp' in array access at " << scope.description);
-
-                        Json subStructure = expressionStructure;
-                        std::vector<std::shared_ptr<storm::expressions::Variable>> indexVars;
-                        // TODO: REFACTOR use existing methods here
+                        STORM_LOG_THROW(expressionStructure.count("length") == 1, storm::exceptions::InvalidJaniException, "Array access operator requires exactly one length (at " + scope.description + ").");
+                        storm::expressions::Expression length = parseExpression(expressionStructure.at("length"), scope.refine("index of array constructor expression"), returnNoneInitializedOnUnknownOperator, auxiliaryVariables);
+                        ensureIntegerType(length, opstring, 1, scope.description);
+                        STORM_LOG_THROW(expressionStructure.count("var") == 1, storm::exceptions::InvalidJaniException, "Array access operator requires exactly one var (at " + scope.description + ").");
+                        std::string indexVarName = getString<ValueType>(expressionStructure.at("var"), "Field 'var' of Array access operator (at " + scope.description + ").");
+                        STORM_LOG_THROW(auxiliaryVariables.find(indexVarName) == auxiliaryVariables.end(), storm::exceptions::InvalidJaniException, "Index variable " << indexVarName << " is already defined as an auxiliary variable (at " + scope.description + ").");
                         auto newAuxVars = auxiliaryVariables;
-                        while (subStructure.count("exp")) {
-                            STORM_LOG_THROW(subStructure.count("var") == 1, storm::exceptions::InvalidJaniException, "Array access operator requires exactly one var (at " + scope.description + ").");
-
-                            std::string opstring = getString<ValueType>(expressionStructure.at("op"), scope.description);
-                            STORM_LOG_THROW(opstring == "ac", storm::exceptions::InvalidJaniException, "Unknown operation '" << opstring << "' occurs in " << scope.description);
-                            STORM_LOG_THROW(subStructure.count("exp") == 1, storm::exceptions::InvalidJaniException, "Array constructor operator requires exactly one exp (at " + scope.description + ").");
-                            STORM_LOG_THROW(subStructure.count("length"), storm::exceptions::InvalidJaniException, "Array constructor operator requires a fixed length (at " + scope.description + ").");
-
-                            // Get the index var name
-                            if (indexVarName.size() == 0) {
-                                indexVarName = getString<ValueType>(subStructure.at("var"), "Field 'var' of Array access operator (at " + scope.description + ").");
-                            } else {
-                                indexVarName += "_" + getString<ValueType>(subStructure.at("var"), "Field 'var' of Array access operator (at " + scope.description + ").");
-                            }
-
-                            // Add the array lengths
-                            storm::expressions::Expression length = parseExpression(subStructure.at("length"), scope.refine("index of array constructor expression"), returnNoneInitializedOnUnknownOperator, auxiliaryVariables);
-                            ensureIntegerType(length, opstring, 1, scope.description);
-                            lengths.push_back(length.getBaseExpressionPointer());
-                            sizes.push_back(length.evaluateAsInt());
-                            STORM_LOG_THROW(auxiliaryVariables.find(indexVarName) == auxiliaryVariables.end(), storm::exceptions::InvalidJaniException, "Index variable " << indexVarName << " is already defined as an auxiliary variable (at " + scope.description + ").");
-                            storm::expressions::Variable indexVar = expressionManager->declareFreshIntegerVariable(false, "ac_" + indexVarName);
-                            newAuxVars.emplace(indexVarName, indexVar);
-                            indexVars.push_back(std::make_shared<storm::expressions::Variable>(indexVar));
-                            subStructure = subStructure.at("exp");
-                        }
-
-                        storm::expressions::Expression exp = parseExpression(subStructure, scope.refine("exp of array constructor"), returnNoneInitializedOnUnknownOperator, newAuxVars);
-                        sizeMap[indexVars.at(0)->getName()] = sizes;
-
-                        storm::expressions::Type type = exp.getType();
-                        // TODO: fix this, length is not used
-                        for (auto & length : lengths) {
-                            type = exp.getManager().getArrayType(type);
-                        }
-
-                        STORM_LOG_THROW(expressionStructure.count("length") == 1, storm::exceptions::InvalidJaniException, "Array access operator requires exactly one length (at " + scope.description + ").");
-
-                        return std::make_shared<storm::expressions::ConstructorArrayExpression>(*expressionManager, type, lengths, std::move(indexVars), exp.getBaseExpressionPointer())->toExpression();
+                        storm::expressions::Variable indexVar = expressionManager->declareFreshIntegerVariable(false, "ac_" + indexVarName);
+                        newAuxVars.emplace(indexVarName, indexVar);
+                        STORM_LOG_THROW(expressionStructure.count("exp") == 1, storm::exceptions::InvalidJaniException, "Array constructor operator requires exactly one exp (at " + scope.description + ").");
+                        storm::expressions::Expression exp = parseExpression(expressionStructure.at("exp"), scope.refine("exp of array constructor"), returnNoneInitializedOnUnknownOperator, newAuxVars);
+                        return std::make_shared<storm::expressions::ConstructorArrayExpression>(*expressionManager, expressionManager->getArrayType(exp.getType()), length.getBaseExpressionPointer(), indexVar, exp.getBaseExpressionPointer())->toExpression();
                     } else if (opstring == "call") {
                         STORM_LOG_THROW(expressionStructure.count("function") == 1, storm::exceptions::InvalidJaniException, "Function call operator requires exactly one function (at " + scope.description + ").");
                         std::string functionName = getString<ValueType>(expressionStructure.at("function"), "in function call operator (at " + scope.description + ").");
@@ -1677,6 +1399,7 @@
                         // value
                         STORM_LOG_THROW(assignmentEntry.count("value") == 1, storm::exceptions::InvalidJaniException, "Assignment in edge from '" << sourceLoc << "' in automaton '" << name << "' must have one value field");
                         storm::expressions::Expression assignmentExpr = parseExpression(assignmentEntry.at("value"), scope.refine("assignment in edge from '" + sourceLoc + "' in automaton '" + name + "'"));
+                        // TODO check types
                         // index
                         int64_t assignmentIndex = 0; // default.
                         if(assignmentEntry.count("index") > 0) {
