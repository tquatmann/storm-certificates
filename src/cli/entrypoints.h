#ifndef STORM_ENTRYPOINTS_H_H
#define STORM_ENTRYPOINTS_H_H

#include "src/utility/storm.h"

#include "src/exceptions/NotImplementedException.h"

namespace storm {
    namespace cli {

        template<typename ValueType>
        void verifySparseModel(std::shared_ptr<storm::models::sparse::Model<ValueType>> model, std::vector<std::shared_ptr<storm::logic::Formula>> const& formulas) {
            for (auto const& formula : formulas) {
                std::cout << std::endl << "Model checking property: " << *formula << " ...";
                std::unique_ptr<storm::modelchecker::CheckResult> result(storm::verifySparseModel(model, formula));
                if (result) {
                    std::cout << " done." << std::endl;
                    std::cout << "Result (initial states): ";
                    result->filter(storm::modelchecker::ExplicitQualitativeCheckResult(model->getInitialStates()));
                    std::cout << *result << std::endl;
                } else {
                    std::cout << " skipped, because the modelling formalism is currently unsupported." << std::endl;
                }
            }
        }

#ifdef STORM_HAVE_CARL
        template<>
        inline void verifySparseModel(std::shared_ptr<storm::models::sparse::Model<storm::RationalFunction>> model, std::vector<std::shared_ptr<storm::logic::Formula>> const& formulas) {
            if (storm::settings::generalSettings().isParametricRegionSet()){
                auto regions=storm::modelchecker::region::ParameterRegion<storm::RationalFunction>::getRegionsFromSettings();
                std::shared_ptr<storm::modelchecker::region::AbstractSparseRegionModelChecker<storm::models::sparse::Model<storm::RationalFunction>, double>> modelchecker;
                if(model->isOfType(storm::models::ModelType::Dtmc)){
                    modelchecker = std::make_shared<storm::modelchecker::region::SparseDtmcRegionModelChecker<storm::models::sparse::Model<storm::RationalFunction>, double>>(model);
                } else if (model->isOfType(storm::models::ModelType::Mdp)){
                    modelchecker = std::make_shared<storm::modelchecker::region::SparseMdpRegionModelChecker<storm::models::sparse::Model<storm::RationalFunction>, double>>(model);
                } else {
                    STORM_LOG_THROW(false, storm::exceptions::InvalidSettingsException, "Currently parametric region verification is only available for DTMCs and Mdps.");
                }
                for (auto const& formula : formulas) {
                    std::cout << std::endl << "Model checking property: " << *formula << " for all parameters in the given region(s)." << std::endl;
                    STORM_LOG_THROW(modelchecker->canHandle(*formula.get()), storm::exceptions::InvalidSettingsException, "The parametric region check engine does not support this property.");
                    modelchecker->specifyFormula(formula);
                    if(storm::settings::regionSettings().doRefinement()){
                        modelchecker->refineAndCheckRegion(regions, storm::settings::regionSettings().getRefinementThreshold());
                    } else {
                        modelchecker->checkRegions(regions);
                    }
                    modelchecker->printStatisticsToStream(std::cout);
                    std::cout << std::endl;
                }
            } else {
                for (auto const& formula : formulas) {
                    STORM_LOG_THROW(model->getType() == storm::models::ModelType::Dtmc, storm::exceptions::InvalidSettingsException, "Currently parametric verification is only available for DTMCs.");

                    std::cout << std::endl << "Model checking property: " << *formula << " ...";

                    std::unique_ptr<storm::modelchecker::CheckResult> result(storm::verifySparseModel(model, formula));


                    if (result) {
                        std::cout << " done." << std::endl;
                        std::cout << "Result (initial states): ";
                        result->filter(storm::modelchecker::ExplicitQualitativeCheckResult(model->getInitialStates()));
                        std::cout << *result << std::endl;
                    } else {
                        std::cout << " skipped, because the modelling formalism is currently unsupported." << std::endl;
                    }

                    storm::settings::modules::ParametricSettings const& parametricSettings = storm::settings::parametricSettings();
                    if (parametricSettings.exportResultToFile()) {
                        exportParametricResultToFile(result->asExplicitQuantitativeCheckResult<storm::RationalFunction>()[*model->getInitialStates().begin()], storm::models::sparse::Dtmc<storm::RationalFunction>::ConstraintCollector(*(model->template as<storm::models::sparse::Dtmc<storm::RationalFunction>>())), parametricSettings.exportResultPath());
                    }
                }
            }
        }
#endif

        template<storm::dd::DdType DdType>
        void verifySymbolicModelWithAbstractionRefinementEngine(storm::prism::Program const& program, std::vector<std::shared_ptr<storm::logic::Formula>> const& formulas) {
            STORM_LOG_THROW(false, storm::exceptions::NotImplementedException, "Abstraction Refinement is not yet implemented.");
        }

        template<storm::dd::DdType DdType>
        void verifySymbolicModelWithHybridEngine(std::shared_ptr<storm::models::symbolic::Model<DdType>> model, std::vector<std::shared_ptr<storm::logic::Formula>> const& formulas) {
            for (auto const& formula : formulas) {
                std::cout << std::endl << "Model checking property: " << *formula << " ...";
                std::unique_ptr<storm::modelchecker::CheckResult> result(storm::verifySymbolicModelWithHybridEngine(model, formula));

                if (result) {
                    std::cout << " done." << std::endl;
                    std::cout << "Result (initial states): ";
                    result->filter(storm::modelchecker::SymbolicQualitativeCheckResult<DdType>(model->getReachableStates(), model->getInitialStates()));
                    std::cout << *result << std::endl;
                } else {
                    std::cout << " skipped, because the modelling formalism is currently unsupported." << std::endl;
                }
            }
        }

        template<storm::dd::DdType DdType>
        void verifySymbolicModelWithSymbolicEngine(std::shared_ptr<storm::models::symbolic::Model<DdType>> model, std::vector<std::shared_ptr<storm::logic::Formula>> const& formulas) {
            for (auto const& formula : formulas) {
                std::cout << std::endl << "Model checking property: " << *formula << " ...";
                std::unique_ptr<storm::modelchecker::CheckResult> result(storm::verifySymbolicModelWithDdEngine(model, formula));
                if (result) {
                    std::cout << " done." << std::endl;
                    std::cout << "Result (initial states): ";
                    result->filter(storm::modelchecker::SymbolicQualitativeCheckResult<DdType>(model->getReachableStates(), model->getInitialStates()));
                    std::cout << *result << std::endl;
                } else {
                    std::cout << " skipped, because the modelling formalism is currently unsupported." << std::endl;
                }
            }
        }
        
#define BRANCH_ON_MODELTYPE(result, model, value_type, dd_type, function, ...) \
    if (model->isSymbolicModel()) { \
        if (model->isOfType(storm::models::ModelType::Dtmc)) { \
            result = function<storm::models::symbolic::Dtmc<dd_type>>(model->as<storm::models::symbolic::Dtmc<dd_type>>(), __VA_ARGS__); \
        } else if (model->isOfType(storm::models::ModelType::Ctmc)) { \
            result = function<storm::models::symbolic::Ctmc<dd_type>>(model->as<storm::models::symbolic::Ctmc<dd_type>>(), __VA_ARGS__); \
        } else if (model->isOfType(storm::models::ModelType::Mdp)) { \
            result = function<storm::models::symbolic::Mdp<dd_type>>(model->as<storm::models::symbolic::Mdp<dd_type>>(), __VA_ARGS__); \
        } else { \
            STORM_LOG_ASSERT(false, "Unknown model type."); \
        } \
    } else { \
        STORM_LOG_ASSERT(model->isSparseModel(), "Unknown model type."); \
        if (model->isOfType(storm::models::ModelType::Dtmc)) { \
            result = function<storm::models::sparse::Dtmc<value_type>>(model->as<storm::models::sparse::Dtmc<value_type>>(), __VA_ARGS__); \
        } else if (model->isOfType(storm::models::ModelType::Ctmc)) { \
            result = function<storm::models::sparse::Ctmc<value_type>>(model->as<storm::models::sparse::Ctmc<value_type>>(), __VA_ARGS__); \
        } else if (model->isOfType(storm::models::ModelType::Mdp)) { \
            result = function<storm::models::sparse::Mdp<value_type>>(model->as<storm::models::sparse::Mdp<value_type>>(), __VA_ARGS__); \
        } else if (model->isOfType(storm::models::ModelType::MarkovAutomaton)) { \
            result = function<storm::models::sparse::MarkovAutomaton<value_type>>(model->as<storm::models::sparse::MarkovAutomaton<value_type>>(), __VA_ARGS__); \
        } else { \
            STORM_LOG_ASSERT(false, "Unknown model type."); \
        } \
    }
    
        template<typename ValueType, storm::dd::DdType LibraryType>
        void buildAndCheckSymbolicModel(storm::prism::Program const& program, std::vector<std::shared_ptr<storm::logic::Formula>> const& formulas) {
<<<<<<< HEAD
            storm::storage::ModelProgramPair modelProgramPair = buildSymbolicModel<ValueType, LibraryType>(program, formulas);
            STORM_LOG_THROW(modelProgramPair.model != nullptr, storm::exceptions::InvalidStateException, "Model could not be constructed for an unknown reason.");
            
            std::cout << "PrintingInfo;Filename;Constants;NumStates;NumTransitions" << std::endl;
            std::cout << "INPUTMODEL_INFO;" << 
                    storm::settings::generalSettings().getSymbolicModelFilename() << ";" <<
                    storm::settings::generalSettings().getConstantDefinitionString() << ";" <<
                    modelProgramPair.model->getNumberOfStates() << ";" <<
                    modelProgramPair.model->getNumberOfTransitions() << ";" << std::endl;
            
            // Preprocess the model if needed.
            BRANCH_ON_MODELTYPE(modelProgramPair.model, modelProgramPair.model, ValueType, LibraryType, preprocessModel, formulas);
            
            // Print some information about the model.
            modelProgramPair.model->printModelInformationToStream(std::cout);
=======
            storm::settings::modules::GeneralSettings const& settings = storm::settings::generalSettings();
>>>>>>> e2094239
            
            if (settings.getEngine() == storm::settings::modules::GeneralSettings::Engine::AbstractionRefinement) {
                verifySymbolicModelWithAbstractionRefinementEngine(program, formulas);
            } else {
                storm::storage::ModelProgramPair modelProgramPair = buildSymbolicModel<ValueType, LibraryType>(program, formulas);
                STORM_LOG_THROW(modelProgramPair.model != nullptr, storm::exceptions::InvalidStateException, "Model could not be constructed for an unknown reason.");
                
                // Preprocess the model if needed.
                BRANCH_ON_MODELTYPE(modelProgramPair.model, modelProgramPair.model, ValueType, LibraryType, preprocessModel, formulas);
                
                // Print some information about the model.
                modelProgramPair.model->printModelInformationToStream(std::cout);
                
                // Verify the model, if a formula was given.
                if (!formulas.empty()) {
                    // There may be constants of the model appearing in the formulas, so we replace all their occurrences
                    // by their definitions in the translated program.
                    
                    // Start by building a mapping from constants of the (translated) model to their defining expressions.
                    std::map<storm::expressions::Variable, storm::expressions::Expression> constantSubstitution;
                    for (auto const& constant : modelProgramPair.program.getConstants()) {
                        if (constant.isDefined()) {
                            constantSubstitution.emplace(constant.getExpressionVariable(), constant.getExpression());
                        }
                    }
                    
                    std::vector<std::shared_ptr<storm::logic::Formula>> preparedFormulas;
                    for (auto const& formula : formulas) {
                        preparedFormulas.emplace_back(formula->substitute(constantSubstitution));
                    }
                    
                    if (modelProgramPair.model->isSparseModel()) {
                        if(settings.isCounterexampleSet()) {
                            // If we were requested to generate a counterexample, we now do so for each formula.
                            for(auto const& formula : preparedFormulas) {
                                generateCounterexample<ValueType>(program, modelProgramPair.model->as<storm::models::sparse::Model<ValueType>>(), formula);
                            }
                        } else {
                            verifySparseModel<ValueType>(modelProgramPair.model->as<storm::models::sparse::Model<ValueType>>(), preparedFormulas);
                        }
                    } else if (modelProgramPair.model->isSymbolicModel()) {
                        if (settings.getEngine() == storm::settings::modules::GeneralSettings::Engine::Hybrid) {
                            verifySymbolicModelWithHybridEngine(modelProgramPair.model->as<storm::models::symbolic::Model<LibraryType>>(), preparedFormulas);
                        } else {
                            verifySymbolicModelWithSymbolicEngine(modelProgramPair.model->as<storm::models::symbolic::Model<LibraryType>>(), preparedFormulas);
                        }
                    } else {
                        STORM_LOG_THROW(false, storm::exceptions::InvalidSettingsException, "Invalid input model type.");
                    }
                }
            }
            std::cout << "PrintingInfo;Filename;Constants;NumStates;NumTransitions" << std::endl;
            std::cout << "DONE_MODEL_INFO;" << 
                    storm::settings::generalSettings().getSymbolicModelFilename() << ";" <<
                    storm::settings::generalSettings().getConstantDefinitionString() << ";" <<
                    modelProgramPair.model->getNumberOfStates() << ";" <<
                    modelProgramPair.model->getNumberOfTransitions() << ";" << std::endl;
        }
        
        template<typename ValueType>
        void buildAndCheckSymbolicModel(storm::prism::Program const& program, std::vector<std::shared_ptr<storm::logic::Formula>> const& formulas) {
            if (storm::settings::generalSettings().getDdLibraryType() == storm::dd::DdType::CUDD) {
                buildAndCheckSymbolicModel<ValueType, storm::dd::DdType::CUDD>(program, formulas);
            } else if (storm::settings::generalSettings().getDdLibraryType() == storm::dd::DdType::Sylvan) {
                buildAndCheckSymbolicModel<ValueType, storm::dd::DdType::Sylvan>(program, formulas);
            }
        }

        template<typename ValueType>
        void buildAndCheckExplicitModel(std::vector<std::shared_ptr<storm::logic::Formula>> const& formulas) {
            storm::settings::modules::GeneralSettings const& settings = storm::settings::generalSettings();

            STORM_LOG_THROW(settings.isExplicitSet(), storm::exceptions::InvalidStateException, "Unable to build explicit model without model files.");
            std::shared_ptr<storm::models::ModelBase> model = buildExplicitModel<ValueType>(settings.getTransitionFilename(), settings.getLabelingFilename(), settings.isStateRewardsSet() ? settings.getStateRewardsFilename() : boost::optional<std::string>(), settings.isTransitionRewardsSet() ? settings.getTransitionRewardsFilename() : boost::optional<std::string>(), settings.isChoiceLabelingSet() ? settings.getChoiceLabelingFilename() : boost::optional<std::string>());
            
            // Preprocess the model if needed.
            BRANCH_ON_MODELTYPE(model, model, ValueType, storm::dd::DdType::CUDD, preprocessModel, formulas);

            // Print some information about the model.
            model->printModelInformationToStream(std::cout);

            // Verify the model, if a formula was given.
            if (!formulas.empty()) {
                STORM_LOG_THROW(model->isSparseModel(), storm::exceptions::InvalidStateException, "Expected sparse model.");
                verifySparseModel<ValueType>(model->as<storm::models::sparse::Model<ValueType>>(), formulas);
            }            
        }
    }
}

#endif //STORM_ENTRYPOINTS_H_H<|MERGE_RESOLUTION|>--- conflicted
+++ resolved
@@ -142,31 +142,20 @@
     
         template<typename ValueType, storm::dd::DdType LibraryType>
         void buildAndCheckSymbolicModel(storm::prism::Program const& program, std::vector<std::shared_ptr<storm::logic::Formula>> const& formulas) {
-<<<<<<< HEAD
-            storm::storage::ModelProgramPair modelProgramPair = buildSymbolicModel<ValueType, LibraryType>(program, formulas);
-            STORM_LOG_THROW(modelProgramPair.model != nullptr, storm::exceptions::InvalidStateException, "Model could not be constructed for an unknown reason.");
-            
-            std::cout << "PrintingInfo;Filename;Constants;NumStates;NumTransitions" << std::endl;
-            std::cout << "INPUTMODEL_INFO;" << 
-                    storm::settings::generalSettings().getSymbolicModelFilename() << ";" <<
-                    storm::settings::generalSettings().getConstantDefinitionString() << ";" <<
-                    modelProgramPair.model->getNumberOfStates() << ";" <<
-                    modelProgramPair.model->getNumberOfTransitions() << ";" << std::endl;
-            
-            // Preprocess the model if needed.
-            BRANCH_ON_MODELTYPE(modelProgramPair.model, modelProgramPair.model, ValueType, LibraryType, preprocessModel, formulas);
-            
-            // Print some information about the model.
-            modelProgramPair.model->printModelInformationToStream(std::cout);
-=======
             storm::settings::modules::GeneralSettings const& settings = storm::settings::generalSettings();
->>>>>>> e2094239
             
             if (settings.getEngine() == storm::settings::modules::GeneralSettings::Engine::AbstractionRefinement) {
                 verifySymbolicModelWithAbstractionRefinementEngine(program, formulas);
             } else {
                 storm::storage::ModelProgramPair modelProgramPair = buildSymbolicModel<ValueType, LibraryType>(program, formulas);
                 STORM_LOG_THROW(modelProgramPair.model != nullptr, storm::exceptions::InvalidStateException, "Model could not be constructed for an unknown reason.");
+                
+                std::cout << "PrintingInfo;Filename;Constants;NumStates;NumTransitions" << std::endl;
+                std::cout << "INPUTMODEL_INFO;" << 
+                    storm::settings::generalSettings().getSymbolicModelFilename() << ";" <<
+                    storm::settings::generalSettings().getConstantDefinitionString() << ";" <<
+                    modelProgramPair.model->getNumberOfStates() << ";" <<
+                    modelProgramPair.model->getNumberOfTransitions() << ";" << std::endl;
                 
                 // Preprocess the model if needed.
                 BRANCH_ON_MODELTYPE(modelProgramPair.model, modelProgramPair.model, ValueType, LibraryType, preprocessModel, formulas);
@@ -211,13 +200,13 @@
                         STORM_LOG_THROW(false, storm::exceptions::InvalidSettingsException, "Invalid input model type.");
                     }
                 }
-            }
-            std::cout << "PrintingInfo;Filename;Constants;NumStates;NumTransitions" << std::endl;
-            std::cout << "DONE_MODEL_INFO;" << 
-                    storm::settings::generalSettings().getSymbolicModelFilename() << ";" <<
-                    storm::settings::generalSettings().getConstantDefinitionString() << ";" <<
-                    modelProgramPair.model->getNumberOfStates() << ";" <<
-                    modelProgramPair.model->getNumberOfTransitions() << ";" << std::endl;
+                std::cout << "PrintingInfo;Filename;Constants;NumStates;NumTransitions" << std::endl;
+                std::cout << "DONE_MODEL_INFO;" << 
+                        storm::settings::generalSettings().getSymbolicModelFilename() << ";" <<
+                        storm::settings::generalSettings().getConstantDefinitionString() << ";" <<
+                        modelProgramPair.model->getNumberOfStates() << ";" <<
+                        modelProgramPair.model->getNumberOfTransitions() << ";" << std::endl;
+            }
         }
         
         template<typename ValueType>
