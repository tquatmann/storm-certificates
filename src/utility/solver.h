--- conflicted
+++ resolved
@@ -6,15 +6,6 @@
 #include "src/solver/SymbolicLinearEquationSolver.h"
 #include "src/solver/LinearEquationSolver.h"
 #include "src/solver/NativeLinearEquationSolver.h"
-<<<<<<< HEAD
-#include "src/solver/MinMaxLinearEquationSolver.h"
-
-#include "src/solver/LpSolver.h"
-
-#include "src/solver/SmtSolver.h"
-
-=======
->>>>>>> 53524c3c
 #include "src/storage/dd/DdType.h"
 #include "src/utility/ExtendSettingEnumWithSelectionField.h"
 
@@ -25,11 +16,14 @@
         template<typename V> class LinearEquationSolver;
         template<typename V> class MinMaxLinearEquationSolver;
         class LpSolver;
+        class SmtSolver;
     }
+    
     namespace dd {
         template<storm::dd::DdType T> class Add;
         template<storm::dd::DdType T> class Bdd;
     }
+    
     namespace expressions {
         class Variable;
     }
