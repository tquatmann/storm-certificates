/*
 * Vector.h
 *
 *  Created on: 06.12.2012
 *      Author: Christian Dehnert
 */

#ifndef STORM_UTILITY_VECTOR_H_
#define STORM_UTILITY_VECTOR_H_

#include "Eigen/Core"
#include "ConstTemplates.h"
#include <iostream>

#include "log4cplus/logger.h"
#include "log4cplus/loggingmacros.h"

extern log4cplus::Logger logger;

namespace storm {

namespace utility {

template<class T>
void setVectorValues(std::vector<T>* vector, const storm::storage::BitVector& positions, std::vector<T> const& values) {
	uint_fast64_t oldPosition = 0;
	for (auto position : positions) {
		(*vector)[position] = values[oldPosition++];
	}
}

template<class T>
void setVectorValues(std::vector<T>* vector, const storm::storage::BitVector& positions, T value) {
	for (auto position : positions) {
		(*vector)[position] = value;
	}
}

template<class T>
void setVectorValues(Eigen::Matrix<T, -1, 1, 0, -1, 1>* eigenVector, const storm::storage::BitVector& positions, T value) {
	for (auto position : positions) {
		(*eigenVector)(position, 0) = value;
	}
}

template<class T>
void selectVectorValues(std::vector<T>* vector, const storm::storage::BitVector& positions, std::vector<T> const& values) {
	uint_fast64_t oldPosition = 0;
	for (auto position : positions) {
		(*vector)[oldPosition++] = values[position];
	}
}

template<class T>
void selectVectorValues(std::vector<T>* vector, const storm::storage::BitVector& positions, const std::vector<uint_fast64_t>& rowMapping, std::vector<T> const& values) {
	uint_fast64_t oldPosition = 0;
	for (auto position : positions) {
		for (uint_fast64_t i = rowMapping[position]; i < rowMapping[position + 1]; ++i) {
			(*vector)[oldPosition++] = values[i];
		}
	}
}

template<class T>
void selectVectorValuesRepeatedly(std::vector<T>* vector, const storm::storage::BitVector& positions, const std::vector<uint_fast64_t>& rowMapping, std::vector<T> const& values) {
	uint_fast64_t oldPosition = 0;
	for (auto position : positions) {
		for (uint_fast64_t i = rowMapping[position]; i < rowMapping[position + 1]; ++i) {
			(*vector)[oldPosition++] = values[position];
		}
	}
}

template<class T>
void subtractFromConstantOneVector(std::vector<T>* vector) {
	for (auto it = vector->begin(); it != vector->end(); ++it) {
		*it = storm::utility::constGetOne<T>() - *it;
	}
}

template<class T>
<<<<<<< HEAD
=======
void addVectors(std::vector<uint_fast64_t> const& states, std::vector<uint_fast64_t> const& nondeterministicChoiceIndices, std::vector<T>& original, std::vector<T> const& summand) {
	for (auto stateIt = states.cbegin(), stateIte = states.cend(); stateIt != stateIte; ++stateIt) {
		for (auto rowIt = nondeterministicChoiceIndices[*stateIt], rowIte = nondeterministicChoiceIndices[*stateIt + 1]; rowIt != rowIte; ++rowIt) {
			original[rowIt] += summand[rowIt];
		}
	}
}

template<class T>
>>>>>>> 836bdb3f
void reduceVectorMin(std::vector<T> const& source, std::vector<T>* target, std::vector<uint_fast64_t> const& filter) {
	uint_fast64_t currentSourceRow = 0;
	uint_fast64_t currentTargetRow = -1;
	for (auto it = source.cbegin(); it != source.cend(); ++it, ++currentSourceRow) {
		// Check whether we have considered all source rows for the current target row.
		if (filter[currentTargetRow + 1] <= currentSourceRow || currentSourceRow == 0) {
			++currentTargetRow;
			(*target)[currentTargetRow] = source[currentSourceRow];
			continue;
		}

		// We have to minimize the value, so only overwrite the current value if the
		// value is actually lower.
		if (*it < (*target)[currentTargetRow]) {
			(*target)[currentTargetRow] = *it;
		}
	}
}

template<class T>
<<<<<<< HEAD
=======
void reduceVectorMin(std::vector<T> const& source, std::vector<T>* target, std::vector<uint_fast64_t> const& scc, std::vector<uint_fast64_t> const& filter) {
	for (auto stateIt = scc.cbegin(); stateIt != scc.cend(); ++stateIt) {
		(*target)[*stateIt] = source[filter[*stateIt]];

		for (auto row = filter[*stateIt] + 1; row < filter[*stateIt + 1]; ++row) {
			// We have to minimize the value, so only overwrite the current value if the
			// value is actually lower.
			if (source[row] < (*target)[*stateIt]) {
				(*target)[*stateIt] = source[row];
			}
		}
	}
}

template<class T>
>>>>>>> 836bdb3f
void reduceVectorMax(std::vector<T> const& source, std::vector<T>* target, std::vector<uint_fast64_t> const& filter) {
	uint_fast64_t currentSourceRow = 0;
	uint_fast64_t currentTargetRow = -1;
	for (auto it = source.cbegin(); it != source.cend(); ++it, ++currentSourceRow) {
		// Check whether we have considered all source rows for the current target row.
		if (filter[currentTargetRow + 1] <= currentSourceRow || currentSourceRow == 0) {
			++currentTargetRow;
			(*target)[currentTargetRow] = source[currentSourceRow];
			continue;
		}

		// We have to maximize the value, so only overwrite the current value if the
		// value is actually greater.
		if (*it > (*target)[currentTargetRow]) {
			(*target)[currentTargetRow] = *it;
		}
	}
}

template<class T>
<<<<<<< HEAD
bool equalModuloPrecision(std::vector<T> const& vectorLeft, std::vector<T> const& vectorRight, T precision, bool relativeError) {
	if (vectorLeft.size() != vectorRight.size()) {
		LOG4CPLUS_ERROR(logger, "Length of vectors does not match and makes comparison impossible.");
=======
void reduceVectorMax(std::vector<T> const& source, std::vector<T>* target, std::vector<uint_fast64_t> const& scc, std::vector<uint_fast64_t> const& filter) {
	for (auto stateIt = scc.cbegin(); stateIt != scc.cend(); ++stateIt) {
		(*target)[*stateIt] = source[filter[*stateIt]];

		for (auto row = filter[*stateIt] + 1; row < filter[*stateIt + 1]; ++row) {
			// We have to maximize the value, so only overwrite the current value if the
			// value is actually lower.
			if (source[row] > (*target)[*stateIt]) {
				(*target)[*stateIt] = source[row];
			}
		}
	}
}

template<class T>
bool equalModuloPrecision(std::vector<T> const& vectorLeft, std::vector<T> const& vectorRight, T precision, bool relativeError) {
	if (vectorLeft.size() != vectorRight.size()) {
		LOG4CPLUS_ERROR(logger, "Lengths of vectors does not match and makes comparison impossible.");
>>>>>>> 836bdb3f
		throw storm::exceptions::InvalidArgumentException() << "Length of vectors does not match and makes comparison impossible.";
	}

	for (uint_fast64_t i = 0; i < vectorLeft.size(); ++i) {
		if (relativeError) {
			if (std::abs(vectorLeft[i] - vectorRight[i])/vectorRight[i] > precision) return false;
		} else {
			if (std::abs(vectorLeft[i] - vectorRight[i]) > precision) return false;
		}
	}

	return true;
}

<<<<<<< HEAD
=======
template<class T>
bool equalModuloPrecision(std::vector<T> const& vectorLeft, std::vector<T> const& vectorRight, std::vector<uint_fast64_t> const& scc, T precision, bool relativeError) {
	if (vectorLeft.size() != vectorRight.size()) {
		LOG4CPLUS_ERROR(logger, "Lengths of vectors does not match and makes comparison impossible.");
		throw storm::exceptions::InvalidArgumentException() << "Length of vectors does not match and makes comparison impossible.";
	}

	for (uint_fast64_t state : scc) {
		if (relativeError) {
			if (std::abs(vectorLeft[state] - vectorRight[state])/vectorRight[state] > precision) return false;
		} else {
			if (std::abs(vectorLeft[state] - vectorRight[state]) > precision) return false;
		}
	}

	return true;
}

>>>>>>> 836bdb3f
} //namespace utility

} //namespace storm

#endif /* STORM_UTILITY_VECTOR_H_ */<|MERGE_RESOLUTION|>--- conflicted
+++ resolved
@@ -79,8 +79,6 @@
 }
 
 template<class T>
-<<<<<<< HEAD
-=======
 void addVectors(std::vector<uint_fast64_t> const& states, std::vector<uint_fast64_t> const& nondeterministicChoiceIndices, std::vector<T>& original, std::vector<T> const& summand) {
 	for (auto stateIt = states.cbegin(), stateIte = states.cend(); stateIt != stateIte; ++stateIt) {
 		for (auto rowIt = nondeterministicChoiceIndices[*stateIt], rowIte = nondeterministicChoiceIndices[*stateIt + 1]; rowIt != rowIte; ++rowIt) {
@@ -90,7 +88,6 @@
 }
 
 template<class T>
->>>>>>> 836bdb3f
 void reduceVectorMin(std::vector<T> const& source, std::vector<T>* target, std::vector<uint_fast64_t> const& filter) {
 	uint_fast64_t currentSourceRow = 0;
 	uint_fast64_t currentTargetRow = -1;
@@ -111,8 +108,6 @@
 }
 
 template<class T>
-<<<<<<< HEAD
-=======
 void reduceVectorMin(std::vector<T> const& source, std::vector<T>* target, std::vector<uint_fast64_t> const& scc, std::vector<uint_fast64_t> const& filter) {
 	for (auto stateIt = scc.cbegin(); stateIt != scc.cend(); ++stateIt) {
 		(*target)[*stateIt] = source[filter[*stateIt]];
@@ -128,7 +123,6 @@
 }
 
 template<class T>
->>>>>>> 836bdb3f
 void reduceVectorMax(std::vector<T> const& source, std::vector<T>* target, std::vector<uint_fast64_t> const& filter) {
 	uint_fast64_t currentSourceRow = 0;
 	uint_fast64_t currentTargetRow = -1;
@@ -149,11 +143,6 @@
 }
 
 template<class T>
-<<<<<<< HEAD
-bool equalModuloPrecision(std::vector<T> const& vectorLeft, std::vector<T> const& vectorRight, T precision, bool relativeError) {
-	if (vectorLeft.size() != vectorRight.size()) {
-		LOG4CPLUS_ERROR(logger, "Length of vectors does not match and makes comparison impossible.");
-=======
 void reduceVectorMax(std::vector<T> const& source, std::vector<T>* target, std::vector<uint_fast64_t> const& scc, std::vector<uint_fast64_t> const& filter) {
 	for (auto stateIt = scc.cbegin(); stateIt != scc.cend(); ++stateIt) {
 		(*target)[*stateIt] = source[filter[*stateIt]];
@@ -172,7 +161,6 @@
 bool equalModuloPrecision(std::vector<T> const& vectorLeft, std::vector<T> const& vectorRight, T precision, bool relativeError) {
 	if (vectorLeft.size() != vectorRight.size()) {
 		LOG4CPLUS_ERROR(logger, "Lengths of vectors does not match and makes comparison impossible.");
->>>>>>> 836bdb3f
 		throw storm::exceptions::InvalidArgumentException() << "Length of vectors does not match and makes comparison impossible.";
 	}
 
@@ -187,8 +175,6 @@
 	return true;
 }
 
-<<<<<<< HEAD
-=======
 template<class T>
 bool equalModuloPrecision(std::vector<T> const& vectorLeft, std::vector<T> const& vectorRight, std::vector<uint_fast64_t> const& scc, T precision, bool relativeError) {
 	if (vectorLeft.size() != vectorRight.size()) {
@@ -207,7 +193,6 @@
 	return true;
 }
 
->>>>>>> 836bdb3f
 } //namespace utility
 
 } //namespace storm
