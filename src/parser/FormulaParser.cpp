--- conflicted
+++ resolved
@@ -271,13 +271,8 @@
             
             booleanLiteralFormula = (qi::lit("true")[qi::_a = true] | qi::lit("false")[qi::_a = false])[qi::_val = phoenix::bind(&FormulaParserGrammar::createBooleanLiteralFormula, phoenix::ref(*this), qi::_a)];
             booleanLiteralFormula.name("boolean literal formula");
-<<<<<<< HEAD
-
-            operatorFormula = probabilityOperator | rewardOperator | steadyStateOperator | expectedTimeOperator;
-=======
-            
-            operatorFormula = probabilityOperator | rewardOperator | longRunAverageOperator;
->>>>>>> 1c7f5dae
+            
+            operatorFormula = probabilityOperator | rewardOperator | longRunAverageOperator | expectedTimeOperator;
             operatorFormula.name("operator formulas");
             
             atomicStateFormula = booleanLiteralFormula | labelFormula | expressionFormula | (qi::lit("(") > stateFormula > qi::lit(")")) | operatorFormula;
@@ -348,12 +343,8 @@
             debug(andStateFormula);
             debug(probabilityOperator);
             debug(rewardOperator);
-<<<<<<< HEAD
-            debug(steadyStateOperator);
+            debug(longRunAverageOperator);
             debug(expectedTimeOperator);
-=======
-            debug(longRunAverageOperator);
->>>>>>> 1c7f5dae
             debug(pathFormulaWithoutUntil);
             debug(pathFormula);
             debug(conditionalFormula);
@@ -377,12 +368,8 @@
             qi::on_error<qi::fail>(andStateFormula, handler(qi::_1, qi::_2, qi::_3, qi::_4));
             qi::on_error<qi::fail>(probabilityOperator, handler(qi::_1, qi::_2, qi::_3, qi::_4));
             qi::on_error<qi::fail>(rewardOperator, handler(qi::_1, qi::_2, qi::_3, qi::_4));
-<<<<<<< HEAD
+            qi::on_error<qi::fail>(longRunAverageOperator, handler(qi::_1, qi::_2, qi::_3, qi::_4));
             qi::on_error<qi::fail>(expectedTimeOperator, handler(qi::_1, qi::_2, qi::_3, qi::_4));
-            qi::on_error<qi::fail>(steadyStateOperator, handler(qi::_1, qi::_2, qi::_3, qi::_4));
-=======
-            qi::on_error<qi::fail>(longRunAverageOperator, handler(qi::_1, qi::_2, qi::_3, qi::_4));
->>>>>>> 1c7f5dae
             qi::on_error<qi::fail>(operatorInformation, handler(qi::_1, qi::_2, qi::_3, qi::_4));
             qi::on_error<qi::fail>(pathFormulaWithoutUntil, handler(qi::_1, qi::_2, qi::_3, qi::_4));
             qi::on_error<qi::fail>(pathFormula, handler(qi::_1, qi::_2, qi::_3, qi::_4));
