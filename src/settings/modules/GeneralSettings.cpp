#include "src/settings/modules/GeneralSettings.h"

#include "src/settings/SettingsManager.h"
#include "src/settings/SettingMemento.h"
#include "src/settings/Option.h"
#include "src/settings/OptionBuilder.h"
#include "src/settings/ArgumentBuilder.h"
#include "src/settings/Argument.h"
#include "src/solver/SolverSelectionOptions.h"

#include "src/storage/dd/DdType.h"

#include "src/exceptions/InvalidSettingsException.h"

namespace storm {
    namespace settings {
        namespace modules {
            
            const std::string GeneralSettings::moduleName = "general";
            const std::string GeneralSettings::helpOptionName = "help";
            const std::string GeneralSettings::helpOptionShortName = "h";
            const std::string GeneralSettings::printTimingsOptionName = "printTime";
            const std::string GeneralSettings::printTimingsOptionShortName = "pt";
            const std::string GeneralSettings::versionOptionName = "version";
            const std::string GeneralSettings::verboseOptionName = "verbose";
            const std::string GeneralSettings::verboseOptionShortName = "v";
            const std::string GeneralSettings::precisionOptionName = "precision";
            const std::string GeneralSettings::precisionOptionShortName = "eps";
            const std::string GeneralSettings::configOptionName = "config";
            const std::string GeneralSettings::configOptionShortName = "c";
            const std::string GeneralSettings::propertyOptionName = "prop";
            const std::string GeneralSettings::propertyOptionShortName = "prop";
            const std::string GeneralSettings::bisimulationOptionName = "bisimulation";
            const std::string GeneralSettings::bisimulationOptionShortName = "bisim";
            const std::string GeneralSettings::parametricOptionName = "parametric";
            const std::string GeneralSettings::parametricRegionOptionName = "parametricRegion";
            const std::string GeneralSettings::exactOptionName = "exact";


            GeneralSettings::GeneralSettings() : ModuleSettings(moduleName) {
                this->addOption(storm::settings::OptionBuilder(moduleName, helpOptionName, false, "Shows all available options, arguments and descriptions.").setShortName(helpOptionShortName)
                                .addArgument(storm::settings::ArgumentBuilder::createStringArgument("hint", "A regular expression to show help for all matching entities or 'all' for the complete help.").setDefaultValueString("all").build()).build());
                this->addOption(storm::settings::OptionBuilder(moduleName, versionOptionName, false, "Prints the version information.").build());
                this->addOption(storm::settings::OptionBuilder(moduleName, printTimingsOptionName, false, "Prints the timing at the end").setShortName(printTimingsOptionShortName).build());
                this->addOption(storm::settings::OptionBuilder(moduleName, verboseOptionName, false, "Enables more verbose output.").setShortName(verboseOptionShortName).build());
                this->addOption(storm::settings::OptionBuilder(moduleName, precisionOptionName, false, "The internally used precision.").setShortName(precisionOptionShortName)
                                .addArgument(storm::settings::ArgumentBuilder::createDoubleArgument("value", "The precision to use.").setDefaultValueDouble(1e-06).addValidationFunctionDouble(storm::settings::ArgumentValidators::doubleRangeValidatorExcluding(0.0, 1.0)).build()).build());
                this->addOption(storm::settings::OptionBuilder(moduleName, configOptionName, false, "If given, this file will be read and parsed for additional configuration settings.").setShortName(configOptionShortName)
                                .addArgument(storm::settings::ArgumentBuilder::createStringArgument("filename", "The name of the file from which to read the configuration.").addValidationFunctionString(storm::settings::ArgumentValidators::existingReadableFileValidator()).build()).build());

                this->addOption(storm::settings::OptionBuilder(moduleName, propertyOptionName, false, "Specifies the formulas to be checked on the model.").setShortName(propertyOptionShortName)
                                .addArgument(storm::settings::ArgumentBuilder::createStringArgument("formula or filename", "The formula or the file containing the formulas.").build()).build());
<<<<<<< HEAD
=======
                this->addOption(storm::settings::OptionBuilder(moduleName, timeoutOptionName, false, "If given, computation will abort after the timeout has been reached.").setShortName(timeoutOptionShortName)
                                .addArgument(storm::settings::ArgumentBuilder::createUnsignedIntegerArgument("time", "The number of seconds after which to timeout.").setDefaultValueUnsignedInteger(0).build()).build());

                this->addOption(storm::settings::OptionBuilder(moduleName, parametricRegionOptionName, false, "Sets whether to use the parametric Region engine.").build());
>>>>>>> 1b19372a
                this->addOption(storm::settings::OptionBuilder(moduleName, bisimulationOptionName, false, "Sets whether to perform bisimulation minimization.").setShortName(bisimulationOptionShortName).build());
                this->addOption(storm::settings::OptionBuilder(moduleName, parametricOptionName, false, "Sets whether to enable parametric model checking.").build());
                this->addOption(storm::settings::OptionBuilder(moduleName, exactOptionName, false, "Sets whether to enable exact model checking.").build());
            }
            
            bool GeneralSettings::isHelpSet() const {
                return this->getOption(helpOptionName).getHasOptionBeenSet();
            }
            
            bool GeneralSettings::isVersionSet() const {
                return this->getOption(versionOptionName).getHasOptionBeenSet();
            }
            
            std::string GeneralSettings::getHelpModuleName() const {
                return this->getOption(helpOptionName).getArgumentByName("hint").getValueAsString();
            }
            
            bool GeneralSettings::isVerboseSet() const {
                return this->getOption(verboseOptionName).getHasOptionBeenSet();
            }
            
            double GeneralSettings::getPrecision() const {
                return this->getOption(precisionOptionName).getArgumentByName("value").getValueAsDouble();
            }
            
            bool GeneralSettings::isConfigSet() const {
                return this->getOption(configOptionName).getHasOptionBeenSet();
            }
            
            std::string GeneralSettings::getConfigFilename() const {
                return this->getOption(configOptionName).getArgumentByName("filename").getValueAsString();
            }
            
            bool GeneralSettings::isPropertySet() const {
                return this->getOption(propertyOptionName).getHasOptionBeenSet();
            }
            
            std::string GeneralSettings::getProperty() const {
                return this->getOption(propertyOptionName).getArgumentByName("formula or filename").getValueAsString();
            }
                                    
            bool GeneralSettings::isBisimulationSet() const {
                return this->getOption(bisimulationOptionName).getHasOptionBeenSet();
            }
            
            bool GeneralSettings::isParametricSet() const {
                return this->getOption(parametricOptionName).getHasOptionBeenSet();
            }

            bool GeneralSettings::isParametricRegionSet() const {
                return this->getOption(parametricRegionOptionName).getHasOptionBeenSet();
            }
                                
            bool GeneralSettings::isPrintTimingsSet() const {
                return this->getOption(printTimingsOptionName).getHasOptionBeenSet();
            }

            bool GeneralSettings::isExactSet() const {
                return this->getOption(exactOptionName).getHasOptionBeenSet();
            }
            
            void GeneralSettings::finalize() {
            }

            bool GeneralSettings::check() const {
                return true;
            }
            
        } // namespace modules
    } // namespace settings
} // namespace storm<|MERGE_RESOLUTION|>--- conflicted
+++ resolved
@@ -50,13 +50,7 @@
 
                 this->addOption(storm::settings::OptionBuilder(moduleName, propertyOptionName, false, "Specifies the formulas to be checked on the model.").setShortName(propertyOptionShortName)
                                 .addArgument(storm::settings::ArgumentBuilder::createStringArgument("formula or filename", "The formula or the file containing the formulas.").build()).build());
-<<<<<<< HEAD
-=======
-                this->addOption(storm::settings::OptionBuilder(moduleName, timeoutOptionName, false, "If given, computation will abort after the timeout has been reached.").setShortName(timeoutOptionShortName)
-                                .addArgument(storm::settings::ArgumentBuilder::createUnsignedIntegerArgument("time", "The number of seconds after which to timeout.").setDefaultValueUnsignedInteger(0).build()).build());
-
                 this->addOption(storm::settings::OptionBuilder(moduleName, parametricRegionOptionName, false, "Sets whether to use the parametric Region engine.").build());
->>>>>>> 1b19372a
                 this->addOption(storm::settings::OptionBuilder(moduleName, bisimulationOptionName, false, "Sets whether to perform bisimulation minimization.").setShortName(bisimulationOptionShortName).build());
                 this->addOption(storm::settings::OptionBuilder(moduleName, parametricOptionName, false, "Sets whether to enable parametric model checking.").build());
                 this->addOption(storm::settings::OptionBuilder(moduleName, exactOptionName, false, "Sets whether to enable exact model checking.").build());
