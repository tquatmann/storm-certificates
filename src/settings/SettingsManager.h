--- conflicted
+++ resolved
@@ -28,11 +28,8 @@
 #include "src/settings/modules/BisimulationSettings.h"
 #include "src/settings/modules/GlpkSettings.h"
 #include "src/settings/modules/GurobiSettings.h"
-<<<<<<< HEAD
 #include "src/settings/modules/ParametricSettings.h"
-=======
 #include "src/settings/modules/SparseDtmcEliminationModelCheckerSettings.h"
->>>>>>> f0a2db64
 
 #include "src/utility/macros.h"
 #include "src/exceptions/OptionParserException.h"
@@ -315,19 +312,17 @@
         storm::settings::modules::GurobiSettings const& gurobiSettings();
         
         /*!
-<<<<<<< HEAD
          * Retrieves the settings for parametric model checking.
          *
          * @return An object that allows accessing the settings for parameteric model checking.
          */
         storm::settings::modules::ParametricSettings const& parametricSettings();
-=======
-         * Retrieves the settings of the elimination-based DTMC model checker.
+
+        /* Retrieves the settings of the elimination-based DTMC model checker.
          *
          * @return An object that allows accessing the settings of the elimination-based DTMC model checker.
          */
         storm::settings::modules::SparseDtmcEliminationModelCheckerSettings const& sparseDtmcEliminationModelCheckerSettings();
->>>>>>> f0a2db64
         
     } // namespace settings
 } // namespace storm
