#include "src/modelchecker/reachability/SparseDtmcEliminationModelChecker.h"

#include <algorithm>
#include <random>
#include <chrono>

#include "src/adapters/CarlAdapter.h"

#include "src/settings/modules/SparseDtmcEliminationModelCheckerSettings.h"
#include "src/settings/modules/GeneralSettings.h"
#include "src/settings/SettingsManager.h"

#include "src/storage/StronglyConnectedComponentDecomposition.h"

#include "src/models/sparse/StandardRewardModel.h"
#include "src/modelchecker/results/ExplicitQualitativeCheckResult.h"
#include "src/modelchecker/results/ExplicitQuantitativeCheckResult.h"

#include "src/utility/graph.h"
#include "src/utility/vector.h"
#include "src/utility/macros.h"

#include "src/exceptions/InvalidPropertyException.h"
#include "src/exceptions/InvalidStateException.h"
#include "src/exceptions/InvalidSettingsException.h"
#include "src/exceptions/IllegalArgumentException.h"

namespace storm {
    namespace modelchecker {
        
        template<typename ValueType>
        uint_fast64_t estimateComplexity(ValueType const& value) {
            return 1;
        }
        
#ifdef STORM_HAVE_CARL
        template<>
        uint_fast64_t estimateComplexity(storm::RationalFunction const& value) {
            if (storm::utility::isConstant(value)) {
                return 1;
            }
            if (value.denominator().isConstant()) {
                return value.nominator().complexity();
            } else {
                return value.denominator().complexity() * value.nominator().complexity();
            }
        }
#endif
        
        bool eliminationOrderNeedsDistances(storm::settings::modules::SparseDtmcEliminationModelCheckerSettings::EliminationOrder const& order) {
            return order == storm::settings::modules::SparseDtmcEliminationModelCheckerSettings::EliminationOrder::Forward ||
            order == storm::settings::modules::SparseDtmcEliminationModelCheckerSettings::EliminationOrder::ForwardReversed ||
            order == storm::settings::modules::SparseDtmcEliminationModelCheckerSettings::EliminationOrder::Backward ||
            order == storm::settings::modules::SparseDtmcEliminationModelCheckerSettings::EliminationOrder::BackwardReversed;
        }
        
        bool eliminationOrderNeedsForwardDistances(storm::settings::modules::SparseDtmcEliminationModelCheckerSettings::EliminationOrder const& order) {
            return order == storm::settings::modules::SparseDtmcEliminationModelCheckerSettings::EliminationOrder::Forward ||
            order == storm::settings::modules::SparseDtmcEliminationModelCheckerSettings::EliminationOrder::ForwardReversed;
        }
        
        bool eliminationOrderNeedsReversedDistances(storm::settings::modules::SparseDtmcEliminationModelCheckerSettings::EliminationOrder const& order) {
            return order == storm::settings::modules::SparseDtmcEliminationModelCheckerSettings::EliminationOrder::ForwardReversed ||
            order == storm::settings::modules::SparseDtmcEliminationModelCheckerSettings::EliminationOrder::BackwardReversed;
        }
        
        bool eliminationOrderIsPenaltyBased(storm::settings::modules::SparseDtmcEliminationModelCheckerSettings::EliminationOrder const& order) {
            return order == storm::settings::modules::SparseDtmcEliminationModelCheckerSettings::EliminationOrder::StaticPenalty ||
            order == storm::settings::modules::SparseDtmcEliminationModelCheckerSettings::EliminationOrder::DynamicPenalty ||
            order == storm::settings::modules::SparseDtmcEliminationModelCheckerSettings::EliminationOrder::RegularExpression;
        }
        
        bool eliminationOrderIsStatic(storm::settings::modules::SparseDtmcEliminationModelCheckerSettings::EliminationOrder const& order) {
            return eliminationOrderNeedsDistances(order) || order == storm::settings::modules::SparseDtmcEliminationModelCheckerSettings::EliminationOrder::StaticPenalty;
        }
        
        template<typename SparseDtmcModelType>
        SparseDtmcEliminationModelChecker<SparseDtmcModelType>::SparseDtmcEliminationModelChecker(storm::models::sparse::Dtmc<ValueType> const& model, bool computeResultsForInitialStatesOnly) : SparsePropositionalModelChecker<SparseDtmcModelType>(model), computeResultsForInitialStatesOnly(computeResultsForInitialStatesOnly) {
            // Intentionally left empty.
        }
        
        template<typename SparseDtmcModelType>
        bool SparseDtmcEliminationModelChecker<SparseDtmcModelType>::canHandle(storm::logic::Formula const& formula) const {
            if (formula.isProbabilityOperatorFormula()) {
                storm::logic::ProbabilityOperatorFormula const& probabilityOperatorFormula = formula.asProbabilityOperatorFormula();
                return this->canHandle(probabilityOperatorFormula.getSubformula());
            } else if (formula.isRewardOperatorFormula()) {
                storm::logic::RewardOperatorFormula const& rewardOperatorFormula = formula.asRewardOperatorFormula();
                return this->canHandle(rewardOperatorFormula.getSubformula());
            } else if (formula.isUntilFormula() || formula.isEventuallyFormula()) {
                if (formula.isUntilFormula()) {
                    storm::logic::UntilFormula const& untilFormula = formula.asUntilFormula();
                    if (untilFormula.getLeftSubformula().isPropositionalFormula() && untilFormula.getRightSubformula().isPropositionalFormula()) {
                        return true;
                    }
                } else if (formula.isEventuallyFormula()) {
                    storm::logic::EventuallyFormula const& eventuallyFormula = formula.asEventuallyFormula();
                    if (eventuallyFormula.getSubformula().isPropositionalFormula()) {
                        return true;
                    }
                }
            } else if (formula.isBoundedUntilFormula()) {
                storm::logic::BoundedUntilFormula const& boundedUntilFormula = formula.asBoundedUntilFormula();
                if (boundedUntilFormula.getLeftSubformula().isPropositionalFormula() && boundedUntilFormula.getRightSubformula().isPropositionalFormula()) {
                    return true;
                }
            } else if (formula.isReachabilityRewardFormula()) {
                storm::logic::ReachabilityRewardFormula const& reachabilityRewardFormula = formula.asReachabilityRewardFormula();
                if (reachabilityRewardFormula.getSubformula().isPropositionalFormula()) {
                    return true;
                }
            } else if (formula.isConditionalPathFormula()) {
                storm::logic::ConditionalPathFormula const& conditionalPathFormula = formula.asConditionalPathFormula();
                if (conditionalPathFormula.getLeftSubformula().isEventuallyFormula() && conditionalPathFormula.getRightSubformula().isEventuallyFormula()) {
                    return this->canHandle(conditionalPathFormula.getLeftSubformula()) && this->canHandle(conditionalPathFormula.getRightSubformula());
                }
            } else if (formula.isLongRunAverageOperatorFormula()) {
                storm::logic::LongRunAverageOperatorFormula const& longRunAverageOperatorFormula = formula.asLongRunAverageOperatorFormula();
                if (longRunAverageOperatorFormula.getSubformula().isPropositionalFormula()) {
                    return true;
                }
            } else if (formula.isLongRunAverageRewardFormula()) {
                return true;
            }
            
            else if (formula.isPropositionalFormula()) {
                return true;
            }
            return false;
        }
        
        template<typename SparseDtmcModelType>
        std::unique_ptr<CheckResult> SparseDtmcEliminationModelChecker<SparseDtmcModelType>::computeLongRunAverageProbabilities(storm::logic::StateFormula const& stateFormula, bool qualitative, boost::optional<OptimizationDirection> const& optimalityType) {
            std::unique_ptr<CheckResult> subResultPointer = this->check(stateFormula);
            storm::storage::BitVector const& psiStates = subResultPointer->asExplicitQualitativeCheckResult().getTruthValuesVector();

            storm::storage::SparseMatrix<ValueType> const& transitionMatrix = this->getModel().getTransitionMatrix();
            uint_fast64_t numberOfStates = transitionMatrix.getRowCount();
            if (psiStates.empty()) {
                return std::unique_ptr<CheckResult>(new ExplicitQuantitativeCheckResult<ValueType>(std::vector<ValueType>(numberOfStates, storm::utility::zero<ValueType>())));
            }
            if (psiStates.full()) {
                return std::unique_ptr<CheckResult>(new ExplicitQuantitativeCheckResult<ValueType>(std::vector<ValueType>(numberOfStates, storm::utility::one<ValueType>())));
            }
            
            storm::storage::BitVector const& initialStates = this->getModel().getInitialStates();
            STORM_LOG_THROW(initialStates.getNumberOfSetBits() == 1, storm::exceptions::IllegalArgumentException, "Input model is required to have exactly one initial state.");
            STORM_LOG_THROW(this->computeResultsForInitialStatesOnly, storm::exceptions::IllegalArgumentException, "Cannot compute long-run probabilities for all states.");
            
            storm::storage::SparseMatrix<ValueType> backwardTransitions = this->getModel().getBackwardTransitions();
            storm::storage::BitVector maybeStates = storm::utility::graph::performProbGreater0(backwardTransitions, storm::storage::BitVector(transitionMatrix.getRowCount(), true), psiStates);
            
            std::vector<ValueType> result(transitionMatrix.getRowCount(), storm::utility::zero<ValueType>());
            
            // Determine whether we need to perform some further computation.
            bool furtherComputationNeeded = true;
            if (computeResultsForInitialStatesOnly && initialStates.isDisjointFrom(maybeStates)) {
                STORM_LOG_DEBUG("The long-run probability for all initial states was found in a preprocessing step.");
                furtherComputationNeeded = false;
            }
            if (maybeStates.empty()) {
                STORM_LOG_DEBUG("The long-run probability for all states was found in a preprocessing step.");
                furtherComputationNeeded = false;
            }
            
            if (furtherComputationNeeded) {
                if (computeResultsForInitialStatesOnly) {
                    // Determine the set of states that is reachable from the initial state without jumping over a target state.
                    storm::storage::BitVector reachableStates = storm::utility::graph::getReachableStates(transitionMatrix, initialStates, storm::storage::BitVector(numberOfStates, true), storm::storage::BitVector(numberOfStates, false));
                    
                    // Subtract from the maybe states the set of states that is not reachable (on a path from the initial to a target state).
                    maybeStates &= reachableStates;
                }
                
                std::vector<ValueType> stateValues(maybeStates.size(), storm::utility::zero<ValueType>());
                storm::utility::vector::setVectorValues(stateValues, psiStates, storm::utility::one<ValueType>());
                result = computeLongRunValues(transitionMatrix, backwardTransitions, initialStates, maybeStates, computeResultsForInitialStatesOnly, stateValues);
            }
            
            // Construct check result based on whether we have computed values for all states or just the initial states.
            std::unique_ptr<CheckResult> checkResult(new ExplicitQuantitativeCheckResult<ValueType>(result));
            if (computeResultsForInitialStatesOnly) {
                // If we computed the results for the initial states only, we need to filter the result to only
                // communicate these results.
                checkResult->filter(ExplicitQualitativeCheckResult(initialStates));
            }
            return checkResult;
        }
        
        template<typename SparseDtmcModelType>
        std::unique_ptr<CheckResult> SparseDtmcEliminationModelChecker<SparseDtmcModelType>::computeLongRunAverageRewards(storm::logic::LongRunAverageRewardFormula const& rewardPathFormula, boost::optional<std::string> const& rewardModelName, bool qualitative, boost::optional<OptimizationDirection> const& optimalityType) {
            // Do some sanity checks to establish some required properties.
            RewardModelType const& rewardModel = this->getModel().getRewardModel(rewardModelName ? rewardModelName.get() : "");
            STORM_LOG_THROW(!rewardModel.empty(), storm::exceptions::IllegalArgumentException, "Input model does not have a reward model.");

            storm::storage::BitVector const& initialStates = this->getModel().getInitialStates();
            STORM_LOG_THROW(initialStates.getNumberOfSetBits() == 1, storm::exceptions::IllegalArgumentException, "Input model is required to have exactly one initial state.");
            STORM_LOG_THROW(this->computeResultsForInitialStatesOnly, storm::exceptions::IllegalArgumentException, "Cannot compute long-run probabilities for all states.");
            
            storm::storage::SparseMatrix<ValueType> const& transitionMatrix = this->getModel().getTransitionMatrix();
            uint_fast64_t numberOfStates = transitionMatrix.getRowCount();
            
            // Get the state-reward values from the reward model.
            std::vector<ValueType> stateRewardValues = rewardModel.getTotalRewardVector(this->getModel().getTransitionMatrix());
        
            storm::storage::BitVector maybeStates(stateRewardValues.size());
            uint_fast64_t index = 0;
            for (auto const& value : stateRewardValues) {
                if (value != storm::utility::zero<ValueType>()) {
                    maybeStates.set(index, true);
                }
                ++index;
            }
            
            storm::storage::SparseMatrix<ValueType> backwardTransitions = this->getModel().getBackwardTransitions();
            
            storm::storage::BitVector allStates(numberOfStates, true);
            maybeStates = storm::utility::graph::performProbGreater0(backwardTransitions, allStates, maybeStates);
            
            std::vector<ValueType> result(numberOfStates, storm::utility::zero<ValueType>());

            // Determine whether we need to perform some further computation.
            bool furtherComputationNeeded = true;
            if (computeResultsForInitialStatesOnly && initialStates.isDisjointFrom(maybeStates)) {
                furtherComputationNeeded = false;
            }
            
            if (furtherComputationNeeded) {
                if (computeResultsForInitialStatesOnly) {
                    // Determine the set of states that is reachable from the initial state without jumping over a target state.
                    storm::storage::BitVector reachableStates = storm::utility::graph::getReachableStates(transitionMatrix, initialStates, storm::storage::BitVector(numberOfStates, true), storm::storage::BitVector(numberOfStates, false));
                    
                    // Subtract from the maybe states the set of states that is not reachable (on a path from the initial to a target state).
                    maybeStates &= reachableStates;
                }
                
                result = computeLongRunValues(transitionMatrix, backwardTransitions, initialStates, maybeStates, computeResultsForInitialStatesOnly, stateRewardValues);
            }
            
            // Construct check result based on whether we have computed values for all states or just the initial states.
            std::unique_ptr<CheckResult> checkResult(new ExplicitQuantitativeCheckResult<ValueType>(result));
            if (computeResultsForInitialStatesOnly) {
                // If we computed the results for the initial states only, we need to filter the result to only
                // communicate these results.
                checkResult->filter(ExplicitQualitativeCheckResult(initialStates));
            }
            return checkResult;
        }
        
        template<typename SparseDtmcModelType>
        std::vector<typename SparseDtmcEliminationModelChecker<SparseDtmcModelType>::ValueType> SparseDtmcEliminationModelChecker<SparseDtmcModelType>::computeLongRunValues(storm::storage::SparseMatrix<ValueType> const& transitionMatrix, storm::storage::SparseMatrix<ValueType> const& backwardTransitions, storm::storage::BitVector const& initialStates, storm::storage::BitVector const& maybeStates, bool computeResultsForInitialStatesOnly, std::vector<ValueType>& stateValues) {
            
            std::chrono::high_resolution_clock::time_point totalTimeStart = std::chrono::high_resolution_clock::now();
            
            // Start by decomposing the DTMC into its BSCCs.
            std::chrono::high_resolution_clock::time_point sccDecompositionStart = std::chrono::high_resolution_clock::now();
            storm::storage::StronglyConnectedComponentDecomposition<ValueType> bsccDecomposition(transitionMatrix, storm::storage::BitVector(transitionMatrix.getRowCount(), true), false, true);
            auto sccDecompositionEnd = std::chrono::high_resolution_clock::now();

            std::chrono::high_resolution_clock::time_point conversionStart = std::chrono::high_resolution_clock::now();
            
            // Then, we convert the reduced matrix to a more flexible format to be able to perform state elimination more easily.
            FlexibleSparseMatrix flexibleMatrix = getFlexibleSparseMatrix(transitionMatrix);
            flexibleMatrix.filter(maybeStates, maybeStates);
            FlexibleSparseMatrix flexibleBackwardTransitions = getFlexibleSparseMatrix(backwardTransitions);
            flexibleBackwardTransitions.filter(maybeStates, maybeStates);
            auto conversionEnd = std::chrono::high_resolution_clock::now();
            
            std::chrono::high_resolution_clock::time_point modelCheckingStart = std::chrono::high_resolution_clock::now();

            storm::settings::modules::SparseDtmcEliminationModelCheckerSettings::EliminationOrder order = storm::settings::sparseDtmcEliminationModelCheckerSettings().getEliminationOrder();
            boost::optional<std::vector<uint_fast64_t>> distanceBasedPriorities;
            if (eliminationOrderNeedsDistances(order)) {
                distanceBasedPriorities = getDistanceBasedPriorities(transitionMatrix, backwardTransitions, initialStates, stateValues,
                                                                     eliminationOrderNeedsForwardDistances(order), eliminationOrderNeedsReversedDistances(order));
            }
            
            uint_fast64_t numberOfStates = transitionMatrix.getRowCount();
            storm::storage::BitVector regularStatesInBsccs(numberOfStates);
            storm::storage::BitVector relevantBsccs(bsccDecomposition.size());
            storm::storage::BitVector bsccRepresentativesAsBitVector(numberOfStates);
            std::vector<storm::storage::sparse::state_type> bsccRepresentatives;
            uint_fast64_t currentIndex = 0;
            for (auto const& bscc : bsccDecomposition) {
                // Since all states in an SCC can reach all other states, we only need to check whether an arbitrary
                // state is a maybe state.
                if (maybeStates.get(*bscc.cbegin())) {
                    relevantBsccs.set(currentIndex);
                    bsccRepresentatives.push_back(*bscc.cbegin());
                    bsccRepresentativesAsBitVector.set(*bscc.cbegin(), true);
                    for (auto const& state : bscc) {
                        regularStatesInBsccs.set(state, true);
                    }
                }
                ++currentIndex;
            }
            regularStatesInBsccs &= ~bsccRepresentativesAsBitVector;
            
            // Compute the average time to stay in each state for all states in BSCCs.
            std::vector<ValueType> averageTimeInStates(stateValues.size(), storm::utility::one<ValueType>());
            
            // First, we eliminate all states in BSCCs (except for the representative states).
            {
                std::unique_ptr<StatePriorityQueue> priorityQueue = createStatePriorityQueue(distanceBasedPriorities, flexibleMatrix, flexibleBackwardTransitions, stateValues, regularStatesInBsccs);
                
                ValueUpdateCallback valueUpdateCallback = [&stateValues,&averageTimeInStates] (storm::storage::sparse::state_type const& state, ValueType const& loopProbability) {
                    stateValues[state] = storm::utility::simplify(loopProbability * stateValues[state]);
                    averageTimeInStates[state] = storm::utility::simplify(loopProbability * averageTimeInStates[state]);
                };
                
                PredecessorUpdateCallback predecessorCallback = [&stateValues,&averageTimeInStates] (storm::storage::sparse::state_type const& predecessor, ValueType const& probability, storm::storage::sparse::state_type const& state) {
                    stateValues[predecessor] = storm::utility::simplify(stateValues[predecessor] + storm::utility::simplify(probability * stateValues[state]));
                    averageTimeInStates[predecessor] = storm::utility::simplify(averageTimeInStates[predecessor] + storm::utility::simplify(probability * averageTimeInStates[state]));
                };
                
                boost::optional<PriorityUpdateCallback> priorityUpdateCallback = PriorityUpdateCallback([&flexibleMatrix,&flexibleBackwardTransitions,&stateValues,&priorityQueue] (storm::storage::sparse::state_type const& state) {
                    priorityQueue->update(state, flexibleMatrix, flexibleBackwardTransitions, stateValues);
                });
                
                boost::optional<PredecessorFilterCallback> predecessorFilterCallback = boost::none;
                
                while (priorityQueue->hasNextState()) {
                    storm::storage::sparse::state_type state = priorityQueue->popNextState();
                    eliminateState(state, flexibleMatrix, flexibleBackwardTransitions, valueUpdateCallback, predecessorCallback, priorityUpdateCallback, predecessorFilterCallback, true);
                    STORM_LOG_ASSERT(checkConsistent(flexibleMatrix, flexibleBackwardTransitions), "The forward and backward transition matrices became inconsistent.");
                }
            }
            
            // Now, we set the values of all states in BSCCs to that of the representative value (and clear the
            // transitions of the representative states while doing so).
            auto representativeIt = bsccRepresentatives.begin();
            for (auto sccIndex : relevantBsccs) {
                // We only need to set the values for all states of the BSCC if we are not computing the values for the
                // initial states only.
                ValueType bsccValue = stateValues[*representativeIt] / averageTimeInStates[*representativeIt];
                auto const& bscc = bsccDecomposition[sccIndex];
                if (!computeResultsForInitialStatesOnly) {
                    for (auto const& state : bscc) {
                        stateValues[state] = bsccValue;
                    }
                } else {
                    for (auto const& state : bscc) {
                        stateValues[state] = storm::utility::zero<ValueType>();
                    }
                    stateValues[*representativeIt] = bsccValue;
                }

                typename SparseDtmcEliminationModelChecker<SparseDtmcModelType>::FlexibleSparseMatrix::row_type& representativeForwardRow = flexibleMatrix.getRow(*representativeIt);
                representativeForwardRow.clear();
                representativeForwardRow.shrink_to_fit();
                
                typename SparseDtmcEliminationModelChecker<SparseDtmcModelType>::FlexibleSparseMatrix::row_type& representativeBackwardRow = flexibleBackwardTransitions.getRow(*representativeIt);
                auto it = representativeBackwardRow.begin(), ite = representativeBackwardRow.end();
                for (; it != ite; ++it) {
                    if (it->getColumn() == *representativeIt) {
                        break;
                    }
                }
                representativeBackwardRow.erase(it);

                ++representativeIt;
            }

            // If there are states remaining that are not in BSCCs, we need to eliminate them now.
            storm::storage::BitVector remainingStates = maybeStates & ~regularStatesInBsccs;
            
            // Set the value initial value of all states not in a BSCC to zero, because a) any previous value would
            // incorrectly influence the result and b) the value have been erroneously changed for the predecessors of
            // BSCCs by the previous state elimination.
            for (auto state : remainingStates) {
                if (!bsccRepresentativesAsBitVector.get(state)) {
                    stateValues[state] = storm::utility::zero<ValueType>();
                }
            }
            
            // We only need to eliminate the remaining states if there was some BSCC that has a non-zero value, i.e.
            // that consists of maybe states.
            if (!relevantBsccs.empty()) {
                performOrdinaryStateElimination(flexibleMatrix, flexibleBackwardTransitions, remainingStates, initialStates, computeResultsForInitialStatesOnly, stateValues, distanceBasedPriorities);
            }
            
            std::chrono::high_resolution_clock::time_point modelCheckingEnd = std::chrono::high_resolution_clock::now();
            std::chrono::high_resolution_clock::time_point totalTimeEnd = std::chrono::high_resolution_clock::now();
            
            if (storm::settings::generalSettings().isShowStatisticsSet()) {
                std::chrono::high_resolution_clock::duration sccDecompositionTime = sccDecompositionEnd - sccDecompositionStart;
                std::chrono::milliseconds sccDecompositionTimeInMilliseconds = std::chrono::duration_cast<std::chrono::milliseconds>(sccDecompositionTime);
                std::chrono::high_resolution_clock::duration conversionTime = conversionEnd - conversionStart;
                std::chrono::milliseconds conversionTimeInMilliseconds = std::chrono::duration_cast<std::chrono::milliseconds>(conversionTime);
                std::chrono::high_resolution_clock::duration modelCheckingTime = modelCheckingEnd - modelCheckingStart;
                std::chrono::milliseconds modelCheckingTimeInMilliseconds = std::chrono::duration_cast<std::chrono::milliseconds>(modelCheckingTime);
                std::chrono::high_resolution_clock::duration totalTime = totalTimeEnd - totalTimeStart;
                std::chrono::milliseconds totalTimeInMilliseconds = std::chrono::duration_cast<std::chrono::milliseconds>(totalTime);
                
                STORM_PRINT_AND_LOG(std::endl);
                STORM_PRINT_AND_LOG("Time breakdown:" << std::endl);
                STORM_PRINT_AND_LOG("    * time for SCC decomposition: " << sccDecompositionTimeInMilliseconds.count() << "ms" << std::endl);
                STORM_PRINT_AND_LOG("    * time for conversion: " << conversionTimeInMilliseconds.count() << "ms" << std::endl);
                STORM_PRINT_AND_LOG("    * time for checking: " << modelCheckingTimeInMilliseconds.count() << "ms" << std::endl);
                STORM_PRINT_AND_LOG("------------------------------------------" << std::endl);
                STORM_PRINT_AND_LOG("    * total time: " << totalTimeInMilliseconds.count() << "ms" << std::endl);
            }
            
            // Now, we return the value for the only initial state.
            STORM_LOG_DEBUG("Simplifying and returning result.");
            for (auto& value : stateValues) {
                value = storm::utility::simplify(value);
            }
            return stateValues;
        }
        
        template<typename SparseDtmcModelType>
        std::unique_ptr<CheckResult> SparseDtmcEliminationModelChecker<SparseDtmcModelType>::computeBoundedUntilProbabilities(storm::logic::BoundedUntilFormula const& pathFormula, bool qualitative, boost::optional<OptimizationDirection> const& optimalityType) {
            // Retrieve the appropriate bitvectors by model checking the subformulas.
            std::unique_ptr<CheckResult> leftResultPointer = this->check(pathFormula.getLeftSubformula());
            std::unique_ptr<CheckResult> rightResultPointer = this->check(pathFormula.getRightSubformula());
            storm::storage::BitVector const& phiStates = leftResultPointer->asExplicitQualitativeCheckResult().getTruthValuesVector();
            storm::storage::BitVector const& psiStates = rightResultPointer->asExplicitQualitativeCheckResult().getTruthValuesVector();
            
            // Start by determining the states that have a non-zero probability of reaching the target states within the
            // time bound.
            storm::storage::BitVector statesWithProbabilityGreater0 = storm::utility::graph::performProbGreater0(this->getModel().getBackwardTransitions(), phiStates, psiStates, true, pathFormula.getDiscreteTimeBound());
            statesWithProbabilityGreater0 &= ~psiStates;
            
            // Determine whether we need to perform some further computation.
            bool furtherComputationNeeded = true;
            if (computeResultsForInitialStatesOnly && this->getModel().getInitialStates().isDisjointFrom(statesWithProbabilityGreater0)) {
                STORM_LOG_DEBUG("The probability for all initial states was found in a preprocessing step.");
                furtherComputationNeeded = false;
            } else if (statesWithProbabilityGreater0.empty()) {
                STORM_LOG_DEBUG("The probability for all states was found in a preprocessing step.");
                furtherComputationNeeded = false;
            }
            
            storm::storage::SparseMatrix<ValueType> const& transitionMatrix = this->getModel().getTransitionMatrix();
            storm::storage::BitVector const& initialStates = this->getModel().getInitialStates();
            
            std::vector<ValueType> result(transitionMatrix.getRowCount(), storm::utility::zero<ValueType>());

            if (furtherComputationNeeded) {
                uint_fast64_t timeBound = pathFormula.getDiscreteTimeBound();
                
                if (computeResultsForInitialStatesOnly) {
                    // Determine the set of states that is reachable from the initial state without jumping over a target state.
                    storm::storage::BitVector reachableStates = storm::utility::graph::getReachableStates(transitionMatrix, initialStates, phiStates, psiStates, true, timeBound);
                    
                    // Subtract from the maybe states the set of states that is not reachable (on a path from the initial to a target state).
                    statesWithProbabilityGreater0 &= reachableStates;
                }

                // We then build the submatrix that only has the transitions of the maybe states.
                storm::storage::SparseMatrix<ValueType> submatrix = transitionMatrix.getSubmatrix(true, statesWithProbabilityGreater0, statesWithProbabilityGreater0, true);
                
                std::vector<std::size_t> distancesFromInitialStates;
                storm::storage::BitVector relevantStates;
                if (computeResultsForInitialStatesOnly) {
                    // Determine the set of initial states of the sub-model.
                    storm::storage::BitVector subInitialStates = this->getModel().getInitialStates() % statesWithProbabilityGreater0;

                    // Precompute the distances of the relevant states to the initial states.
                    distancesFromInitialStates = storm::utility::graph::getDistances(submatrix, subInitialStates, statesWithProbabilityGreater0);
                    
                    // Set all states to be relevant for later use.
                    relevantStates = storm::storage::BitVector(statesWithProbabilityGreater0.getNumberOfSetBits(), true);
                }
                
                // Create the vector of one-step probabilities to go to target states.
                std::vector<ValueType> b = transitionMatrix.getConstrainedRowSumVector(statesWithProbabilityGreater0, psiStates);
                
                // Create the vector with which to multiply.
                std::vector<ValueType> subresult(b);
                std::vector<ValueType> tmp(subresult.size());
                
                // Subtract one from the time bound because initializing the sub-result to b already accounts for one step.
                --timeBound;
                
                // Perform matrix-vector multiplications until the time-bound is met.
                for (uint_fast64_t timeStep = 0; timeStep < timeBound; ++timeStep) {
                    submatrix.multiplyWithVector(subresult, tmp);
                    storm::utility::vector::addVectors(tmp, b, subresult);
                    
                    // If we are computing the results for the initial states only, we can use the minimal distance from
                    // each state to the initial states to determine whether we still need to consider the values for
                    // these states. If not, we can null-out all their probabilities.
                    if (computeResultsForInitialStatesOnly) {
                        for (auto state : relevantStates) {
                            if (distancesFromInitialStates[state] > (timeBound - timeStep)) {
                                for (auto& element : submatrix.getRow(state)) {
                                    element.setValue(storm::utility::zero<ValueType>());
                                }
                                b[state] = storm::utility::zero<ValueType>();
                                relevantStates.set(state, false);
                            }
                        }
                    }
                }
                
                // Set the values of the resulting vector accordingly.
                storm::utility::vector::setVectorValues(result, statesWithProbabilityGreater0, subresult);
            }
            storm::utility::vector::setVectorValues<ValueType>(result, psiStates, storm::utility::one<ValueType>());
            
            // Construct check result based on whether we have computed values for all states or just the initial states.
            std::unique_ptr<CheckResult> checkResult(new ExplicitQuantitativeCheckResult<ValueType>(result));
            if (computeResultsForInitialStatesOnly) {
                // If we computed the results for the initial (and prob 0 and prob1) states only, we need to filter the
                // result to only communicate these results.
                checkResult->filter(ExplicitQualitativeCheckResult(this->getModel().getInitialStates() | psiStates));
            }
            return checkResult;
        }
        
        template<typename SparseDtmcModelType>
        std::unique_ptr<CheckResult> SparseDtmcEliminationModelChecker<SparseDtmcModelType>::computeUntilProbabilities(storm::logic::UntilFormula const& pathFormula, bool qualitative, boost::optional<OptimizationDirection> const& optimalityType) {
            // Retrieve the appropriate bitvectors by model checking the subformulas.
            std::unique_ptr<CheckResult> leftResultPointer = this->check(pathFormula.getLeftSubformula());
            std::unique_ptr<CheckResult> rightResultPointer = this->check(pathFormula.getRightSubformula());
            storm::storage::BitVector const& phiStates = leftResultPointer->asExplicitQualitativeCheckResult().getTruthValuesVector();
            storm::storage::BitVector const& psiStates = rightResultPointer->asExplicitQualitativeCheckResult().getTruthValuesVector();
            
            // Then, compute the subset of states that has a probability of 0 or 1, respectively.
            std::pair<storm::storage::BitVector, storm::storage::BitVector> statesWithProbability01 = storm::utility::graph::performProb01(this->getModel(), phiStates, psiStates);
            storm::storage::BitVector statesWithProbability0 = statesWithProbability01.first;
            storm::storage::BitVector statesWithProbability1 = statesWithProbability01.second;
            storm::storage::BitVector maybeStates = ~(statesWithProbability0 | statesWithProbability1);

            // Determine whether we need to perform some further computation.
            bool furtherComputationNeeded = true;
            if (computeResultsForInitialStatesOnly && this->getModel().getInitialStates().isDisjointFrom(maybeStates)) {
                STORM_LOG_DEBUG("The probability for all initial states was found in a preprocessing step.");
                furtherComputationNeeded = false;
            } else if (maybeStates.empty()) {
                STORM_LOG_DEBUG("The probability for all states was found in a preprocessing step.");
                furtherComputationNeeded = false;
            }
            
            std::vector<ValueType> result(maybeStates.size());
            if (furtherComputationNeeded) {
                // If we compute the results for the initial states only, we can cut off all maybe state that are not
                // reachable from them.
                if (computeResultsForInitialStatesOnly) {
                    // Determine the set of states that is reachable from the initial state without jumping over a target state.
                    storm::storage::BitVector reachableStates = storm::utility::graph::getReachableStates(this->getModel().getTransitionMatrix(), this->getModel().getInitialStates(), maybeStates, statesWithProbability1);
                
                    // Subtract from the maybe states the set of states that is not reachable (on a path from the initial to a target state).
                    maybeStates &= reachableStates;
                }
                
                // Create a vector for the probabilities to go to a state with probability 1 in one step.
                std::vector<ValueType> oneStepProbabilities = this->getModel().getTransitionMatrix().getConstrainedRowSumVector(maybeStates, statesWithProbability1);
                
                // Determine the set of initial states of the sub-model.
                storm::storage::BitVector newInitialStates = this->getModel().getInitialStates() % maybeStates;
                
                // We then build the submatrix that only has the transitions of the maybe states.
                storm::storage::SparseMatrix<ValueType> submatrix = this->getModel().getTransitionMatrix().getSubmatrix(false, maybeStates, maybeStates);
                storm::storage::SparseMatrix<ValueType> submatrixTransposed = submatrix.transpose();
                
                std::vector<ValueType> subresult = computeReachabilityValues(submatrix, oneStepProbabilities, submatrixTransposed, newInitialStates, computeResultsForInitialStatesOnly, phiStates, psiStates, oneStepProbabilities);
                storm::utility::vector::setVectorValues<ValueType>(result, maybeStates, subresult);
            }

            // Construct full result.
            storm::utility::vector::setVectorValues<ValueType>(result, statesWithProbability0, storm::utility::zero<ValueType>());
            storm::utility::vector::setVectorValues<ValueType>(result, statesWithProbability1, storm::utility::one<ValueType>());

            // Construct check result based on whether we have computed values for all states or just the initial states.
            std::unique_ptr<CheckResult> checkResult(new ExplicitQuantitativeCheckResult<ValueType>(result));
            if (computeResultsForInitialStatesOnly) {
                // If we computed the results for the initial (and prob 0 and prob1) states only, we need to filter the
                // result to only communicate these results.
                checkResult->filter(ExplicitQualitativeCheckResult(~maybeStates | this->getModel().getInitialStates()));
            }
            return checkResult;
        }
        
        template<typename SparseDtmcModelType>
        std::unique_ptr<CheckResult> SparseDtmcEliminationModelChecker<SparseDtmcModelType>::computeReachabilityRewards(storm::logic::ReachabilityRewardFormula const& rewardPathFormula, boost::optional<std::string> const& rewardModelName, bool qualitative, boost::optional<OptimizationDirection> const& optimalityType) {
            // Retrieve the appropriate bitvectors by model checking the subformulas.
            std::unique_ptr<CheckResult> subResultPointer = this->check(rewardPathFormula.getSubformula());
            storm::storage::BitVector phiStates(this->getModel().getNumberOfStates(), true);
            storm::storage::BitVector const& psiStates = subResultPointer->asExplicitQualitativeCheckResult().getTruthValuesVector();
            
            // Do some sanity checks to establish some required properties.
            RewardModelType const& rewardModel = this->getModel().getRewardModel(rewardModelName ? rewardModelName.get() : "");
            STORM_LOG_THROW(!rewardModel.empty(), storm::exceptions::IllegalArgumentException, "Input model does not have a reward model.");
            
            // Then, compute the subset of states that has a reachability reward less than infinity.
            storm::storage::BitVector trueStates(this->getModel().getNumberOfStates(), true);
            storm::storage::BitVector infinityStates = storm::utility::graph::performProb1(this->getModel().getBackwardTransitions(), trueStates, psiStates);
            infinityStates.complement();
            storm::storage::BitVector maybeStates = ~psiStates & ~infinityStates;
            
            // Determine whether we need to perform some further computation.
            bool furtherComputationNeeded = true;
            if (computeResultsForInitialStatesOnly) {
                if (this->getModel().getInitialStates().isSubsetOf(infinityStates)) {
                    STORM_LOG_DEBUG("The reward of all initial states was found in a preprocessing step.");
                    furtherComputationNeeded = false;
                }
                if (this->getModel().getInitialStates().isSubsetOf(psiStates)) {
                    STORM_LOG_DEBUG("The reward of all initial states was found in a preprocessing step.");
                    furtherComputationNeeded = false;
                }
            }

            std::vector<ValueType> result(maybeStates.size());
            if (furtherComputationNeeded) {
                // If we compute the results for the initial states only, we can cut off all maybe state that are not
                // reachable from them.
                if (computeResultsForInitialStatesOnly) {
                    // Determine the set of states that is reachable from the initial state without jumping over a target state.
                    storm::storage::BitVector reachableStates = storm::utility::graph::getReachableStates(this->getModel().getTransitionMatrix(), this->getModel().getInitialStates(), maybeStates, psiStates);
                    
                    // Subtract from the maybe states the set of states that is not reachable (on a path from the initial to a target state).
                    maybeStates &= reachableStates;
                }
                
                // Determine the set of initial states of the sub-model.
                storm::storage::BitVector newInitialStates = this->getModel().getInitialStates() % maybeStates;

                // We then build the submatrix that only has the transitions of the maybe states.
                storm::storage::SparseMatrix<ValueType> submatrix = this->getModel().getTransitionMatrix().getSubmatrix(false, maybeStates, maybeStates);
                storm::storage::SparseMatrix<ValueType> submatrixTransposed = submatrix.transpose();
                
                // Project the state reward vector to all maybe-states.
                std::vector<ValueType> stateRewardValues = rewardModel.getTotalRewardVector(maybeStates.getNumberOfSetBits(), this->getModel().getTransitionMatrix(), maybeStates);

                std::vector<ValueType> subresult = computeReachabilityValues(submatrix, stateRewardValues, submatrixTransposed, newInitialStates, computeResultsForInitialStatesOnly, phiStates, psiStates, this->getModel().getTransitionMatrix().getConstrainedRowSumVector(maybeStates, psiStates));
                storm::utility::vector::setVectorValues<ValueType>(result, maybeStates, subresult);
            }
            
            // Construct full result.
            storm::utility::vector::setVectorValues<ValueType>(result, infinityStates, storm::utility::infinity<ValueType>());
            storm::utility::vector::setVectorValues<ValueType>(result, psiStates, storm::utility::zero<ValueType>());

            // Construct check result based on whether we have computed values for all states or just the initial states.
            std::unique_ptr<CheckResult> checkResult(new ExplicitQuantitativeCheckResult<ValueType>(result));
            if (computeResultsForInitialStatesOnly) {
                // If we computed the results for the initial (and inf) states only, we need to filter the result to
                // only communicate these results.
                checkResult->filter(ExplicitQualitativeCheckResult(~maybeStates | this->getModel().getInitialStates()));
            }
            return checkResult;
        }
        
        template<typename SparseDtmcModelType>
        std::unique_ptr<CheckResult> SparseDtmcEliminationModelChecker<SparseDtmcModelType>::computeConditionalProbabilities(storm::logic::ConditionalPathFormula const& pathFormula, bool qualitative, boost::optional<OptimizationDirection> const& optimalityType) {
            std::chrono::high_resolution_clock::time_point totalTimeStart = std::chrono::high_resolution_clock::now();
            
            // Retrieve the appropriate bitvectors by model checking the subformulas.
            STORM_LOG_THROW(pathFormula.getLeftSubformula().isEventuallyFormula(), storm::exceptions::InvalidPropertyException, "Expected 'eventually' formula.");
            STORM_LOG_THROW(pathFormula.getRightSubformula().isEventuallyFormula(), storm::exceptions::InvalidPropertyException, "Expected 'eventually' formula.");
            
            std::unique_ptr<CheckResult> leftResultPointer = this->check(pathFormula.getLeftSubformula().asEventuallyFormula().getSubformula());
            std::unique_ptr<CheckResult> rightResultPointer = this->check(pathFormula.getRightSubformula().asEventuallyFormula().getSubformula());
            storm::storage::BitVector phiStates = leftResultPointer->asExplicitQualitativeCheckResult().getTruthValuesVector();
            storm::storage::BitVector psiStates = rightResultPointer->asExplicitQualitativeCheckResult().getTruthValuesVector();
            storm::storage::BitVector trueStates(this->getModel().getNumberOfStates(), true);
            
            // Do some sanity checks to establish some required properties.
            // STORM_LOG_WARN_COND(storm::settings::sparseDtmcEliminationModelCheckerSettings().getEliminationMethod() == storm::settings::modules::SparseDtmcEliminationModelCheckerSettings::EliminationMethod::State, "The chosen elimination method is not available for computing conditional probabilities. Falling back to regular state elimination.");
            STORM_LOG_THROW(this->getModel().getInitialStates().getNumberOfSetBits() == 1, storm::exceptions::IllegalArgumentException, "Input model is required to have exactly one initial state.");
            STORM_LOG_THROW(this->computeResultsForInitialStatesOnly, storm::exceptions::IllegalArgumentException, "Cannot compute conditional probabilities for all states.");
            storm::storage::sparse::state_type initialState = *this->getModel().getInitialStates().begin();
            
            storm::storage::SparseMatrix<ValueType> backwardTransitions = this->getModel().getBackwardTransitions();
            
            // Compute the 'true' psi states, i.e. those psi states that can be reached without passing through another psi state first.
            psiStates = storm::utility::graph::getReachableStates(this->getModel().getTransitionMatrix(), this->getModel().getInitialStates(), trueStates, psiStates) & psiStates;
            
            std::pair<storm::storage::BitVector, storm::storage::BitVector> statesWithProbability01 = storm::utility::graph::performProb01(backwardTransitions, trueStates, psiStates);
            storm::storage::BitVector statesWithProbabilityGreater0 = ~statesWithProbability01.first;
            storm::storage::BitVector statesWithProbability1 = std::move(statesWithProbability01.second);
            
            STORM_LOG_THROW(this->getModel().getInitialStates().isSubsetOf(statesWithProbabilityGreater0), storm::exceptions::InvalidPropertyException, "The condition of the conditional probability has zero probability.");
            
            // If the initial state is known to have probability 1 of satisfying the condition, we can apply regular model checking.
            if (this->getModel().getInitialStates().isSubsetOf(statesWithProbability1)) {
                STORM_LOG_INFO("The condition holds with probability 1, so the regular reachability probability is computed.");
                std::shared_ptr<storm::logic::BooleanLiteralFormula> trueFormula = std::make_shared<storm::logic::BooleanLiteralFormula>(true);
                std::shared_ptr<storm::logic::UntilFormula> untilFormula = std::make_shared<storm::logic::UntilFormula>(trueFormula, pathFormula.getLeftSubformula().asSharedPointer());
                return this->computeUntilProbabilities(*untilFormula);
            }
            
            // From now on, we know the condition does not have a trivial probability in the initial state.
            
            // Compute the states that can be reached on a path that has a psi state in it.
            storm::storage::BitVector statesWithPsiPredecessor = storm::utility::graph::performProbGreater0(this->getModel().getTransitionMatrix(), trueStates, psiStates);
            storm::storage::BitVector statesReachingPhi = storm::utility::graph::performProbGreater0(backwardTransitions, trueStates, phiStates);
            
            // The set of states we need to consider are those that have a non-zero probability to satisfy the condition or are on some path that has a psi state in it.
            STORM_LOG_TRACE("Initial state: " << this->getModel().getInitialStates());
            STORM_LOG_TRACE("Phi states: " << phiStates);
            STORM_LOG_TRACE("Psi state: " << psiStates);
            STORM_LOG_TRACE("States with probability greater 0 of satisfying the condition: " << statesWithProbabilityGreater0);
            STORM_LOG_TRACE("States with psi predecessor: " << statesWithPsiPredecessor);
            STORM_LOG_TRACE("States reaching phi: " << statesReachingPhi);
            storm::storage::BitVector maybeStates = statesWithProbabilityGreater0 | (statesWithPsiPredecessor & statesReachingPhi);
            STORM_LOG_TRACE("Found " << maybeStates.getNumberOfSetBits() << " relevant states: " << maybeStates);
            
            // Determine the set of initial states of the sub-DTMC.
            storm::storage::BitVector newInitialStates = this->getModel().getInitialStates() % maybeStates;
            STORM_LOG_TRACE("Found new initial states: " << newInitialStates << " (old: " << this->getModel().getInitialStates() << ")");
            
            // Create a dummy vector for the one-step probabilities.
            std::vector<ValueType> oneStepProbabilities(maybeStates.getNumberOfSetBits(), storm::utility::zero<ValueType>());
            
            // We then build the submatrix that only has the transitions of the maybe states.
            storm::storage::SparseMatrix<ValueType> submatrix = this->getModel().getTransitionMatrix().getSubmatrix(false, maybeStates, maybeStates);
            storm::storage::SparseMatrix<ValueType> submatrixTransposed = submatrix.transpose();
            
            // The states we want to eliminate are those that are tagged with "maybe" but are not a phi or psi state.
            phiStates = phiStates % maybeStates;
            
            // If there are no phi states in the reduced model, the conditional probability is trivially zero.
            if (phiStates.empty()) {
                return std::unique_ptr<CheckResult>(new ExplicitQuantitativeCheckResult<ValueType>(initialState, storm::utility::zero<ValueType>()));
            }
            
            psiStates = psiStates % maybeStates;
            
            // Keep only the states that we do not eliminate in the maybe states.
            maybeStates = phiStates | psiStates;
            
            STORM_LOG_TRACE("Phi states in reduced model " << phiStates);
            STORM_LOG_TRACE("Psi states in reduced model " << psiStates);
            storm::storage::BitVector statesToEliminate = ~maybeStates & ~newInitialStates;
            STORM_LOG_TRACE("Eliminating the states " << statesToEliminate);
            
            // Before starting the model checking process, we assign priorities to states so we can use them to
            // impose ordering constraints later.
            boost::optional<std::vector<uint_fast64_t>> distanceBasedPriorities;
            storm::settings::modules::SparseDtmcEliminationModelCheckerSettings::EliminationOrder order = storm::settings::sparseDtmcEliminationModelCheckerSettings().getEliminationOrder();
            if (eliminationOrderNeedsDistances(order)) {
                distanceBasedPriorities = getDistanceBasedPriorities(submatrix, submatrixTransposed, newInitialStates, oneStepProbabilities,
                                                             eliminationOrderNeedsForwardDistances(order),
                                                             eliminationOrderNeedsReversedDistances(order));
            }
            
            std::chrono::high_resolution_clock::time_point conversionStart = std::chrono::high_resolution_clock::now();
            storm::storage::FlexibleSparseMatrix<ValueType> flexibleMatrix(submatrix);
            storm::storage::FlexibleSparseMatrix<ValueType> flexibleBackwardTransitions(submatrixTransposed, true);
            std::chrono::high_resolution_clock::time_point conversionEnd = std::chrono::high_resolution_clock::now();
            
            std::unique_ptr<StatePriorityQueue> statePriorities = createStatePriorityQueue(distanceBasedPriorities, flexibleMatrix, flexibleBackwardTransitions, oneStepProbabilities, statesToEliminate);

            STORM_LOG_INFO("Computing conditional probilities." << std::endl);
            std::chrono::high_resolution_clock::time_point modelCheckingStart = std::chrono::high_resolution_clock::now();
<<<<<<< HEAD
            for (auto const& state : states) {
                storm::storage::FlexibleSparseMatrix<ValueType>::eliminateState(flexibleMatrix, oneStepProbabilities, state, flexibleBackwardTransitions, missingStateRewards);
            }
            STORM_LOG_INFO("Eliminated " << states.size() << " states." << std::endl);
            
            // Eliminate the transitions going into the initial state (if there are any).
            if (!flexibleBackwardTransitions.getRow(*newInitialStates.begin()).empty()) {
                storm::storage::FlexibleSparseMatrix<ValueType>::eliminateState(flexibleMatrix, oneStepProbabilities, *newInitialStates.begin(), flexibleBackwardTransitions, missingStateRewards, false);
=======
            uint_fast64_t numberOfStatesToEliminate = statePriorities->size();
            STORM_LOG_INFO("Eliminating " << numberOfStatesToEliminate << " states using the state elimination technique." << std::endl);
            performPrioritizedStateElimination(statePriorities, flexibleMatrix, flexibleBackwardTransitions, oneStepProbabilities, this->getModel().getInitialStates(), true);
            STORM_LOG_INFO("Eliminated " << numberOfStatesToEliminate << " states." << std::endl);
            
            // Prepare some callbacks for the elimination procedure.
            ValueUpdateCallback valueUpdateCallback = [&oneStepProbabilities] (storm::storage::sparse::state_type const& state, ValueType const& loopProbability) { oneStepProbabilities[state] = storm::utility::simplify(loopProbability * oneStepProbabilities[state]); };
            PredecessorUpdateCallback predecessorUpdateCallback = [&oneStepProbabilities] (storm::storage::sparse::state_type const& predecessor, ValueType const& probability, storm::storage::sparse::state_type const& state) { oneStepProbabilities[predecessor] = storm::utility::simplify(oneStepProbabilities[predecessor] * storm::utility::simplify(probability * oneStepProbabilities[state])); };
            boost::optional<PredecessorFilterCallback> phiFilterCallback = PredecessorFilterCallback([&phiStates] (storm::storage::sparse::state_type const& state) { return phiStates.get(state); });
            boost::optional<PredecessorFilterCallback> psiFilterCallback = PredecessorFilterCallback([&psiStates] (storm::storage::sparse::state_type const& state) { return psiStates.get(state); });
            
            // Eliminate the transitions going into the initial state (if there are any).
            if (!flexibleBackwardTransitions.getRow(*newInitialStates.begin()).empty()) {
                eliminateState(*newInitialStates.begin(), flexibleMatrix, flexibleBackwardTransitions, valueUpdateCallback, predecessorUpdateCallback, boost::none, boost::none, false);
>>>>>>> c32b1530
            }
            
            // Now we need to basically eliminate all chains of not-psi states after phi states and chains of not-phi
            // states after psi states.
            for (auto const& trans1 : flexibleMatrix.getRow(*newInitialStates.begin())) {
                auto initialStateSuccessor = trans1.getColumn();
                
                STORM_LOG_TRACE("Exploring successor " << initialStateSuccessor << " of the initial state.");
                
                if (phiStates.get(initialStateSuccessor)) {
                    STORM_LOG_TRACE("Is a phi state.");
                    
                    // If the state is both a phi and a psi state, we do not need to eliminate chains.
                    if (psiStates.get(initialStateSuccessor)) {
                        continue;
                    }
                    
                    // At this point, we know that the state satisfies phi and not psi.
                    // This means, we must compute the probability to reach psi states, which in turn means that we need
                    // to eliminate all chains of non-psi states between the current state and psi states.
                    bool hasNonPsiSuccessor = true;
                    while (hasNonPsiSuccessor) {
                        hasNonPsiSuccessor = false;
                        
                        // Only treat the state if it has an outgoing transition other than a self-loop.
                        auto const currentRow = flexibleMatrix.getRow(initialStateSuccessor);
                        if (currentRow.size() > 1 || (!currentRow.empty() && currentRow.front().getColumn() != initialStateSuccessor)) {
                            for (auto const& element : currentRow) {
                                // If any of the successors is a phi state, we eliminate it (wrt. all its phi predecessors).
                                if (!psiStates.get(element.getColumn())) {
                                    typename storm::storage::FlexibleSparseMatrix<ValueType>::row_type const& successorRow = flexibleMatrix.getRow(element.getColumn());
                                    // Eliminate the successor only if there possibly is a psi state reachable through it.
                                    if (successorRow.size() > 1 || (!successorRow.empty() && successorRow.front().getColumn() != element.getColumn())) {
                                        STORM_LOG_TRACE("Found non-psi successor " << element.getColumn() << " that needs to be eliminated.");
<<<<<<< HEAD
                                        storm::storage::FlexibleSparseMatrix<ValueType>::eliminateState(flexibleMatrix, oneStepProbabilities, element.getColumn(), flexibleBackwardTransitions, missingStateRewards, false, true, phiStates);
=======
                                        eliminateState(element.getColumn(), flexibleMatrix, flexibleBackwardTransitions, valueUpdateCallback, predecessorUpdateCallback, boost::none, phiFilterCallback, false);
>>>>>>> c32b1530
                                        hasNonPsiSuccessor = true;
                                    }
                                }
                            }
                            STORM_LOG_ASSERT(!flexibleMatrix.getRow(initialStateSuccessor).empty(), "(1) New transitions expected to be non-empty.");
                        }
                    }
                } else {
                    STORM_LOG_ASSERT(psiStates.get(initialStateSuccessor), "Expected psi state.");
                    STORM_LOG_TRACE("Is a psi state.");
                    
                    // At this point, we know that the state satisfies psi and not phi.
                    // This means, we must compute the probability to reach phi states, which in turn means that we need
                    // to eliminate all chains of non-phi states between the current state and phi states.
                    
                    bool hasNonPhiSuccessor = true;
                    while (hasNonPhiSuccessor) {
                        hasNonPhiSuccessor = false;
                        
                        // Only treat the state if it has an outgoing transition other than a self-loop.
                        auto const currentRow = flexibleMatrix.getRow(initialStateSuccessor);
                        if (currentRow.size() > 1 || (!currentRow.empty() && currentRow.front().getColumn() != initialStateSuccessor)) {
                            for (auto const& element : currentRow) {
                                // If any of the successors is a psi state, we eliminate it (wrt. all its psi predecessors).
                                if (!phiStates.get(element.getColumn())) {
                                    typename storm::storage::FlexibleSparseMatrix<ValueType>::row_type const& successorRow = flexibleMatrix.getRow(element.getColumn());
                                    if (successorRow.size() > 1 || (!successorRow.empty() && successorRow.front().getColumn() != element.getColumn())) {
                                        STORM_LOG_TRACE("Found non-phi successor " << element.getColumn() << " that needs to be eliminated.");
<<<<<<< HEAD
                                        storm::storage::FlexibleSparseMatrix<ValueType>::eliminateState(flexibleMatrix, oneStepProbabilities, element.getColumn(), flexibleBackwardTransitions, missingStateRewards, false, true, psiStates);
=======
                                        eliminateState(element.getColumn(), flexibleMatrix, flexibleBackwardTransitions, valueUpdateCallback, predecessorUpdateCallback, boost::none, psiFilterCallback, false);
>>>>>>> c32b1530
                                        hasNonPhiSuccessor = true;
                                    }
                                }
                            }
                        }
                    }
                }
            }
            
            ValueType numerator = storm::utility::zero<ValueType>();
            ValueType denominator = storm::utility::zero<ValueType>();
            
            for (auto const& trans1 : flexibleMatrix.getRow(*newInitialStates.begin())) {
                auto initialStateSuccessor = trans1.getColumn();
                if (phiStates.get(initialStateSuccessor)) {
                    if (psiStates.get(initialStateSuccessor)) {
                        numerator += trans1.getValue();
                        denominator += trans1.getValue();
                    } else {
                        ValueType additiveTerm = storm::utility::zero<ValueType>();
                        for (auto const& trans2 : flexibleMatrix.getRow(initialStateSuccessor)) {
                            if (psiStates.get(trans2.getColumn())) {
                                additiveTerm += trans2.getValue();
                            }
                        }
                        additiveTerm *= trans1.getValue();
                        numerator += additiveTerm;
                        denominator += additiveTerm;
                    }
                } else {
                    STORM_LOG_ASSERT(psiStates.get(initialStateSuccessor), "Expected psi state.");
                    denominator += trans1.getValue();
                    ValueType additiveTerm = storm::utility::zero<ValueType>();
                    for (auto const& trans2 : flexibleMatrix.getRow(initialStateSuccessor)) {
                        if (phiStates.get(trans2.getColumn())) {
                            additiveTerm += trans2.getValue();
                        }
                    }
                    numerator += trans1.getValue() * additiveTerm;
                }
            }
            std::chrono::high_resolution_clock::time_point modelCheckingEnd = std::chrono::high_resolution_clock::now();
            std::chrono::high_resolution_clock::time_point totalTimeEnd = std::chrono::high_resolution_clock::now();
            
            if (storm::settings::generalSettings().isShowStatisticsSet()) {
                std::chrono::high_resolution_clock::duration conversionTime = conversionEnd - conversionStart;
                std::chrono::milliseconds conversionTimeInMilliseconds = std::chrono::duration_cast<std::chrono::milliseconds>(conversionTime);
                std::chrono::high_resolution_clock::duration modelCheckingTime = modelCheckingEnd - modelCheckingStart;
                std::chrono::milliseconds modelCheckingTimeInMilliseconds = std::chrono::duration_cast<std::chrono::milliseconds>(modelCheckingTime);
                std::chrono::high_resolution_clock::duration totalTime = totalTimeEnd - totalTimeStart;
                std::chrono::milliseconds totalTimeInMilliseconds = std::chrono::duration_cast<std::chrono::milliseconds>(totalTime);
                
                STORM_PRINT_AND_LOG(std::endl);
                STORM_PRINT_AND_LOG("Time breakdown:" << std::endl);
                STORM_PRINT_AND_LOG("    * time for conversion: " << conversionTimeInMilliseconds.count() << "ms" << std::endl);
                STORM_PRINT_AND_LOG("    * time for checking: " << modelCheckingTimeInMilliseconds.count() << "ms" << std::endl);
                STORM_PRINT_AND_LOG("------------------------------------------" << std::endl);
                STORM_PRINT_AND_LOG("    * total time: " << totalTimeInMilliseconds.count() << "ms" << std::endl);
                STORM_PRINT_AND_LOG(std::endl);
            }
            
            return std::unique_ptr<CheckResult>(new ExplicitQuantitativeCheckResult<ValueType>(initialState, numerator / denominator));
        }
        
        template<typename SparseDtmcModelType>
        std::unique_ptr<typename SparseDtmcEliminationModelChecker<SparseDtmcModelType>::StatePriorityQueue> SparseDtmcEliminationModelChecker<SparseDtmcModelType>::createStatePriorityQueue(boost::optional<std::vector<uint_fast64_t>> const& distanceBasedStatePriorities, FlexibleSparseMatrix const& transitionMatrix, FlexibleSparseMatrix const& backwardTransitions, std::vector<typename SparseDtmcModelType::ValueType>& oneStepProbabilities, storm::storage::BitVector const& states) {
            
            STORM_LOG_TRACE("Creating state priority queue for states " << states);
            
            // Get the settings to customize the priority queue.
            storm::settings::modules::SparseDtmcEliminationModelCheckerSettings::EliminationOrder order = storm::settings::sparseDtmcEliminationModelCheckerSettings().getEliminationOrder();
            
            std::vector<storm::storage::sparse::state_type> sortedStates(states.begin(), states.end());

            if (order == storm::settings::modules::SparseDtmcEliminationModelCheckerSettings::EliminationOrder::Random) {
                std::random_device randomDevice;
                std::mt19937 generator(randomDevice());
                std::shuffle(sortedStates.begin(), sortedStates.end(), generator);
                return std::make_unique<StaticStatePriorityQueue>(sortedStates);
            } else {
                if (eliminationOrderNeedsDistances(order)) {
                    STORM_LOG_THROW(static_cast<bool>(distanceBasedStatePriorities), storm::exceptions::InvalidStateException, "Unable to build state priority queue without distance-based priorities.");
                    std::sort(sortedStates.begin(), sortedStates.end(), [&distanceBasedStatePriorities] (storm::storage::sparse::state_type const& state1, storm::storage::sparse::state_type const& state2) { return distanceBasedStatePriorities.get()[state1] < distanceBasedStatePriorities.get()[state2]; } );
                    return std::make_unique<StaticStatePriorityQueue>(sortedStates);
                } else if (eliminationOrderIsPenaltyBased(order)) {
                    std::vector<std::pair<storm::storage::sparse::state_type, uint_fast64_t>> statePenalties(sortedStates.size());
                    PenaltyFunctionType penaltyFunction = order == storm::settings::modules::SparseDtmcEliminationModelCheckerSettings::EliminationOrder::RegularExpression ? computeStatePenaltyRegularExpression : computeStatePenalty;
                    for (uint_fast64_t index = 0; index < sortedStates.size(); ++index) {
                        statePenalties[index] = std::make_pair(sortedStates[index], penaltyFunction(sortedStates[index], transitionMatrix, backwardTransitions, oneStepProbabilities));
                    }
                    
                    std::sort(statePenalties.begin(), statePenalties.end(), [] (std::pair<storm::storage::sparse::state_type, uint_fast64_t> const& statePenalty1, std::pair<storm::storage::sparse::state_type, uint_fast64_t> const& statePenalty2) { return statePenalty1.second < statePenalty2.second; } );
                    
                    if (eliminationOrderIsStatic(order)) {
                        // For the static penalty version, we need to strip the penalties to create the queue.
                        for (uint_fast64_t index = 0; index < sortedStates.size(); ++index) {
                            sortedStates[index] = statePenalties[index].first;
                        }
                        return std::make_unique<StaticStatePriorityQueue>(sortedStates);
                    } else {
                        // For the dynamic penalty version, we need to give the full state-penalty pairs.
                        return std::make_unique<DynamicPenaltyStatePriorityQueue>(statePenalties, penaltyFunction);
                    }
                }
            }
            STORM_LOG_THROW(false, storm::exceptions::InvalidSettingsException, "Illlegal elimination order selected.");
        }
        
        template<typename SparseDtmcModelType>
        std::unique_ptr<typename SparseDtmcEliminationModelChecker<SparseDtmcModelType>::StatePriorityQueue> SparseDtmcEliminationModelChecker<SparseDtmcModelType>::createNaivePriorityQueue(storm::storage::BitVector const& states) {
            std::vector<storm::storage::sparse::state_type> sortedStates(states.begin(), states.end());
            return std::unique_ptr<StatePriorityQueue>(new StaticStatePriorityQueue(sortedStates));
        }
        
        template<typename SparseDtmcModelType>
        void SparseDtmcEliminationModelChecker<SparseDtmcModelType>::performPrioritizedStateElimination(std::unique_ptr<StatePriorityQueue>& priorityQueue, FlexibleSparseMatrix& transitionMatrix, FlexibleSparseMatrix& backwardTransitions, std::vector<ValueType>& values, storm::storage::BitVector const& initialStates, bool computeResultsForInitialStatesOnly) {
            
            ValueUpdateCallback valueUpdateCallback = [&values] (storm::storage::sparse::state_type const& state, ValueType const& loopProbability) { values[state] = storm::utility::simplify(loopProbability * values[state]); };
            PredecessorUpdateCallback predecessorCallback = [&values] (storm::storage::sparse::state_type const& predecessor, ValueType const& probability, storm::storage::sparse::state_type const& state) { values[predecessor] = storm::utility::simplify(values[predecessor] + storm::utility::simplify(probability * values[state])); };
            boost::optional<PriorityUpdateCallback> priorityUpdateCallback = PriorityUpdateCallback([&transitionMatrix,&backwardTransitions,&values,&priorityQueue] (storm::storage::sparse::state_type const& state) { priorityQueue->update(state, transitionMatrix, backwardTransitions, values); });
            boost::optional<PredecessorFilterCallback> predecessorFilterCallback = boost::none;
            
            while (priorityQueue->hasNextState()) {
                storm::storage::sparse::state_type state = priorityQueue->popNextState();
                bool removeForwardTransitions = computeResultsForInitialStatesOnly && !initialStates.get(state);
                eliminateState(state, transitionMatrix, backwardTransitions, valueUpdateCallback, predecessorCallback, priorityUpdateCallback, predecessorFilterCallback, removeForwardTransitions);
                if (removeForwardTransitions) {
                    values[state] = storm::utility::zero<ValueType>();
                }
                STORM_LOG_ASSERT(checkConsistent(transitionMatrix, backwardTransitions), "The forward and backward transition matrices became inconsistent.");
            }
        }
        
        template<typename SparseDtmcModelType>
        void SparseDtmcEliminationModelChecker<SparseDtmcModelType>::performOrdinaryStateElimination(FlexibleSparseMatrix& transitionMatrix, FlexibleSparseMatrix& backwardTransitions, storm::storage::BitVector const& subsystem, storm::storage::BitVector const& initialStates, bool computeResultsForInitialStatesOnly, std::vector<ValueType>& values, boost::optional<std::vector<uint_fast64_t>> const& distanceBasedPriorities) {
            std::unique_ptr<StatePriorityQueue> statePriorities = createStatePriorityQueue(distanceBasedPriorities, transitionMatrix, backwardTransitions, values, subsystem);
            
            std::size_t numberOfStatesToEliminate = statePriorities->size();
            STORM_LOG_DEBUG("Eliminating " << numberOfStatesToEliminate << " states using the state elimination technique." << std::endl);
            performPrioritizedStateElimination(statePriorities, transitionMatrix, backwardTransitions, values, initialStates, computeResultsForInitialStatesOnly);
            STORM_LOG_DEBUG("Eliminated " << numberOfStatesToEliminate << " states." << std::endl);
        }
        
        template<typename SparseDtmcModelType>
        uint_fast64_t SparseDtmcEliminationModelChecker<SparseDtmcModelType>::performHybridStateElimination(storm::storage::SparseMatrix<ValueType> const& forwardTransitions, FlexibleSparseMatrix& transitionMatrix, FlexibleSparseMatrix& backwardTransitions, storm::storage::BitVector const& subsystem, storm::storage::BitVector const& initialStates, bool computeResultsForInitialStatesOnly, std::vector<ValueType>& values, boost::optional<std::vector<uint_fast64_t>> const& distanceBasedPriorities) {
            // When using the hybrid technique, we recursively treat the SCCs up to some size.
            std::vector<storm::storage::sparse::state_type> entryStateQueue;
            STORM_LOG_DEBUG("Eliminating " << subsystem.size() << " states using the hybrid elimination technique." << std::endl);
            uint_fast64_t maximalDepth = treatScc(transitionMatrix, values, initialStates, subsystem, initialStates, forwardTransitions, backwardTransitions, false, 0, storm::settings::sparseDtmcEliminationModelCheckerSettings().getMaximalSccSize(), entryStateQueue, computeResultsForInitialStatesOnly, distanceBasedPriorities);
            
            // If the entry states were to be eliminated last, we need to do so now.
            if (storm::settings::sparseDtmcEliminationModelCheckerSettings().isEliminateEntryStatesLastSet()) {
                STORM_LOG_DEBUG("Eliminating " << entryStateQueue.size() << " entry states as a last step.");
                std::vector<storm::storage::sparse::state_type> sortedStates(entryStateQueue.begin(), entryStateQueue.end());
                std::unique_ptr<StatePriorityQueue> queuePriorities = std::unique_ptr<StatePriorityQueue>(new StaticStatePriorityQueue(sortedStates));
                performPrioritizedStateElimination(queuePriorities, transitionMatrix, backwardTransitions, values, initialStates, computeResultsForInitialStatesOnly);
            }
            STORM_LOG_DEBUG("Eliminated " << subsystem.size() << " states." << std::endl);
            return maximalDepth;
        }
        
        template<typename SparseDtmcModelType>
        std::vector<typename SparseDtmcEliminationModelChecker<SparseDtmcModelType>::ValueType> SparseDtmcEliminationModelChecker<SparseDtmcModelType>::computeReachabilityValues(storm::storage::SparseMatrix<ValueType> const& transitionMatrix, std::vector<ValueType>& values, storm::storage::SparseMatrix<ValueType> const& backwardTransitions, storm::storage::BitVector const& initialStates,  bool computeResultsForInitialStatesOnly, storm::storage::BitVector const& phiStates, storm::storage::BitVector const& psiStates, std::vector<ValueType> const& oneStepProbabilitiesToTarget) {
            std::chrono::high_resolution_clock::time_point totalTimeStart = std::chrono::high_resolution_clock::now();
            
            std::chrono::high_resolution_clock::time_point conversionStart = std::chrono::high_resolution_clock::now();
            // Then, we convert the reduced matrix to a more flexible format to be able to perform state elimination more easily.
<<<<<<< HEAD
            storm::storage::FlexibleSparseMatrix<ValueType> flexibleMatrix(transitionMatrix);
            storm::storage::FlexibleSparseMatrix<ValueType> flexibleBackwardTransitions(backwardTransitions, true);
=======
            FlexibleSparseMatrix flexibleMatrix = getFlexibleSparseMatrix(transitionMatrix);
            FlexibleSparseMatrix flexibleBackwardTransitions = getFlexibleSparseMatrix(backwardTransitions);
>>>>>>> c32b1530
            auto conversionEnd = std::chrono::high_resolution_clock::now();
            
            std::chrono::high_resolution_clock::time_point modelCheckingStart = std::chrono::high_resolution_clock::now();
            
            storm::settings::modules::SparseDtmcEliminationModelCheckerSettings::EliminationOrder order = storm::settings::sparseDtmcEliminationModelCheckerSettings().getEliminationOrder();
            boost::optional<std::vector<uint_fast64_t>> distanceBasedPriorities;
            if (eliminationOrderNeedsDistances(order)) {
                distanceBasedPriorities = getDistanceBasedPriorities(transitionMatrix, backwardTransitions, initialStates, oneStepProbabilitiesToTarget,
                                                                     eliminationOrderNeedsForwardDistances(order), eliminationOrderNeedsReversedDistances(order));
            }
            
            // Create a bit vector that represents the subsystem of states we still have to eliminate.
            storm::storage::BitVector subsystem = storm::storage::BitVector(transitionMatrix.getRowCount(), true);
            
            uint_fast64_t maximalDepth = 0;
            if (storm::settings::sparseDtmcEliminationModelCheckerSettings().getEliminationMethod() == storm::settings::modules::SparseDtmcEliminationModelCheckerSettings::EliminationMethod::State) {
<<<<<<< HEAD
                // If we are required to do pure state elimination, we simply create a vector of all states to
                // eliminate and sort it according to the given priorities.
                
                // Remove the initial state from the states which we need to eliminate.
                subsystem &= ~initialStates;
                std::vector<storm::storage::sparse::state_type> states(subsystem.begin(), subsystem.end());
                
                if (statePriorities) {
                    std::sort(states.begin(), states.end(), [&statePriorities] (storm::storage::sparse::state_type const& a, storm::storage::sparse::state_type const& b) { return statePriorities.get()[a] < statePriorities.get()[b]; });
                }
                
                STORM_LOG_DEBUG("Eliminating " << states.size() << " states using the state elimination technique." << std::endl);
                for (auto const& state : states) {
                    storm::storage::FlexibleSparseMatrix<ValueType>::eliminateState(flexibleMatrix, oneStepProbabilities, state, flexibleBackwardTransitions, stateRewards);
                }
                STORM_LOG_DEBUG("Eliminated " << states.size() << " states." << std::endl);
            } else if (storm::settings::sparseDtmcEliminationModelCheckerSettings().getEliminationMethod() == storm::settings::modules::SparseDtmcEliminationModelCheckerSettings::EliminationMethod::Hybrid) {
                // When using the hybrid technique, we recursively treat the SCCs up to some size.
                std::vector<storm::storage::sparse::state_type> entryStateQueue;
                STORM_LOG_DEBUG("Eliminating " << subsystem.size() << " states using the hybrid elimination technique." << std::endl);
                maximalDepth = treatScc(flexibleMatrix, oneStepProbabilities, initialStates, subsystem, transitionMatrix, flexibleBackwardTransitions, false, 0, storm::settings::sparseDtmcEliminationModelCheckerSettings().getMaximalSccSize(), entryStateQueue, stateRewards, statePriorities);
                
                // If the entry states were to be eliminated last, we need to do so now.
                STORM_LOG_DEBUG("Eliminating " << entryStateQueue.size() << " entry states as a last step.");
                if (storm::settings::sparseDtmcEliminationModelCheckerSettings().isEliminateEntryStatesLastSet()) {
                    for (auto const& state : entryStateQueue) {
                        storm::storage::FlexibleSparseMatrix<ValueType>::eliminateState(flexibleMatrix, oneStepProbabilities, state, flexibleBackwardTransitions, stateRewards);
                    }
                }
                STORM_LOG_DEBUG("Eliminated " << subsystem.size() << " states." << std::endl);
            }
            
            // Finally eliminate initial state.
            if (!stateRewards) {
                // If we are computing probabilities, then we can simply call the state elimination procedure. It
                // will scale the transition row of the initial state with 1/(1-loopProbability).
                STORM_LOG_INFO("Eliminating initial state " << *initialStates.begin() << "." << std::endl);
                storm::storage::FlexibleSparseMatrix<ValueType>::eliminateState(flexibleMatrix, oneStepProbabilities, *initialStates.begin(), flexibleBackwardTransitions, stateRewards);
            } else {
                // If we are computing rewards, we cannot call the state elimination procedure for technical reasons.
                // Instead, we need to get rid of a potential loop in this state explicitly.
                
                // Start by finding the self-loop element. Since it can only be the only remaining outgoing transition
                // of the initial state, this amounts to checking whether the outgoing transitions of the initial
                // state are non-empty.
                if (!flexibleMatrix.getRow(*initialStates.begin()).empty()) {
                    STORM_LOG_ASSERT(flexibleMatrix.getRow(*initialStates.begin()).size() == 1, "At most one outgoing transition expected at this point, but found more.");
                    STORM_LOG_ASSERT(flexibleMatrix.getRow(*initialStates.begin()).front().getColumn() == *initialStates.begin(), "Remaining entry should be a self-loop, but it is not.");
                    ValueType loopProbability = flexibleMatrix.getRow(*initialStates.begin()).front().getValue();
                    loopProbability = storm::utility::one<ValueType>() / (storm::utility::one<ValueType>() - loopProbability);
                    STORM_LOG_DEBUG("Scaling the reward of the initial state " << stateRewards.get()[(*initialStates.begin())] << " with " << loopProbability);
                    stateRewards.get()[(*initialStates.begin())] *= loopProbability;
                    flexibleMatrix.getRow(*initialStates.begin()).clear();
                }
            }
            
            // Make sure that we have eliminated all transitions from the initial state.
            STORM_LOG_ASSERT(flexibleMatrix.getRow(*initialStates.begin()).empty(), "The transitions of the initial states are non-empty.");
=======
                performOrdinaryStateElimination(flexibleMatrix, flexibleBackwardTransitions, subsystem, initialStates, computeResultsForInitialStatesOnly, values, distanceBasedPriorities);
            } else if (storm::settings::sparseDtmcEliminationModelCheckerSettings().getEliminationMethod() == storm::settings::modules::SparseDtmcEliminationModelCheckerSettings::EliminationMethod::Hybrid) {
                maximalDepth = performHybridStateElimination(transitionMatrix, flexibleMatrix, flexibleBackwardTransitions, subsystem, initialStates, computeResultsForInitialStatesOnly, values, distanceBasedPriorities);
            }
        
            STORM_LOG_ASSERT(flexibleMatrix.empty(), "Not all transitions were eliminated.");
            STORM_LOG_ASSERT(flexibleBackwardTransitions.empty(), "Not all transitions were eliminated.");
>>>>>>> c32b1530
            
            std::chrono::high_resolution_clock::time_point modelCheckingEnd = std::chrono::high_resolution_clock::now();
            std::chrono::high_resolution_clock::time_point totalTimeEnd = std::chrono::high_resolution_clock::now();
            
            if (storm::settings::generalSettings().isShowStatisticsSet()) {
                std::chrono::high_resolution_clock::duration conversionTime = conversionEnd - conversionStart;
                std::chrono::milliseconds conversionTimeInMilliseconds = std::chrono::duration_cast<std::chrono::milliseconds>(conversionTime);
                std::chrono::high_resolution_clock::duration modelCheckingTime = modelCheckingEnd - modelCheckingStart;
                std::chrono::milliseconds modelCheckingTimeInMilliseconds = std::chrono::duration_cast<std::chrono::milliseconds>(modelCheckingTime);
                std::chrono::high_resolution_clock::duration totalTime = totalTimeEnd - totalTimeStart;
                std::chrono::milliseconds totalTimeInMilliseconds = std::chrono::duration_cast<std::chrono::milliseconds>(totalTime);
                
                STORM_PRINT_AND_LOG(std::endl);
                STORM_PRINT_AND_LOG("Time breakdown:" << std::endl);
                STORM_PRINT_AND_LOG("    * time for conversion: " << conversionTimeInMilliseconds.count() << "ms" << std::endl);
                STORM_PRINT_AND_LOG("    * time for checking: " << modelCheckingTimeInMilliseconds.count() << "ms" << std::endl);
                STORM_PRINT_AND_LOG("------------------------------------------" << std::endl);
                STORM_PRINT_AND_LOG("    * total time: " << totalTimeInMilliseconds.count() << "ms" << std::endl);
                STORM_PRINT_AND_LOG(std::endl);
                STORM_PRINT_AND_LOG("Other:" << std::endl);
                STORM_PRINT_AND_LOG("    * number of states eliminated: " << transitionMatrix.getRowCount() << std::endl);
                if (storm::settings::sparseDtmcEliminationModelCheckerSettings().getEliminationMethod() == storm::settings::modules::SparseDtmcEliminationModelCheckerSettings::EliminationMethod::Hybrid) {
                    STORM_PRINT_AND_LOG("    * maximal depth of SCC decomposition: " << maximalDepth << std::endl);
                }
            }
            
            // Now, we return the value for the only initial state.
            STORM_LOG_DEBUG("Simplifying and returning result.");
            for (auto& value : values) {
                value = storm::utility::simplify(value);
            }
            return values;
        }
        
        template<typename SparseDtmcModelType>
<<<<<<< HEAD
        uint_fast64_t SparseDtmcEliminationModelChecker<SparseDtmcModelType>::treatScc(storm::storage::FlexibleSparseMatrix<ValueType>& matrix, std::vector<ValueType>& oneStepProbabilities, storm::storage::BitVector const& entryStates, storm::storage::BitVector const& scc, storm::storage::SparseMatrix<ValueType> const& forwardTransitions, storm::storage::FlexibleSparseMatrix<ValueType>& backwardTransitions, bool eliminateEntryStates, uint_fast64_t level, uint_fast64_t maximalSccSize, std::vector<storm::storage::sparse::state_type>& entryStateQueue, boost::optional<std::vector<ValueType>>& stateRewards, boost::optional<std::vector<std::size_t>> const& statePriorities) {
=======
        uint_fast64_t SparseDtmcEliminationModelChecker<SparseDtmcModelType>::treatScc(FlexibleSparseMatrix& matrix, std::vector<ValueType>& values, storm::storage::BitVector const& entryStates, storm::storage::BitVector const& scc, storm::storage::BitVector const& initialStates, storm::storage::SparseMatrix<ValueType> const& forwardTransitions, FlexibleSparseMatrix& backwardTransitions, bool eliminateEntryStates, uint_fast64_t level, uint_fast64_t maximalSccSize, std::vector<storm::storage::sparse::state_type>& entryStateQueue, bool computeResultsForInitialStatesOnly, boost::optional<std::vector<uint_fast64_t>> const& distanceBasedPriorities) {
>>>>>>> c32b1530
            uint_fast64_t maximalDepth = level;
            
            // If the SCCs are large enough, we try to split them further.
            if (scc.getNumberOfSetBits() > maximalSccSize) {
                STORM_LOG_TRACE("SCC is large enough (" << scc.getNumberOfSetBits() << " states) to be decomposed further.");
                
                // Here, we further decompose the SCC into sub-SCCs.
                storm::storage::StronglyConnectedComponentDecomposition<ValueType> decomposition(forwardTransitions, scc & ~entryStates, false, false);
                STORM_LOG_TRACE("Decomposed SCC into " << decomposition.size() << " sub-SCCs.");
                
                // Store a bit vector of remaining SCCs so we can be flexible when it comes to the order in which
                // we eliminate the SCCs.
                storm::storage::BitVector remainingSccs(decomposition.size(), true);
                
                // First, get rid of the trivial SCCs.
                storm::storage::BitVector statesInTrivialSccs(matrix.getNumberOfRows());
                for (uint_fast64_t sccIndex = 0; sccIndex < decomposition.size(); ++sccIndex) {
                    storm::storage::StronglyConnectedComponent const& scc = decomposition.getBlock(sccIndex);
                    if (scc.isTrivial()) {
                        // Put the only state of the trivial SCC into the set of states to eliminate.
                        statesInTrivialSccs.set(*scc.begin(), true);
                        remainingSccs.set(sccIndex, false);
                    }
                }
                
<<<<<<< HEAD
                // If we are given priorities, sort the trivial SCCs accordingly.
                if (statePriorities) {
                    std::sort(trivialSccs.begin(), trivialSccs.end(), [&statePriorities] (std::pair<storm::storage::sparse::state_type, uint_fast64_t> const& a, std::pair<storm::storage::sparse::state_type, uint_fast64_t> const& b) { return statePriorities.get()[a.first] < statePriorities.get()[b.first]; });
                }
                
                STORM_LOG_TRACE("Eliminating " << trivialSccs.size() << " trivial SCCs.");
                for (auto const& stateIndexPair : trivialSccs) {
                    storm::storage::FlexibleSparseMatrix<ValueType>::eliminateState(matrix, oneStepProbabilities, stateIndexPair.first, backwardTransitions, stateRewards);
                    remainingSccs.set(stateIndexPair.second, false);
                }
=======
                std::unique_ptr<StatePriorityQueue> statePriorities = createStatePriorityQueue(distanceBasedPriorities, matrix, backwardTransitions, values, statesInTrivialSccs);
                STORM_LOG_TRACE("Eliminating " << statePriorities->size() << " trivial SCCs.");
                performPrioritizedStateElimination(statePriorities, matrix, backwardTransitions, values, initialStates, computeResultsForInitialStatesOnly);
>>>>>>> c32b1530
                STORM_LOG_TRACE("Eliminated all trivial SCCs.");

                // And then recursively treat the remaining sub-SCCs.
                STORM_LOG_TRACE("Eliminating " << remainingSccs.getNumberOfSetBits() << " remaining SCCs on level " << level << ".");
                for (auto sccIndex : remainingSccs) {
                    storm::storage::StronglyConnectedComponent const& newScc = decomposition.getBlock(sccIndex);
                    
                    // Rewrite SCC into bit vector and subtract it from the remaining states.
                    storm::storage::BitVector newSccAsBitVector(forwardTransitions.getRowCount(), newScc.begin(), newScc.end());
                    
                    // Determine the set of entry states of the SCC.
                    storm::storage::BitVector entryStates(forwardTransitions.getRowCount());
                    for (auto const& state : newScc) {
                        for (auto const& predecessor : backwardTransitions.getRow(state)) {
                            if (predecessor.getValue() != storm::utility::zero<ValueType>() && !newSccAsBitVector.get(predecessor.getColumn())) {
                                entryStates.set(state);
                            }
                        }
                    }
                    
                    // Recursively descend in SCC-hierarchy.
                    uint_fast64_t depth = treatScc(matrix, values, entryStates, newSccAsBitVector, initialStates, forwardTransitions, backwardTransitions, eliminateEntryStates || !storm::settings::sparseDtmcEliminationModelCheckerSettings().isEliminateEntryStatesLastSet(), level + 1, maximalSccSize, entryStateQueue, computeResultsForInitialStatesOnly, distanceBasedPriorities);
                    maximalDepth = std::max(maximalDepth, depth);
                }
            } else {
                // In this case, we perform simple state elimination in the current SCC.
                STORM_LOG_TRACE("SCC of size " << scc.getNumberOfSetBits() << " is small enough to be eliminated directly.");
<<<<<<< HEAD
                storm::storage::BitVector remainingStates = scc & ~entryStates;
                
                std::vector<uint_fast64_t> states(remainingStates.begin(), remainingStates.end());
                
                // If we are given priorities, sort the trivial SCCs accordingly.
                if (statePriorities) {
                    std::sort(states.begin(), states.end(), [&statePriorities] (storm::storage::sparse::state_type const& a, storm::storage::sparse::state_type const& b) { return statePriorities.get()[a] < statePriorities.get()[b]; });
                }
                
                // Eliminate the remaining states that do not have a self-loop (in the current, i.e. modified)
                // transition probability matrix.
                for (auto const& state : states) {
                    storm::storage::FlexibleSparseMatrix<ValueType>::eliminateState(matrix, oneStepProbabilities, state, backwardTransitions, stateRewards);
                }
                
=======
                std::unique_ptr<StatePriorityQueue> statePriorities = createStatePriorityQueue(distanceBasedPriorities, matrix, backwardTransitions, values, scc & ~entryStates);
                performPrioritizedStateElimination(statePriorities, matrix, backwardTransitions, values, initialStates, computeResultsForInitialStatesOnly);
>>>>>>> c32b1530
                STORM_LOG_TRACE("Eliminated all states of SCC.");
            }
            
            // Finally, eliminate the entry states (if we are required to do so).
            if (eliminateEntryStates) {
<<<<<<< HEAD
                STORM_LOG_TRACE("Finally, eliminating/adding entry states.");
                for (auto state : entryStates) {
                    storm::storage::FlexibleSparseMatrix<ValueType>::eliminateState(matrix, oneStepProbabilities, state, backwardTransitions, stateRewards);
                }
=======
                STORM_LOG_TRACE("Finally, eliminating entry states.");
                std::unique_ptr<StatePriorityQueue> naivePriorities = createNaivePriorityQueue(entryStates);
                performPrioritizedStateElimination(naivePriorities, matrix, backwardTransitions, values, initialStates, computeResultsForInitialStatesOnly);
>>>>>>> c32b1530
                STORM_LOG_TRACE("Eliminated/added entry states.");
            } else {
                STORM_LOG_TRACE("Finally, adding entry states to queue.");
                for (auto state : entryStates) {
                    entryStateQueue.push_back(state);
                }
            }
            
            return maximalDepth;
        }
        
<<<<<<< HEAD
=======
        template<typename SparseDtmcModelType>
        void SparseDtmcEliminationModelChecker<SparseDtmcModelType>::eliminateState(storm::storage::sparse::state_type state, FlexibleSparseMatrix& matrix, FlexibleSparseMatrix& backwardTransitions,
                                                                                    ValueUpdateCallback const& callback, PredecessorUpdateCallback const& predecessorCallback,
                                                                                    boost::optional<PriorityUpdateCallback> const& priorityUpdateCallback,
                                                                                    boost::optional<PredecessorFilterCallback> const& predecessorFilterCallback, bool removeForwardTransitions) {
            
            STORM_LOG_TRACE("Eliminating state " << state << ".");
            
            // Start by finding loop probability.
            bool hasSelfLoop = false;
            ValueType loopProbability = storm::utility::zero<ValueType>();
            typename FlexibleSparseMatrix::row_type& currentStateSuccessors = matrix.getRow(state);
            for (auto entryIt = currentStateSuccessors.begin(), entryIte = currentStateSuccessors.end(); entryIt != entryIte; ++entryIt) {
                if (entryIt->getColumn() >= state) {
                    if (entryIt->getColumn() == state) {
                        loopProbability = entryIt->getValue();
                        hasSelfLoop = true;
                        
                        // If we do not clear the forward transitions completely, we need to remove the self-loop,
                        // because we scale all the other outgoing transitions with it anyway.
                        if (!removeForwardTransitions) {
                            currentStateSuccessors.erase(entryIt);
                        }
                    }
                    break;
                }
            }
            
            // Scale all entries in this row with (1 / (1 - loopProbability)) only in case there was a self-loop.
            STORM_LOG_TRACE((hasSelfLoop ? "State has self-loop." : "State does not have a self-loop."));
            if (hasSelfLoop) {
                STORM_LOG_ASSERT(loopProbability != storm::utility::one<ValueType>(), "Must not eliminate state with probability 1 self-loop.");
                loopProbability = storm::utility::simplify(storm::utility::one<ValueType>() / (storm::utility::one<ValueType>() - loopProbability));
                for (auto& entry : matrix.getRow(state)) {
                    // Only scale the non-diagonal entries.
                    if (entry.getColumn() != state) {
                        entry.setValue(storm::utility::simplify(entry.getValue() * loopProbability));
                    }
                }
                callback(state, loopProbability);
            }
            
            // Now connect the predecessors of the state being eliminated with its successors.
            typename FlexibleSparseMatrix::row_type& currentStatePredecessors = backwardTransitions.getRow(state);
            
            // In case we have a constrained elimination, we need to keep track of the new predecessors.
            typename FlexibleSparseMatrix::row_type newCurrentStatePredecessors;

            std::vector<typename FlexibleSparseMatrix::row_type> newBackwardProbabilities(currentStateSuccessors.size());
            for (auto& backwardProbabilities : newBackwardProbabilities) {
                backwardProbabilities.reserve(currentStatePredecessors.size());
            }
            
            // Now go through the predecessors and eliminate the ones (satisfying the constraint if given).
            for (auto const& predecessorEntry : currentStatePredecessors) {
                uint_fast64_t predecessor = predecessorEntry.getColumn();
                STORM_LOG_TRACE("Found predecessor " << predecessor << ".");

                // Skip the state itself as one of its predecessors.
                if (predecessor == state) {
                    assert(hasSelfLoop);
                    continue;
                }
                
                // Skip the state if the elimination is constrained, but the predecessor is not in the constraint.
                if (predecessorFilterCallback && !predecessorFilterCallback.get()(predecessor)) {
                    newCurrentStatePredecessors.emplace_back(predecessorEntry);
                    STORM_LOG_TRACE("Not eliminating predecessor " << predecessor << ", because it does not fit the filter.");
                    continue;
                }
                STORM_LOG_TRACE("Eliminating predecessor " << predecessor << ".");
                
                // First, find the probability with which the predecessor can move to the current state, because
                // the forward probabilities of the state to be eliminated need to be scaled with this factor.
                typename FlexibleSparseMatrix::row_type& predecessorForwardTransitions = matrix.getRow(predecessor);
                typename FlexibleSparseMatrix::row_type::iterator multiplyElement = std::find_if(predecessorForwardTransitions.begin(), predecessorForwardTransitions.end(), [&](storm::storage::MatrixEntry<typename FlexibleSparseMatrix::index_type, typename FlexibleSparseMatrix::value_type> const& a) { return a.getColumn() == state; });
                
                // Make sure we have found the probability and set it to zero.
                STORM_LOG_THROW(multiplyElement != predecessorForwardTransitions.end(), storm::exceptions::InvalidStateException, "No probability for successor found.");
                ValueType multiplyFactor = multiplyElement->getValue();
                multiplyElement->setValue(storm::utility::zero<ValueType>());
                
                // At this point, we need to update the (forward) transitions of the predecessor.
                typename FlexibleSparseMatrix::row_type::iterator first1 = predecessorForwardTransitions.begin();
                typename FlexibleSparseMatrix::row_type::iterator last1 = predecessorForwardTransitions.end();
                typename FlexibleSparseMatrix::row_type::iterator first2 = currentStateSuccessors.begin();
                typename FlexibleSparseMatrix::row_type::iterator last2 = currentStateSuccessors.end();
                
                typename FlexibleSparseMatrix::row_type newSuccessors;
                newSuccessors.reserve((last1 - first1) + (last2 - first2));
                std::insert_iterator<typename FlexibleSparseMatrix::row_type> result(newSuccessors, newSuccessors.end());
                
                uint_fast64_t successorOffsetInNewBackwardTransitions = 0;
                // Now we merge the two successor lists. (Code taken from std::set_union and modified to suit our needs).
                for (; first1 != last1; ++result) {
                    // Skip the transitions to the state that is currently being eliminated.
                    if (first1->getColumn() == state || (first2 != last2 && first2->getColumn() == state)) {
                        if (first1->getColumn() == state) {
                            ++first1;
                        }
                        if (first2 != last2 && first2->getColumn() == state) {
                            ++first2;
                        }
                        continue;
                    }
                    
                    if (first2 == last2) {
                        std::copy_if(first1, last1, result, [&] (storm::storage::MatrixEntry<typename FlexibleSparseMatrix::index_type, typename FlexibleSparseMatrix::value_type> const& a) { return a.getColumn() != state; } );
                        break;
                    }
                    if (first2->getColumn() < first1->getColumn()) {
                        auto successorEntry = storm::utility::simplify(std::move(*first2 * multiplyFactor));
                        *result = successorEntry;
                        newBackwardProbabilities[successorOffsetInNewBackwardTransitions].emplace_back(predecessor, successorEntry.getValue());
//                        std::cout << "(1) adding " << first2->getColumn() << " -> " << newBackwardProbabilities[successorOffsetInNewBackwardTransitions].back() << "[" << successorOffsetInNewBackwardTransitions << "]" << std::endl;
                        ++first2;
                        ++successorOffsetInNewBackwardTransitions;
                    } else if (first1->getColumn() < first2->getColumn()) {
                        *result = *first1;
                        ++first1;
                    } else {
                        auto probability = storm::utility::simplify(first1->getValue() + storm::utility::simplify(multiplyFactor * first2->getValue()));
                        *result = storm::storage::MatrixEntry<typename FlexibleSparseMatrix::index_type, typename FlexibleSparseMatrix::value_type>(first1->getColumn(), probability);
                        newBackwardProbabilities[successorOffsetInNewBackwardTransitions].emplace_back(predecessor, probability);
//                        std::cout << "(2) adding " << first2->getColumn() << " -> " << newBackwardProbabilities[successorOffsetInNewBackwardTransitions].back() << "[" << successorOffsetInNewBackwardTransitions << "]" << std::endl;
                        ++first1;
                        ++first2;
                        ++successorOffsetInNewBackwardTransitions;
                    }
                }
                for (; first2 != last2; ++first2) {
                    if (first2->getColumn() != state) {
                        auto stateProbability = storm::utility::simplify(std::move(*first2 * multiplyFactor));
                        *result = stateProbability;
                        newBackwardProbabilities[successorOffsetInNewBackwardTransitions].emplace_back(predecessor, stateProbability.getValue());
//                        std::cout << "(3) adding " << first2->getColumn() << " -> " << newBackwardProbabilities[successorOffsetInNewBackwardTransitions].back() << "[" << successorOffsetInNewBackwardTransitions << "]" << std::endl;
                        ++successorOffsetInNewBackwardTransitions;
                    }
                }
                
                // Now move the new transitions in place.
                predecessorForwardTransitions = std::move(newSuccessors);
                STORM_LOG_TRACE("Fixed new next-state probabilities of predecessor state " << predecessor << ".");

                predecessorCallback(predecessor, multiplyFactor, state);

                if (priorityUpdateCallback) {
                    STORM_LOG_TRACE("Updating priority of predecessor.");
                    priorityUpdateCallback.get()(predecessor);
                }
            }
            
            // Finally, we need to add the predecessor to the set of predecessors of every successor.
            uint_fast64_t successorOffsetInNewBackwardTransitions = 0;
            for (auto const& successorEntry : currentStateSuccessors) {
                if (successorEntry.getColumn() == state) {
                    continue;
                }
                
                typename FlexibleSparseMatrix::row_type& successorBackwardTransitions = backwardTransitions.getRow(successorEntry.getColumn());
//                std::cout << "old backward trans of " << successorEntry.getColumn() << std::endl;
//                for (auto const& trans : successorBackwardTransitions) {
//                    std::cout << trans << std::endl;
//                }
                
                // Delete the current state as a predecessor of the successor state only if we are going to remove the
                // current state's forward transitions.
                if (removeForwardTransitions) {
                    typename FlexibleSparseMatrix::row_type::iterator elimIt = std::find_if(successorBackwardTransitions.begin(), successorBackwardTransitions.end(), [&](storm::storage::MatrixEntry<typename FlexibleSparseMatrix::index_type, typename FlexibleSparseMatrix::value_type> const& a) { return a.getColumn() == state; });
                    STORM_LOG_ASSERT(elimIt != successorBackwardTransitions.end(), "Expected a proper backward transition from " << successorEntry.getColumn() << " to " << state << ", but found none.");
                    successorBackwardTransitions.erase(elimIt);
                }
                
                typename FlexibleSparseMatrix::row_type::iterator first1 = successorBackwardTransitions.begin();
                typename FlexibleSparseMatrix::row_type::iterator last1 = successorBackwardTransitions.end();
                typename FlexibleSparseMatrix::row_type::iterator first2 = newBackwardProbabilities[successorOffsetInNewBackwardTransitions].begin();
                typename FlexibleSparseMatrix::row_type::iterator last2 = newBackwardProbabilities[successorOffsetInNewBackwardTransitions].end();
                
//                std::cout << "adding backward trans " << successorEntry.getColumn() << "[" << successorOffsetInNewBackwardTransitions << "]" << std::endl;
//                for (auto const& trans : newBackwardProbabilities[successorOffsetInNewBackwardTransitions]) {
//                    std::cout << trans << std::endl;
//                }
                
                typename FlexibleSparseMatrix::row_type newPredecessors;
                newPredecessors.reserve((last1 - first1) + (last2 - first2));
                std::insert_iterator<typename FlexibleSparseMatrix::row_type> result(newPredecessors, newPredecessors.end());
                
                for (; first1 != last1; ++result) {
                    if (first2 == last2) {
                        std::copy(first1, last1, result);
                        break;
                    }
                    if (first2->getColumn() < first1->getColumn()) {
                        if (first2->getColumn() != state) {
                            *result = *first2;
                        }
                        ++first2;
                    } else if (first1->getColumn() == first2->getColumn()) {
                        if (estimateComplexity(first1->getValue()) > estimateComplexity(first2->getValue())) {
                            *result = *first1;
                        } else {
                            *result = *first2;
                        }
                        ++first1;
                        ++first2;
                    } else {
                        *result = *first1;
                        ++first1;
                    }
                }
                if (predecessorFilterCallback) {
                    std::copy_if(first2, last2, result, [&] (storm::storage::MatrixEntry<typename FlexibleSparseMatrix::index_type, typename FlexibleSparseMatrix::value_type> const& a) { return a.getColumn() != state && predecessorFilterCallback.get()(a.getColumn()); });
                } else {
                    std::copy_if(first2, last2, result, [&] (storm::storage::MatrixEntry<typename FlexibleSparseMatrix::index_type, typename FlexibleSparseMatrix::value_type> const& a) { return a.getColumn() != state; });
                }
                
                // Now move the new predecessors in place.
                successorBackwardTransitions = std::move(newPredecessors);
//                std::cout << "new backward trans of " << successorEntry.getColumn() << std::endl;
//                for (auto const& trans : successorBackwardTransitions) {
//                    std::cout << trans << std::endl;
//                }
                ++successorOffsetInNewBackwardTransitions;
            }
            STORM_LOG_TRACE("Fixed predecessor lists of successor states.");
            
            if (removeForwardTransitions) {
                // Clear the eliminated row to reduce memory consumption.
                currentStateSuccessors.clear();
                currentStateSuccessors.shrink_to_fit();
            }
            if (predecessorFilterCallback) {
                currentStatePredecessors = std::move(newCurrentStatePredecessors);
            } else {
                currentStatePredecessors.clear();
                currentStatePredecessors.shrink_to_fit();
            }
        }
        
        template<typename SparseDtmcModelType>
        std::vector<uint_fast64_t> SparseDtmcEliminationModelChecker<SparseDtmcModelType>::getDistanceBasedPriorities(storm::storage::SparseMatrix<ValueType> const& transitionMatrix, storm::storage::SparseMatrix<ValueType> const& transitionMatrixTransposed, storm::storage::BitVector const& initialStates, std::vector<ValueType> const& oneStepProbabilities, bool forward, bool reverse) {
            std::vector<uint_fast64_t> statePriorities(transitionMatrix.getRowCount());
            std::vector<storm::storage::sparse::state_type> states(transitionMatrix.getRowCount());
            for (std::size_t index = 0; index < states.size(); ++index) {
                states[index] = index;
            }
            
            std::vector<std::size_t> distances = getStateDistances(transitionMatrix, transitionMatrixTransposed, initialStates, oneStepProbabilities,
                                                                   storm::settings::sparseDtmcEliminationModelCheckerSettings().getEliminationOrder() == storm::settings::modules::SparseDtmcEliminationModelCheckerSettings::EliminationOrder::Forward ||
                                                                   storm::settings::sparseDtmcEliminationModelCheckerSettings().getEliminationOrder() == storm::settings::modules::SparseDtmcEliminationModelCheckerSettings::EliminationOrder::ForwardReversed);
            
            // In case of the forward or backward ordering, we can sort the states according to the distances.
            if (forward ^ reverse) {
                std::sort(states.begin(), states.end(), [&distances] (storm::storage::sparse::state_type const& state1, storm::storage::sparse::state_type const& state2) { return distances[state1] < distances[state2]; } );
            } else {
                // Otherwise, we sort them according to descending distances.
                std::sort(states.begin(), states.end(), [&distances] (storm::storage::sparse::state_type const& state1, storm::storage::sparse::state_type const& state2) { return distances[state1] > distances[state2]; } );
            }
            
            // Now convert the ordering of the states to priorities.
            for (uint_fast64_t index = 0; index < states.size(); ++index) {
                statePriorities[states[index]] = index;
            }
            
            return statePriorities;
        }
        
        template<typename SparseDtmcModelType>
        std::vector<std::size_t> SparseDtmcEliminationModelChecker<SparseDtmcModelType>::getStateDistances(storm::storage::SparseMatrix<typename SparseDtmcEliminationModelChecker<SparseDtmcModelType>::ValueType> const& transitionMatrix, storm::storage::SparseMatrix<typename SparseDtmcEliminationModelChecker<SparseDtmcModelType>::ValueType> const& transitionMatrixTransposed, storm::storage::BitVector const& initialStates, std::vector<typename SparseDtmcEliminationModelChecker<SparseDtmcModelType>::ValueType> const& oneStepProbabilities, bool forward) {
            if (forward) {
                return storm::utility::graph::getDistances(transitionMatrix, initialStates);
            } else {
                // Since the target states were eliminated from the matrix already, we construct a replacement by
                // treating all states that have some non-zero probability to go to a target state in one step as target
                // states.
                storm::storage::BitVector pseudoTargetStates(transitionMatrix.getRowCount());
                for (std::size_t index = 0; index < oneStepProbabilities.size(); ++index) {
                    if (oneStepProbabilities[index] != storm::utility::zero<ValueType>()) {
                        pseudoTargetStates.set(index);
                    }
                }
                
                return storm::utility::graph::getDistances(transitionMatrixTransposed, pseudoTargetStates);
            }
        }
        
        template<typename SparseDtmcModelType>
        SparseDtmcEliminationModelChecker<SparseDtmcModelType>::FlexibleSparseMatrix::FlexibleSparseMatrix(index_type rows) : data(rows) {
            // Intentionally left empty.
        }
        
        template<typename SparseDtmcModelType>
        void SparseDtmcEliminationModelChecker<SparseDtmcModelType>::FlexibleSparseMatrix::reserveInRow(index_type row, index_type numberOfElements) {
            this->data[row].reserve(numberOfElements);
        }
        
        template<typename SparseDtmcModelType>
        typename SparseDtmcEliminationModelChecker<SparseDtmcModelType>::FlexibleSparseMatrix::row_type& SparseDtmcEliminationModelChecker<SparseDtmcModelType>::FlexibleSparseMatrix::getRow(index_type index) {
            return this->data[index];
        }
        
        template<typename SparseDtmcModelType>
        typename SparseDtmcEliminationModelChecker<SparseDtmcModelType>::FlexibleSparseMatrix::row_type const& SparseDtmcEliminationModelChecker<SparseDtmcModelType>::FlexibleSparseMatrix::getRow(index_type index) const {
            return this->data[index];
        }
        
        template<typename SparseDtmcModelType>
        typename SparseDtmcEliminationModelChecker<SparseDtmcModelType>::FlexibleSparseMatrix::index_type SparseDtmcEliminationModelChecker<SparseDtmcModelType>::FlexibleSparseMatrix::getNumberOfRows() const {
            return this->data.size();
        }
        
        template<typename SparseDtmcModelType>
        bool SparseDtmcEliminationModelChecker<SparseDtmcModelType>::FlexibleSparseMatrix::hasSelfLoop(storm::storage::sparse::state_type state) {
            for (auto const& entry : this->getRow(state)) {
                if (entry.getColumn() < state) {
                    continue;
                } else if (entry.getColumn() > state) {
                    return false;
                } else if (entry.getColumn() == state) {
                    return true;
                }
            }
            return false;
        }
        
        template<typename SparseDtmcModelType>
        void SparseDtmcEliminationModelChecker<SparseDtmcModelType>::FlexibleSparseMatrix::print() const {
            for (uint_fast64_t index = 0; index < this->data.size(); ++index) {
                std::cout << index << " - ";
                for (auto const& element : this->getRow(index)) {
                    std::cout << "(" << element.getColumn() << ", " << element.getValue() << ") ";
                }
                std::cout << std::endl;
            }
        }
        
        template<typename SparseDtmcModelType>
        bool SparseDtmcEliminationModelChecker<SparseDtmcModelType>::FlexibleSparseMatrix::empty() const {
            for (auto const& row : this->data) {
                if (!row.empty()) {
                    return false;
                }
            }
            return true;
        }
        
        template<typename SparseDtmcModelType>
        void SparseDtmcEliminationModelChecker<SparseDtmcModelType>::FlexibleSparseMatrix::filter(storm::storage::BitVector const& rowFilter, storm::storage::BitVector const& columnFilter) {
            for (uint_fast64_t rowIndex = 0; rowIndex < this->data.size(); ++rowIndex) {
                auto& row = this->data[rowIndex];
                if (!rowFilter.get(rowIndex)) {
                    row.clear();
                    row.shrink_to_fit();
                    continue;
                }
                row_type newRow;
                for (auto const& element : row) {
                    if (columnFilter.get(element.getColumn())) {
                        newRow.push_back(element);
                    }
                }
                row = std::move(newRow);
            }
        }
        
        template<typename SparseDtmcModelType>
        typename SparseDtmcEliminationModelChecker<SparseDtmcModelType>::FlexibleSparseMatrix SparseDtmcEliminationModelChecker<SparseDtmcModelType>::getFlexibleSparseMatrix(storm::storage::SparseMatrix<ValueType> const& matrix, bool setAllValuesToOne) {
            FlexibleSparseMatrix flexibleMatrix(matrix.getRowCount());
            
            for (typename FlexibleSparseMatrix::index_type rowIndex = 0; rowIndex < matrix.getRowCount(); ++rowIndex) {
                typename storm::storage::SparseMatrix<ValueType>::const_rows row = matrix.getRow(rowIndex);
                flexibleMatrix.reserveInRow(rowIndex, row.getNumberOfEntries());
                
                for (auto const& element : row) {
                    // If the probability is zero, we skip this entry.
                    if (storm::utility::isZero(element.getValue())) {
                        continue;
                    }
                    
                    if (setAllValuesToOne) {
                        flexibleMatrix.getRow(rowIndex).emplace_back(element.getColumn(), storm::utility::one<ValueType>());
                    } else {
                        flexibleMatrix.getRow(rowIndex).emplace_back(element);
                    }
                }
            }
            
            return flexibleMatrix;
        }
        
        template<typename SparseDtmcModelType>
        uint_fast64_t SparseDtmcEliminationModelChecker<SparseDtmcModelType>::computeStatePenalty(storm::storage::sparse::state_type const& state, FlexibleSparseMatrix const& transitionMatrix, FlexibleSparseMatrix const& backwardTransitions, std::vector<ValueType> const& oneStepProbabilities) {
            uint_fast64_t penalty = 0;
            bool hasParametricSelfLoop = false;
            
            for (auto const& predecessor : backwardTransitions.getRow(state)) {
                for (auto const& successor : transitionMatrix.getRow(state)) {
                    penalty += estimateComplexity(predecessor.getValue()) * estimateComplexity(successor.getValue());
//                    STORM_LOG_TRACE("1) penalty += " << (estimateComplexity(predecessor.getValue()) * estimateComplexity(successor.getValue())) << " because of " << predecessor.getValue() << " and " << successor.getValue() << ".");
                }
                if (predecessor.getColumn() == state) {
                    hasParametricSelfLoop = !storm::utility::isConstant(predecessor.getValue());
                }
                penalty += estimateComplexity(oneStepProbabilities[predecessor.getColumn()]) * estimateComplexity(predecessor.getValue()) * estimateComplexity(oneStepProbabilities[state]);
//                STORM_LOG_TRACE("2) penalty += " << (estimateComplexity(oneStepProbabilities[predecessor.getColumn()]) * estimateComplexity(predecessor.getValue()) * estimateComplexity(oneStepProbabilities[state])) << " because of " << oneStepProbabilities[predecessor.getColumn()] << ", " << predecessor.getValue() << " and " << oneStepProbabilities[state] << ".");
            }
            
            // If it is a self-loop that is parametric, we increase the penalty a lot.
            if (hasParametricSelfLoop) {
                penalty *= 10;
//                STORM_LOG_TRACE("3) penalty *= 100, because of parametric self-loop.");
            }
            
//            STORM_LOG_TRACE("New penalty of state " << state << " is " << penalty << ".");
            return penalty;
        }
        
        template<typename SparseDtmcModelType>
        uint_fast64_t SparseDtmcEliminationModelChecker<SparseDtmcModelType>::computeStatePenaltyRegularExpression(storm::storage::sparse::state_type const& state, FlexibleSparseMatrix const& transitionMatrix, FlexibleSparseMatrix const& backwardTransitions, std::vector<ValueType> const& oneStepProbabilities) {
            return backwardTransitions.getRow(state).size() * transitionMatrix.getRow(state).size();
        }
        
        template<typename SparseDtmcModelType>
        void SparseDtmcEliminationModelChecker<SparseDtmcModelType>::StatePriorityQueue::update(storm::storage::sparse::state_type, FlexibleSparseMatrix const& transitionMatrix, FlexibleSparseMatrix const& backwardTransitions, std::vector<ValueType> const& oneStepProbabilities) {
            // Intentionally left empty.
        }
        
        template<typename SparseDtmcModelType>
        SparseDtmcEliminationModelChecker<SparseDtmcModelType>::StaticStatePriorityQueue::StaticStatePriorityQueue(std::vector<storm::storage::sparse::state_type> const& sortedStates) : StatePriorityQueue(), sortedStates(sortedStates), currentPosition(0) {
            // Intentionally left empty.
        }
        
        template<typename SparseDtmcModelType>
        bool SparseDtmcEliminationModelChecker<SparseDtmcModelType>::StaticStatePriorityQueue::hasNextState() const {
            return currentPosition < sortedStates.size();
        }
        
        template<typename SparseDtmcModelType>
        storm::storage::sparse::state_type SparseDtmcEliminationModelChecker<SparseDtmcModelType>::StaticStatePriorityQueue::popNextState() {
            ++currentPosition;
            return sortedStates[currentPosition - 1];
        }
        
        template<typename SparseDtmcModelType>
        std::size_t SparseDtmcEliminationModelChecker<SparseDtmcModelType>::StaticStatePriorityQueue::size() const {
            return sortedStates.size() - currentPosition;
        }
        
        template<typename SparseDtmcModelType>
        SparseDtmcEliminationModelChecker<SparseDtmcModelType>::DynamicPenaltyStatePriorityQueue::DynamicPenaltyStatePriorityQueue(std::vector<std::pair<storm::storage::sparse::state_type, uint_fast64_t>> const& sortedStatePenaltyPairs, PenaltyFunctionType const& penaltyFunction) : StatePriorityQueue(), priorityQueue(), stateToPriorityMapping(), penaltyFunction(penaltyFunction) {
            // Insert all state-penalty pairs into our priority queue.
            for (auto const& statePenalty : sortedStatePenaltyPairs) {
                priorityQueue.insert(priorityQueue.end(), statePenalty);
            }
            
            // Insert all state-penalty pairs into auxiliary mapping.
            for (auto const& statePenalty : sortedStatePenaltyPairs) {
                stateToPriorityMapping.emplace(statePenalty);
            }
        }
        
        template<typename SparseDtmcModelType>
        bool SparseDtmcEliminationModelChecker<SparseDtmcModelType>::DynamicPenaltyStatePriorityQueue::hasNextState() const {
            return !priorityQueue.empty();
        }
        
        template<typename SparseDtmcModelType>
        storm::storage::sparse::state_type SparseDtmcEliminationModelChecker<SparseDtmcModelType>::DynamicPenaltyStatePriorityQueue::popNextState() {
            auto it = priorityQueue.begin();
            STORM_LOG_TRACE("Popping state " << it->first << " with priority " << it->second << ".");
            storm::storage::sparse::state_type result = it->first;
            priorityQueue.erase(priorityQueue.begin());
            return result;
        }
        
        template<typename SparseDtmcModelType>
        void SparseDtmcEliminationModelChecker<SparseDtmcModelType>::DynamicPenaltyStatePriorityQueue::update(storm::storage::sparse::state_type state, FlexibleSparseMatrix const& transitionMatrix, FlexibleSparseMatrix const& backwardTransitions, std::vector<ValueType> const& oneStepProbabilities) {
            // First, we need to find the priority until now.
            auto priorityIt = stateToPriorityMapping.find(state);
            
            // If the priority queue does not store the priority of the given state, we must not update it.
            if (priorityIt == stateToPriorityMapping.end()) {
                return;
            }
            uint_fast64_t lastPriority = priorityIt->second;
            
            uint_fast64_t newPriority = penaltyFunction(state, transitionMatrix, backwardTransitions, oneStepProbabilities);
            
            if (lastPriority != newPriority) {
                // Erase and re-insert into the priority queue with the new priority.
                auto queueIt = priorityQueue.find(std::make_pair(state, lastPriority));
                priorityQueue.erase(queueIt);
                priorityQueue.emplace(state, newPriority);
                
                // Finally, update the probability in the mapping.
                priorityIt->second = newPriority;
            }
        }
        
        template<typename SparseDtmcModelType>
        std::size_t SparseDtmcEliminationModelChecker<SparseDtmcModelType>::DynamicPenaltyStatePriorityQueue::size() const {
            return priorityQueue.size();
        }
        
        template<typename SparseDtmcModelType>
        bool SparseDtmcEliminationModelChecker<SparseDtmcModelType>::checkConsistent(FlexibleSparseMatrix& transitionMatrix, FlexibleSparseMatrix& backwardTransitions) {
            for (uint_fast64_t forwardIndex = 0; forwardIndex < transitionMatrix.getNumberOfRows(); ++forwardIndex) {
                for (auto const& forwardEntry : transitionMatrix.getRow(forwardIndex)) {
                    if (forwardEntry.getColumn() == forwardIndex) {
                        continue;
                    }
                    
                    bool foundCorrespondingElement = false;
                    for (auto const& backwardEntry : backwardTransitions.getRow(forwardEntry.getColumn())) {
                        if (backwardEntry.getColumn() == forwardIndex) {
                            foundCorrespondingElement = true;
                        }
                    }
                    
                    if (!foundCorrespondingElement) {
//                        std::cout << "forward entry: " << forwardIndex << " -> " << forwardEntry << std::endl;
//                        transitionMatrix.print();
//                        backwardTransitions.print();
                        return false;
                    }
                }
            }
            return true;
        }
        
>>>>>>> c32b1530
        template class SparseDtmcEliminationModelChecker<storm::models::sparse::Dtmc<double>>;
        
#ifdef STORM_HAVE_CARL
        template class SparseDtmcEliminationModelChecker<storm::models::sparse::Dtmc<storm::RationalFunction>>;
#endif
    } // namespace modelchecker
} // namespace storm<|MERGE_RESOLUTION|>--- conflicted
+++ resolved
@@ -739,24 +739,14 @@
             }
             
             std::chrono::high_resolution_clock::time_point conversionStart = std::chrono::high_resolution_clock::now();
-            storm::storage::FlexibleSparseMatrix<ValueType> flexibleMatrix(submatrix);
-            storm::storage::FlexibleSparseMatrix<ValueType> flexibleBackwardTransitions(submatrixTransposed, true);
+            FlexibleSparseMatrix flexibleMatrix = getFlexibleSparseMatrix(submatrix);
+            FlexibleSparseMatrix flexibleBackwardTransitions = getFlexibleSparseMatrix(submatrixTransposed, true);
             std::chrono::high_resolution_clock::time_point conversionEnd = std::chrono::high_resolution_clock::now();
             
             std::unique_ptr<StatePriorityQueue> statePriorities = createStatePriorityQueue(distanceBasedPriorities, flexibleMatrix, flexibleBackwardTransitions, oneStepProbabilities, statesToEliminate);
 
             STORM_LOG_INFO("Computing conditional probilities." << std::endl);
             std::chrono::high_resolution_clock::time_point modelCheckingStart = std::chrono::high_resolution_clock::now();
-<<<<<<< HEAD
-            for (auto const& state : states) {
-                storm::storage::FlexibleSparseMatrix<ValueType>::eliminateState(flexibleMatrix, oneStepProbabilities, state, flexibleBackwardTransitions, missingStateRewards);
-            }
-            STORM_LOG_INFO("Eliminated " << states.size() << " states." << std::endl);
-            
-            // Eliminate the transitions going into the initial state (if there are any).
-            if (!flexibleBackwardTransitions.getRow(*newInitialStates.begin()).empty()) {
-                storm::storage::FlexibleSparseMatrix<ValueType>::eliminateState(flexibleMatrix, oneStepProbabilities, *newInitialStates.begin(), flexibleBackwardTransitions, missingStateRewards, false);
-=======
             uint_fast64_t numberOfStatesToEliminate = statePriorities->size();
             STORM_LOG_INFO("Eliminating " << numberOfStatesToEliminate << " states using the state elimination technique." << std::endl);
             performPrioritizedStateElimination(statePriorities, flexibleMatrix, flexibleBackwardTransitions, oneStepProbabilities, this->getModel().getInitialStates(), true);
@@ -771,7 +761,6 @@
             // Eliminate the transitions going into the initial state (if there are any).
             if (!flexibleBackwardTransitions.getRow(*newInitialStates.begin()).empty()) {
                 eliminateState(*newInitialStates.begin(), flexibleMatrix, flexibleBackwardTransitions, valueUpdateCallback, predecessorUpdateCallback, boost::none, boost::none, false);
->>>>>>> c32b1530
             }
             
             // Now we need to basically eliminate all chains of not-psi states after phi states and chains of not-phi
@@ -802,15 +791,11 @@
                             for (auto const& element : currentRow) {
                                 // If any of the successors is a phi state, we eliminate it (wrt. all its phi predecessors).
                                 if (!psiStates.get(element.getColumn())) {
-                                    typename storm::storage::FlexibleSparseMatrix<ValueType>::row_type const& successorRow = flexibleMatrix.getRow(element.getColumn());
+                                    typename FlexibleSparseMatrix::row_type const& successorRow = flexibleMatrix.getRow(element.getColumn());
                                     // Eliminate the successor only if there possibly is a psi state reachable through it.
                                     if (successorRow.size() > 1 || (!successorRow.empty() && successorRow.front().getColumn() != element.getColumn())) {
                                         STORM_LOG_TRACE("Found non-psi successor " << element.getColumn() << " that needs to be eliminated.");
-<<<<<<< HEAD
-                                        storm::storage::FlexibleSparseMatrix<ValueType>::eliminateState(flexibleMatrix, oneStepProbabilities, element.getColumn(), flexibleBackwardTransitions, missingStateRewards, false, true, phiStates);
-=======
                                         eliminateState(element.getColumn(), flexibleMatrix, flexibleBackwardTransitions, valueUpdateCallback, predecessorUpdateCallback, boost::none, phiFilterCallback, false);
->>>>>>> c32b1530
                                         hasNonPsiSuccessor = true;
                                     }
                                 }
@@ -836,14 +821,10 @@
                             for (auto const& element : currentRow) {
                                 // If any of the successors is a psi state, we eliminate it (wrt. all its psi predecessors).
                                 if (!phiStates.get(element.getColumn())) {
-                                    typename storm::storage::FlexibleSparseMatrix<ValueType>::row_type const& successorRow = flexibleMatrix.getRow(element.getColumn());
+                                    typename FlexibleSparseMatrix::row_type const& successorRow = flexibleMatrix.getRow(element.getColumn());
                                     if (successorRow.size() > 1 || (!successorRow.empty() && successorRow.front().getColumn() != element.getColumn())) {
                                         STORM_LOG_TRACE("Found non-phi successor " << element.getColumn() << " that needs to be eliminated.");
-<<<<<<< HEAD
-                                        storm::storage::FlexibleSparseMatrix<ValueType>::eliminateState(flexibleMatrix, oneStepProbabilities, element.getColumn(), flexibleBackwardTransitions, missingStateRewards, false, true, psiStates);
-=======
                                         eliminateState(element.getColumn(), flexibleMatrix, flexibleBackwardTransitions, valueUpdateCallback, predecessorUpdateCallback, boost::none, psiFilterCallback, false);
->>>>>>> c32b1530
                                         hasNonPhiSuccessor = true;
                                     }
                                 }
@@ -1011,13 +992,8 @@
             
             std::chrono::high_resolution_clock::time_point conversionStart = std::chrono::high_resolution_clock::now();
             // Then, we convert the reduced matrix to a more flexible format to be able to perform state elimination more easily.
-<<<<<<< HEAD
-            storm::storage::FlexibleSparseMatrix<ValueType> flexibleMatrix(transitionMatrix);
-            storm::storage::FlexibleSparseMatrix<ValueType> flexibleBackwardTransitions(backwardTransitions, true);
-=======
             FlexibleSparseMatrix flexibleMatrix = getFlexibleSparseMatrix(transitionMatrix);
             FlexibleSparseMatrix flexibleBackwardTransitions = getFlexibleSparseMatrix(backwardTransitions);
->>>>>>> c32b1530
             auto conversionEnd = std::chrono::high_resolution_clock::now();
             
             std::chrono::high_resolution_clock::time_point modelCheckingStart = std::chrono::high_resolution_clock::now();
@@ -1034,66 +1010,6 @@
             
             uint_fast64_t maximalDepth = 0;
             if (storm::settings::sparseDtmcEliminationModelCheckerSettings().getEliminationMethod() == storm::settings::modules::SparseDtmcEliminationModelCheckerSettings::EliminationMethod::State) {
-<<<<<<< HEAD
-                // If we are required to do pure state elimination, we simply create a vector of all states to
-                // eliminate and sort it according to the given priorities.
-                
-                // Remove the initial state from the states which we need to eliminate.
-                subsystem &= ~initialStates;
-                std::vector<storm::storage::sparse::state_type> states(subsystem.begin(), subsystem.end());
-                
-                if (statePriorities) {
-                    std::sort(states.begin(), states.end(), [&statePriorities] (storm::storage::sparse::state_type const& a, storm::storage::sparse::state_type const& b) { return statePriorities.get()[a] < statePriorities.get()[b]; });
-                }
-                
-                STORM_LOG_DEBUG("Eliminating " << states.size() << " states using the state elimination technique." << std::endl);
-                for (auto const& state : states) {
-                    storm::storage::FlexibleSparseMatrix<ValueType>::eliminateState(flexibleMatrix, oneStepProbabilities, state, flexibleBackwardTransitions, stateRewards);
-                }
-                STORM_LOG_DEBUG("Eliminated " << states.size() << " states." << std::endl);
-            } else if (storm::settings::sparseDtmcEliminationModelCheckerSettings().getEliminationMethod() == storm::settings::modules::SparseDtmcEliminationModelCheckerSettings::EliminationMethod::Hybrid) {
-                // When using the hybrid technique, we recursively treat the SCCs up to some size.
-                std::vector<storm::storage::sparse::state_type> entryStateQueue;
-                STORM_LOG_DEBUG("Eliminating " << subsystem.size() << " states using the hybrid elimination technique." << std::endl);
-                maximalDepth = treatScc(flexibleMatrix, oneStepProbabilities, initialStates, subsystem, transitionMatrix, flexibleBackwardTransitions, false, 0, storm::settings::sparseDtmcEliminationModelCheckerSettings().getMaximalSccSize(), entryStateQueue, stateRewards, statePriorities);
-                
-                // If the entry states were to be eliminated last, we need to do so now.
-                STORM_LOG_DEBUG("Eliminating " << entryStateQueue.size() << " entry states as a last step.");
-                if (storm::settings::sparseDtmcEliminationModelCheckerSettings().isEliminateEntryStatesLastSet()) {
-                    for (auto const& state : entryStateQueue) {
-                        storm::storage::FlexibleSparseMatrix<ValueType>::eliminateState(flexibleMatrix, oneStepProbabilities, state, flexibleBackwardTransitions, stateRewards);
-                    }
-                }
-                STORM_LOG_DEBUG("Eliminated " << subsystem.size() << " states." << std::endl);
-            }
-            
-            // Finally eliminate initial state.
-            if (!stateRewards) {
-                // If we are computing probabilities, then we can simply call the state elimination procedure. It
-                // will scale the transition row of the initial state with 1/(1-loopProbability).
-                STORM_LOG_INFO("Eliminating initial state " << *initialStates.begin() << "." << std::endl);
-                storm::storage::FlexibleSparseMatrix<ValueType>::eliminateState(flexibleMatrix, oneStepProbabilities, *initialStates.begin(), flexibleBackwardTransitions, stateRewards);
-            } else {
-                // If we are computing rewards, we cannot call the state elimination procedure for technical reasons.
-                // Instead, we need to get rid of a potential loop in this state explicitly.
-                
-                // Start by finding the self-loop element. Since it can only be the only remaining outgoing transition
-                // of the initial state, this amounts to checking whether the outgoing transitions of the initial
-                // state are non-empty.
-                if (!flexibleMatrix.getRow(*initialStates.begin()).empty()) {
-                    STORM_LOG_ASSERT(flexibleMatrix.getRow(*initialStates.begin()).size() == 1, "At most one outgoing transition expected at this point, but found more.");
-                    STORM_LOG_ASSERT(flexibleMatrix.getRow(*initialStates.begin()).front().getColumn() == *initialStates.begin(), "Remaining entry should be a self-loop, but it is not.");
-                    ValueType loopProbability = flexibleMatrix.getRow(*initialStates.begin()).front().getValue();
-                    loopProbability = storm::utility::one<ValueType>() / (storm::utility::one<ValueType>() - loopProbability);
-                    STORM_LOG_DEBUG("Scaling the reward of the initial state " << stateRewards.get()[(*initialStates.begin())] << " with " << loopProbability);
-                    stateRewards.get()[(*initialStates.begin())] *= loopProbability;
-                    flexibleMatrix.getRow(*initialStates.begin()).clear();
-                }
-            }
-            
-            // Make sure that we have eliminated all transitions from the initial state.
-            STORM_LOG_ASSERT(flexibleMatrix.getRow(*initialStates.begin()).empty(), "The transitions of the initial states are non-empty.");
-=======
                 performOrdinaryStateElimination(flexibleMatrix, flexibleBackwardTransitions, subsystem, initialStates, computeResultsForInitialStatesOnly, values, distanceBasedPriorities);
             } else if (storm::settings::sparseDtmcEliminationModelCheckerSettings().getEliminationMethod() == storm::settings::modules::SparseDtmcEliminationModelCheckerSettings::EliminationMethod::Hybrid) {
                 maximalDepth = performHybridStateElimination(transitionMatrix, flexibleMatrix, flexibleBackwardTransitions, subsystem, initialStates, computeResultsForInitialStatesOnly, values, distanceBasedPriorities);
@@ -1101,7 +1017,6 @@
         
             STORM_LOG_ASSERT(flexibleMatrix.empty(), "Not all transitions were eliminated.");
             STORM_LOG_ASSERT(flexibleBackwardTransitions.empty(), "Not all transitions were eliminated.");
->>>>>>> c32b1530
             
             std::chrono::high_resolution_clock::time_point modelCheckingEnd = std::chrono::high_resolution_clock::now();
             std::chrono::high_resolution_clock::time_point totalTimeEnd = std::chrono::high_resolution_clock::now();
@@ -1137,11 +1052,7 @@
         }
         
         template<typename SparseDtmcModelType>
-<<<<<<< HEAD
-        uint_fast64_t SparseDtmcEliminationModelChecker<SparseDtmcModelType>::treatScc(storm::storage::FlexibleSparseMatrix<ValueType>& matrix, std::vector<ValueType>& oneStepProbabilities, storm::storage::BitVector const& entryStates, storm::storage::BitVector const& scc, storm::storage::SparseMatrix<ValueType> const& forwardTransitions, storm::storage::FlexibleSparseMatrix<ValueType>& backwardTransitions, bool eliminateEntryStates, uint_fast64_t level, uint_fast64_t maximalSccSize, std::vector<storm::storage::sparse::state_type>& entryStateQueue, boost::optional<std::vector<ValueType>>& stateRewards, boost::optional<std::vector<std::size_t>> const& statePriorities) {
-=======
         uint_fast64_t SparseDtmcEliminationModelChecker<SparseDtmcModelType>::treatScc(FlexibleSparseMatrix& matrix, std::vector<ValueType>& values, storm::storage::BitVector const& entryStates, storm::storage::BitVector const& scc, storm::storage::BitVector const& initialStates, storm::storage::SparseMatrix<ValueType> const& forwardTransitions, FlexibleSparseMatrix& backwardTransitions, bool eliminateEntryStates, uint_fast64_t level, uint_fast64_t maximalSccSize, std::vector<storm::storage::sparse::state_type>& entryStateQueue, bool computeResultsForInitialStatesOnly, boost::optional<std::vector<uint_fast64_t>> const& distanceBasedPriorities) {
->>>>>>> c32b1530
             uint_fast64_t maximalDepth = level;
             
             // If the SCCs are large enough, we try to split them further.
@@ -1167,22 +1078,9 @@
                     }
                 }
                 
-<<<<<<< HEAD
-                // If we are given priorities, sort the trivial SCCs accordingly.
-                if (statePriorities) {
-                    std::sort(trivialSccs.begin(), trivialSccs.end(), [&statePriorities] (std::pair<storm::storage::sparse::state_type, uint_fast64_t> const& a, std::pair<storm::storage::sparse::state_type, uint_fast64_t> const& b) { return statePriorities.get()[a.first] < statePriorities.get()[b.first]; });
-                }
-                
-                STORM_LOG_TRACE("Eliminating " << trivialSccs.size() << " trivial SCCs.");
-                for (auto const& stateIndexPair : trivialSccs) {
-                    storm::storage::FlexibleSparseMatrix<ValueType>::eliminateState(matrix, oneStepProbabilities, stateIndexPair.first, backwardTransitions, stateRewards);
-                    remainingSccs.set(stateIndexPair.second, false);
-                }
-=======
                 std::unique_ptr<StatePriorityQueue> statePriorities = createStatePriorityQueue(distanceBasedPriorities, matrix, backwardTransitions, values, statesInTrivialSccs);
                 STORM_LOG_TRACE("Eliminating " << statePriorities->size() << " trivial SCCs.");
                 performPrioritizedStateElimination(statePriorities, matrix, backwardTransitions, values, initialStates, computeResultsForInitialStatesOnly);
->>>>>>> c32b1530
                 STORM_LOG_TRACE("Eliminated all trivial SCCs.");
 
                 // And then recursively treat the remaining sub-SCCs.
@@ -1210,41 +1108,16 @@
             } else {
                 // In this case, we perform simple state elimination in the current SCC.
                 STORM_LOG_TRACE("SCC of size " << scc.getNumberOfSetBits() << " is small enough to be eliminated directly.");
-<<<<<<< HEAD
-                storm::storage::BitVector remainingStates = scc & ~entryStates;
-                
-                std::vector<uint_fast64_t> states(remainingStates.begin(), remainingStates.end());
-                
-                // If we are given priorities, sort the trivial SCCs accordingly.
-                if (statePriorities) {
-                    std::sort(states.begin(), states.end(), [&statePriorities] (storm::storage::sparse::state_type const& a, storm::storage::sparse::state_type const& b) { return statePriorities.get()[a] < statePriorities.get()[b]; });
-                }
-                
-                // Eliminate the remaining states that do not have a self-loop (in the current, i.e. modified)
-                // transition probability matrix.
-                for (auto const& state : states) {
-                    storm::storage::FlexibleSparseMatrix<ValueType>::eliminateState(matrix, oneStepProbabilities, state, backwardTransitions, stateRewards);
-                }
-                
-=======
                 std::unique_ptr<StatePriorityQueue> statePriorities = createStatePriorityQueue(distanceBasedPriorities, matrix, backwardTransitions, values, scc & ~entryStates);
                 performPrioritizedStateElimination(statePriorities, matrix, backwardTransitions, values, initialStates, computeResultsForInitialStatesOnly);
->>>>>>> c32b1530
                 STORM_LOG_TRACE("Eliminated all states of SCC.");
             }
             
             // Finally, eliminate the entry states (if we are required to do so).
             if (eliminateEntryStates) {
-<<<<<<< HEAD
-                STORM_LOG_TRACE("Finally, eliminating/adding entry states.");
-                for (auto state : entryStates) {
-                    storm::storage::FlexibleSparseMatrix<ValueType>::eliminateState(matrix, oneStepProbabilities, state, backwardTransitions, stateRewards);
-                }
-=======
                 STORM_LOG_TRACE("Finally, eliminating entry states.");
                 std::unique_ptr<StatePriorityQueue> naivePriorities = createNaivePriorityQueue(entryStates);
                 performPrioritizedStateElimination(naivePriorities, matrix, backwardTransitions, values, initialStates, computeResultsForInitialStatesOnly);
->>>>>>> c32b1530
                 STORM_LOG_TRACE("Eliminated/added entry states.");
             } else {
                 STORM_LOG_TRACE("Finally, adding entry states to queue.");
@@ -1256,8 +1129,6 @@
             return maximalDepth;
         }
         
-<<<<<<< HEAD
-=======
         template<typename SparseDtmcModelType>
         void SparseDtmcEliminationModelChecker<SparseDtmcModelType>::eliminateState(storm::storage::sparse::state_type state, FlexibleSparseMatrix& matrix, FlexibleSparseMatrix& backwardTransitions,
                                                                                     ValueUpdateCallback const& callback, PredecessorUpdateCallback const& predecessorCallback,
@@ -1788,7 +1659,6 @@
             return true;
         }
         
->>>>>>> c32b1530
         template class SparseDtmcEliminationModelChecker<storm::models::sparse::Dtmc<double>>;
         
 #ifdef STORM_HAVE_CARL
