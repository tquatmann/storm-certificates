#include <string>
#include <unordered_map>

#include "storm/storage/jani/Model.h"
#include "storm/storage/jani/Location.h"
#include "storm/storage/jani/EdgeDestination.h"
#include "storm/storage/IntegerInterval.h"
#include "storm/exceptions/NotSupportedException.h"
#include "storm/utility/macros.h"

#include "storm-pgcl/storage/ppg/ProgramGraph.h"


namespace storm {
    namespace builder {
        
        enum class JaniProgramGraphVariableDomainMethod  {
            Unrestricted, IntervalPropagation
        };
        
        struct JaniProgramGraphBuilderSetting {
            /// Method how to obtain domain for the variables; currently only unrestricted is supported
            JaniProgramGraphVariableDomainMethod variableDomainMethod = JaniProgramGraphVariableDomainMethod::Unrestricted;
            /// If this is true, reward variables will be given special treatment, effectively removing them from the state space.
            /// Disable in order to obtain full state space.
            bool filterRewardVariables = true;
        };
        
        class JaniProgramGraphBuilder {
        public:
            static unsigned janiVersion;
            
            JaniProgramGraphBuilder(storm::ppg::ProgramGraph const& pg, JaniProgramGraphBuilderSetting const& pgbs = JaniProgramGraphBuilderSetting()) : programGraph(pg), pgbs(pgbs) {
                if (pgbs.filterRewardVariables) {
                    rewards = programGraph.rewardVariables();
                }
                constants = programGraph.constants();
                auto boundedVars = programGraph.constantAssigned();
                for(auto const& v : boundedVars) {
                    variableRestrictions.emplace(v, programGraph.supportForConstAssignedVariable(v));
                }
            }
            
            virtual ~JaniProgramGraphBuilder() {
<<<<<<< HEAD
                for (auto& var : variables ) {
                    var.second.reset();
                }
=======
                // intentionally left empty
>>>>>>> 6bb9e817
            }
            
        
            void restrictAllVariables(int64_t from, int64_t to) {
                restrictAllVariables(storm::storage::IntegerInterval(from, to));
            }
            
            void restrictAllVariables(storm::storage::IntegerInterval const& restr) {
                for (auto const& v : programGraph.getVariables()) {
                    if(isConstant(v.first)) {
                        continue;
                    }
                    if(variableRestrictions.count(v.first) > 0) {
                        continue; // Currently we ignore user bounds if we have bounded integers;
                    }
                    if(v.second.hasIntegerType() ) {
                        userVariableRestrictions.emplace(v.first, restr);
                    }
                }
            }
            
            storm::jani::Model* build(std::string const& name = "program_graph") {
                expManager = programGraph.getExpressionManager();
                storm::jani::Model* model = new storm::jani::Model(name, storm::jani::ModelType::MDP, janiVersion, expManager);
                storm::jani::Automaton mainAutomaton("main", expManager->declareIntegerVariable("pc"));
                addProcedureVariables(*model, mainAutomaton);
                janiLocId = addProcedureLocations(*model, mainAutomaton);
                addVariableOoBLocations(mainAutomaton);
                addEdges(mainAutomaton);
                model->addAutomaton(mainAutomaton);
                model->setStandardSystemComposition();
                model->getModelFeatures().add(storm::jani::ModelFeature::DerivedOperators);
                model->finalize();
                return model;
            }
            
        private:
            std::string janiLocationName(storm::ppg::ProgramLocationIdentifier i) {
                return "l" + std::to_string(i);
            }
            
            std::string janiVariableOutOfBoundsLocationName(storm::ppg::ProgramVariableIdentifier i) {
                return "oob-" + programGraph.getVariableName(i);
            }
            
            storm::jani::OrderedAssignments buildOrderedAssignments(storm::jani::Automaton& automaton, storm::ppg::DeterministicProgramAction const& act) ;
            void addEdges(storm::jani::Automaton& automaton);
            std::vector<std::pair<uint64_t, storm::expressions::Expression>> buildDestinations(storm::jani::Automaton& automaton, storm::ppg::ProgramEdge const& edge, storm::jani::TemplateEdge& templateEdge);
            /**
             * Helper for probabilistic assignments
             */
            std::vector<std::pair<uint64_t, storm::expressions::Expression>> buildProbabilisticDestinations(storm::jani::Automaton& automaton, storm::ppg::ProgramEdge const& edge, storm::jani::TemplateEdge& templateEdge);
            
            std::pair<std::vector<storm::jani::Edge>, storm::expressions::Expression> addVariableChecks(storm::jani::Automaton& automaton, storm::ppg::ProgramEdge const& edge);
            
            bool isUserRestrictedVariable(storm::ppg::ProgramVariableIdentifier i) const {
                return userVariableRestrictions.count(i) == 1 && !isRewardVariable(i);
            }
            
            bool isRestrictedVariable(storm::ppg::ProgramVariableIdentifier i) const {
                // Might be different from user restricted in near future.
                return (variableRestrictions.count(i) == 1 && !isRewardVariable(i)) || isUserRestrictedVariable(i);
            }
            
            storm::storage::IntegerInterval const& variableBounds(storm::ppg::ProgramVariableIdentifier i) const {
                assert(isRestrictedVariable(i));
                if (userVariableRestrictions.count(i) == 1) {
                    return userVariableRestrictions.at(i);
                } else {
                    return variableRestrictions.at(i);
                }
                
            }
            
            bool isRewardVariable(storm::ppg::ProgramVariableIdentifier i) const {
                return std::find(rewards.begin(), rewards.end(), i) != rewards.end();
            }
            
            bool isConstant(storm::ppg::ProgramVariableIdentifier i) const {
                return std::find(constants.begin(), constants.end(), i) != constants.end();
            }
            
            void addProcedureVariables(storm::jani::Model& model, storm::jani::Automaton& automaton);
            
            std::map<storm::ppg::ProgramLocationIdentifier, uint64_t> addProcedureLocations(storm::jani::Model& model, storm::jani::Automaton& automaton) {
                std::map<storm::ppg::ProgramLocationIdentifier, uint64_t> result;
                std::map<std::string, storm::jani::Variable const*> labelVars;
                std::set<std::string> labels = programGraph.getLabels();
                for(auto const& label : labels) {
<<<<<<< HEAD
                    storm::jani::Variable janiVar = *storm::jani::Variable::makeBasicVariable(label, storm::jani::JaniType::ElementType::Bool, expManager->declareBooleanVariable(label), expManager->boolean(false), true);
                    labelVars.emplace(label, &model.addVariable(janiVar));
=======
                    auto janiVar = storm::jani::Variable::makeBooleanVariable(label, expManager->declareBooleanVariable(label), expManager->boolean(false), true);
                    labelVars.emplace(label, &model.addVariable(*janiVar));
>>>>>>> 6bb9e817
                }
                
                for (auto it = programGraph.locationBegin(); it != programGraph.locationEnd(); ++it) {
                    storm::jani::Location janiLoc(janiLocationName(it->second.id()));
                    for(auto const& label : programGraph.getLabels(it->second.id())) {
                        assert(labelVars.count(label) > 0);
                        janiLoc.addTransientAssignment(storm::jani::Assignment(storm::jani::LValue(*(labelVars.at(label))), expManager->boolean(true)));
                    }
                    result[it->second.id()] = automaton.addLocation(janiLoc);
                    if (it->second.isInitial()) {
                        automaton.addInitialLocation(result[it->second.id()]);
                    }
                }
                return result;
            }
            
            void addVariableOoBLocations(storm::jani::Automaton& automaton) {
                for(auto const& restr : userVariableRestrictions) {
                    if(!isRewardVariable(restr.first)) {
                        storm::jani::Location janiLoc(janiVariableOutOfBoundsLocationName(restr.first));
                        uint64_t locId = automaton.addLocation(janiLoc);
                        varOutOfBoundsLocations[restr.first] = locId;
                    }
                    
                }
            }
            /// Transient variables
            std::vector<storm::ppg::ProgramVariableIdentifier> rewards;
            /// Variables that are constants
            std::vector<storm::ppg::ProgramVariableIdentifier> constants;
            /// Restrictions on variables (automatic)
            std::map<uint64_t, storm::storage::IntegerInterval> variableRestrictions;
            /// Restrictions on variables (provided by users)
            std::map<uint64_t, storm::storage::IntegerInterval> userVariableRestrictions;
            
            /// Locations for variables that would have gone out of bounds
            std::map<uint64_t, uint64_t> varOutOfBoundsLocations;
            std::map<storm::ppg::ProgramLocationIdentifier, uint64_t> janiLocId;
            std::map<storm::ppg::ProgramVariableIdentifier, std::shared_ptr<storm::jani::Variable>> variables;
            
            /// The expression manager
            std::shared_ptr<storm::expressions::ExpressionManager> expManager;
            /// The program graph to be translated
            storm::ppg::ProgramGraph const& programGraph;
            /// Settings
            JaniProgramGraphBuilderSetting pgbs;
            
        };
    }
}<|MERGE_RESOLUTION|>--- conflicted
+++ resolved
@@ -42,13 +42,7 @@
             }
             
             virtual ~JaniProgramGraphBuilder() {
-<<<<<<< HEAD
-                for (auto& var : variables ) {
-                    var.second.reset();
-                }
-=======
                 // intentionally left empty
->>>>>>> 6bb9e817
             }
             
         
@@ -138,13 +132,8 @@
                 std::map<std::string, storm::jani::Variable const*> labelVars;
                 std::set<std::string> labels = programGraph.getLabels();
                 for(auto const& label : labels) {
-<<<<<<< HEAD
-                    storm::jani::Variable janiVar = *storm::jani::Variable::makeBasicVariable(label, storm::jani::JaniType::ElementType::Bool, expManager->declareBooleanVariable(label), expManager->boolean(false), true);
-                    labelVars.emplace(label, &model.addVariable(janiVar));
-=======
                     auto janiVar = storm::jani::Variable::makeBooleanVariable(label, expManager->declareBooleanVariable(label), expManager->boolean(false), true);
                     labelVars.emplace(label, &model.addVariable(*janiVar));
->>>>>>> 6bb9e817
                 }
                 
                 for (auto it = programGraph.locationBegin(); it != programGraph.locationEnd(); ++it) {
