#include "src/storage/StronglyConnectedComponentDecomposition.h"
#include "src/models/AbstractModel.h"
#include "src/adapters/CarlAdapter.h"

namespace storm {
    namespace storage {
        template<typename ValueType>
        StronglyConnectedComponentDecomposition<ValueType>::StronglyConnectedComponentDecomposition() : Decomposition() {
            // Intentionally left empty.
        }

        template <typename ValueType>
        StronglyConnectedComponentDecomposition<ValueType>::StronglyConnectedComponentDecomposition(storm::models::AbstractModel<ValueType> const& model, bool dropNaiveSccs, bool onlyBottomSccs) : Decomposition() {
            performSccDecomposition(model, dropNaiveSccs, onlyBottomSccs);
        }
        
        template <typename ValueType>
        StronglyConnectedComponentDecomposition<ValueType>::StronglyConnectedComponentDecomposition(storm::models::AbstractModel<ValueType> const& model, StateBlock const& block, bool dropNaiveSccs, bool onlyBottomSccs) {
            storm::storage::BitVector subsystem(model.getNumberOfStates(), block.begin(), block.end());
            performSccDecomposition(model.getTransitionMatrix(), subsystem, dropNaiveSccs, onlyBottomSccs);
        }
        
        template <typename ValueType>
        StronglyConnectedComponentDecomposition<ValueType>::StronglyConnectedComponentDecomposition(storm::models::AbstractModel<ValueType> const& model, storm::storage::BitVector const& subsystem, bool dropNaiveSccs, bool onlyBottomSccs) {
            performSccDecomposition(model.getTransitionMatrix(), subsystem, dropNaiveSccs, onlyBottomSccs);
        }
        
        template <typename ValueType>
        StronglyConnectedComponentDecomposition<ValueType>::StronglyConnectedComponentDecomposition(storm::storage::SparseMatrix<ValueType> const& transitionMatrix, storm::storage::BitVector const& subsystem, bool dropNaiveSccs, bool onlyBottomSccs) {
            performSccDecomposition(transitionMatrix, subsystem, dropNaiveSccs, onlyBottomSccs);
        }
        
        template <typename ValueType>
        StronglyConnectedComponentDecomposition<ValueType>::StronglyConnectedComponentDecomposition(StronglyConnectedComponentDecomposition const& other) : Decomposition(other) {
            // Intentionally left empty.
        }
        
        template <typename ValueType>
        StronglyConnectedComponentDecomposition<ValueType>& StronglyConnectedComponentDecomposition<ValueType>::operator=(StronglyConnectedComponentDecomposition const& other) {
            this->blocks = other.blocks;
            return *this;
        }
        
        template <typename ValueType>
        StronglyConnectedComponentDecomposition<ValueType>::StronglyConnectedComponentDecomposition(StronglyConnectedComponentDecomposition&& other) : Decomposition(std::move(other)) {
            // Intentionally left empty.
        }
        
        template <typename ValueType>
        StronglyConnectedComponentDecomposition<ValueType>& StronglyConnectedComponentDecomposition<ValueType>::operator=(StronglyConnectedComponentDecomposition&& other) {
            this->blocks = std::move(other.blocks);
            return *this;
        }

        template <typename ValueType>
        void StronglyConnectedComponentDecomposition<ValueType>::performSccDecomposition(storm::storage::SparseMatrix<ValueType> const& transitionMatrix, storm::storage::BitVector const& subsystem, bool dropNaiveSccs, bool onlyBottomSccs) {
            uint_fast64_t numberOfStates = transitionMatrix.getRowGroupCount();

            // Set up the environment of the algorithm.
            // Start with the two stacks it maintains.
            std::vector<uint_fast64_t> s;
            s.reserve(numberOfStates);
            std::vector<uint_fast64_t> p;
            p.reserve(numberOfStates);
            
            // We also need to store the preorder numbers of states and which states have been assigned to which SCC.
            std::vector<uint_fast64_t> preorderNumbers(numberOfStates);
            storm::storage::BitVector hasPreorderNumber(numberOfStates);
            storm::storage::BitVector stateHasScc(numberOfStates);
            std::vector<uint_fast64_t> stateToSccMapping(numberOfStates);
            uint_fast64_t sccCount = 0;
            
            // Finally, we need to keep track of the states with a self-loop to identify naive SCCs.
            storm::storage::BitVector statesWithSelfLoop(numberOfStates);
            
            // Start the search for SCCs from every state in the block.
            uint_fast64_t currentIndex = 0;
            for (auto state : subsystem) {
                if (!hasPreorderNumber.get(state)) {
                    performSccDecompositionGCM(transitionMatrix, state, statesWithSelfLoop, subsystem, currentIndex, hasPreorderNumber, preorderNumbers, s, p, stateHasScc, stateToSccMapping, sccCount);
                }
            }

            // After we obtained the state-to-SCC mapping, we build the actual blocks.
            this->blocks.resize(sccCount);
            for (auto state : subsystem) {
                this->blocks[stateToSccMapping[state]].insert(state);
            }
            
            // Now flag all trivial SCCs as such.
            for (uint_fast64_t sccIndex = 0; sccIndex < sccCount; ++sccIndex) {
                if (this->blocks[sccIndex].size() == 1) {
                    uint_fast64_t onlyState = *this->blocks[sccIndex].begin();
                    
                    if (!statesWithSelfLoop.get(onlyState)) {
                        this->blocks[sccIndex].setIsTrivial(true);
                    }
                }
            }
            
            // If requested, we need to drop some SCCs.
            if (onlyBottomSccs || dropNaiveSccs) {
                storm::storage::BitVector blocksToDrop(sccCount);
                
                // If requested, we need to delete all naive SCCs.
                if (dropNaiveSccs) {
                    for (uint_fast64_t sccIndex = 0; sccIndex < sccCount; ++sccIndex) {
                        if (this->blocks[sccIndex].isTrivial()) {
                            blocksToDrop.set(sccIndex);
                        }
                    }
                }
                
                // If requested, we need to drop all non-bottom SCCs.
                if (onlyBottomSccs) {
                    for (uint_fast64_t state = 0; state < numberOfStates; ++state) {
                        // If the block of the state is already known to be dropped, we don't need to check the transitions.
                        if (!blocksToDrop.get(stateToSccMapping[state])) {
                            for (typename storm::storage::SparseMatrix<ValueType>::const_iterator successorIt = transitionMatrix.getRowGroup(state).begin(), successorIte = transitionMatrix.getRowGroup(state).end(); successorIt != successorIte; ++successorIt) {
                                if (subsystem.get(successorIt->getColumn()) && stateToSccMapping[state] != stateToSccMapping[successorIt->getColumn()]) {
                                    blocksToDrop.set(stateToSccMapping[state]);
                                    break;
                                }
                            }
                        }
                    }
                }
                
                // Create the new set of blocks by moving all the blocks we need to keep into it.
                std::vector<block_type> newBlocks((~blocksToDrop).getNumberOfSetBits());
                uint_fast64_t currentBlock = 0;
                for (uint_fast64_t blockIndex = 0; blockIndex < this->blocks.size(); ++blockIndex) {
                    if (!blocksToDrop.get(blockIndex)) {
                        newBlocks[currentBlock] = std::move(this->blocks[blockIndex]);
                        ++currentBlock;
                    }
                }
                
                // Now set this new set of blocks as the result of the decomposition.
                this->blocks = std::move(newBlocks);
            }
        }
        
        template <typename ValueType>
        void StronglyConnectedComponentDecomposition<ValueType>::performSccDecomposition(storm::models::AbstractModel<ValueType> const& model, bool dropNaiveSccs, bool onlyBottomSccs) {
            // Prepare a block that contains all states for a call to the other overload of this function.
            storm::storage::BitVector fullSystem(model.getNumberOfStates(), true);
            
            // Call the overloaded function.
            performSccDecomposition(model.getTransitionMatrix(), fullSystem, dropNaiveSccs, onlyBottomSccs);
        }
        
        template <typename ValueType>
        void StronglyConnectedComponentDecomposition<ValueType>::performSccDecompositionGCM(storm::storage::SparseMatrix<ValueType> const& transitionMatrix, uint_fast64_t startState, storm::storage::BitVector& statesWithSelfLoop, storm::storage::BitVector const& subsystem, uint_fast64_t& currentIndex, storm::storage::BitVector& hasPreorderNumber, std::vector<uint_fast64_t>& preorderNumbers, std::vector<uint_fast64_t>& s, std::vector<uint_fast64_t>& p, storm::storage::BitVector& stateHasScc, std::vector<uint_fast64_t>& stateToSccMapping, uint_fast64_t& sccCount) {
            
            // Prepare the stack used for turning the recursive procedure into an iterative one.
            std::vector<uint_fast64_t> recursionStateStack;
            recursionStateStack.reserve(transitionMatrix.getRowGroupCount());
            recursionStateStack.push_back(startState);

            while (!recursionStateStack.empty()) {
                // Peek at the topmost state in the stack, but leave it on there for now.
                uint_fast64_t currentState = recursionStateStack.back();

                // If the state has not yet been seen, we need to assign it a preorder number and iterate over its successors.
                if (!hasPreorderNumber.get(currentState)) {
                    preorderNumbers[currentState] = currentIndex++;
                    hasPreorderNumber.set(currentState, true);
                
                    s.push_back(currentState);
                    p.push_back(currentState);
                
                    for (auto const& successor : transitionMatrix.getRowGroup(currentState)) {
                        if (subsystem.get(successor.getColumn()) && !comparator.isZero(successor.getValue())) {
                            if (currentState == successor.getColumn()) {
                                statesWithSelfLoop.set(currentState);
                            }
                            
                            if (!hasPreorderNumber.get(successor.getColumn())) {
                                // In this case, we must recursively visit the successor. We therefore push the state
                                // onto the recursion stack.
                                recursionStateStack.push_back(successor.getColumn());
                            } else {
                                if (!stateHasScc.get(successor.getColumn())) {
                                    while (preorderNumbers[p.back()] > preorderNumbers[successor.getColumn()]) {
                                        p.pop_back();
                                    }
                                }
                            }
                        }
                    }
                } else {
                    // In this case, we have searched all successors of the current state and can exit the "recursion"
                    // on the current state.
                    if (currentState == p.back()) {
                        p.pop_back();
                        uint_fast64_t poppedState = 0;
                        do {
                            poppedState = s.back();
                            s.pop_back();
                            stateToSccMapping[poppedState] = sccCount;
                            stateHasScc.set(poppedState);
                        } while (poppedState != currentState);
                        ++sccCount;
                    }
                    
                    recursionStateStack.pop_back();
                }
            }
        }
        
        // Explicitly instantiate the SCC decomposition.
<<<<<<< HEAD
		template class StronglyConnectedComponentDecomposition<double>;
		template class StronglyConnectedComponentDecomposition<float>;
=======
        template class StronglyConnectedComponentDecomposition<double>;
#ifdef STORM_HAVE_CARL
        template class StronglyConnectedComponentDecomposition<storm::RationalFunction>;
#endif
>>>>>>> c3c83fbe
    } // namespace storage
} // namespace storm<|MERGE_RESOLUTION|>--- conflicted
+++ resolved
@@ -210,14 +210,10 @@
         }
         
         // Explicitly instantiate the SCC decomposition.
-<<<<<<< HEAD
 		template class StronglyConnectedComponentDecomposition<double>;
 		template class StronglyConnectedComponentDecomposition<float>;
-=======
-        template class StronglyConnectedComponentDecomposition<double>;
 #ifdef STORM_HAVE_CARL
         template class StronglyConnectedComponentDecomposition<storm::RationalFunction>;
 #endif
->>>>>>> c3c83fbe
     } // namespace storage
 } // namespace storm