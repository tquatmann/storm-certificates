--- conflicted
+++ resolved
@@ -25,12 +25,7 @@
         }
         
         storm::expressions::Expression const& Constant::getExpression() const {
-<<<<<<< HEAD
-            assert(this->isDefined());
-            LOG_THROW(this->isDefined(), storm::exceptions::IllegalFunctionCallException, "Unable to retrieve defining expression for undefined constant: " + this->getName());
-=======
             STORM_LOG_THROW(this->isDefined(), storm::exceptions::IllegalFunctionCallException, "Unable to retrieve defining expression for undefined constant.");
->>>>>>> 96086cb6
             return this->expression;
         }
         
