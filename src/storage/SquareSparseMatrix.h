#ifndef MRMC_STORAGE_SQUARESPARSEMATRIX_H_
#define MRMC_STORAGE_SQUARESPARSEMATRIX_H_

#include <exception>
#include <new>
#include <algorithm>
#include <iostream>
#include "boost/integer/integer_mask.hpp"

#include "src/exceptions/InvalidStateException.h"
#include "src/exceptions/InvalidArgumentException.h"
#include "src/exceptions/OutOfRangeException.h"
#include "src/exceptions/FileIoException.h"
#include "src/storage/BitVector.h"
#include "src/storage/JacobiDecomposition.h"

#include "src/utility/ConstTemplates.h"
#include "Eigen/Sparse"
#include "gmm/gmm_matrix.h"

#include "log4cplus/logger.h"
#include "log4cplus/loggingmacros.h"

extern log4cplus::Logger logger;

namespace mrmc {

namespace storage {

/*!
 * A sparse matrix class with a constant number of non-zero entries on the non-diagonal fields
 * and a separate dense storage for the diagonal elements.
 * NOTE: Addressing *is* zero-based, so the valid range for getValue and addNextValue is 0..(rows - 1)
 * where rows is the first argument to the constructor.
 */
template<class T>
class SquareSparseMatrix {
public:

	/*!
	 * If we only want to iterate over the columns of the non-zero entries of
	 * a row, we can simply iterate over the array (part) itself.
	 */
	typedef const uint_fast64_t * const constIndexIterator;

	/*!
	 * An enum representing the internal state of the Matrix.
	 * After creating the Matrix using the Constructor, the Object is in state UnInitialized. After calling initialize(), that state changes to Initialized and after all entries have been entered and finalize() has been called, to ReadReady.
	 * Should a critical error occur in any of the former functions, the state will change to Error.
	 * @see getState()
	 * @see isReadReady()
	 * @see isInitialized()
	 * @see hasError()
	 */
	enum MatrixStatus {
		Error = -1, UnInitialized = 0, Initialized = 1, ReadReady = 2
	};

	//! Constructor
	/*!
	 * Constructs a sparse matrix object with the given number of rows.
	 * @param rows The number of rows of the matrix
	 */
	SquareSparseMatrix(uint_fast64_t rows)
			: rowCount(rows), nonZeroEntryCount(0), valueStorage(nullptr),
			  diagonalStorage(nullptr),columnIndications(nullptr), rowIndications(nullptr),
			  internalStatus(MatrixStatus::UnInitialized), currentSize(0), lastRow(0) { }

	//! Copy Constructor
	/*!
	 * Copy Constructor. Performs a deep copy of the given sparse matrix.
	 * @param ssm A reference to the matrix to be copied.
	 */
	SquareSparseMatrix(const SquareSparseMatrix<T> &ssm)
			: rowCount(ssm.rowCount), nonZeroEntryCount(ssm.nonZeroEntryCount),
			  internalStatus(ssm.internalStatus), currentSize(ssm.currentSize), lastRow(ssm.lastRow) {
		LOG4CPLUS_WARN(logger, "Invoking copy constructor.");
		// Check whether copying the matrix is safe.
		if (!ssm.hasError()) {
			LOG4CPLUS_ERROR(logger, "Trying to copy sparse matrix in error state.");
			throw mrmc::exceptions::InvalidArgumentException("Trying to copy sparse matrix in error state.");
		} else {
			// Try to prepare the internal storage and throw an error in case
			// of a failure.
			if (!prepareInternalStorage()) {
				LOG4CPLUS_ERROR(logger, "Unable to allocate internal storage.");
				throw std::bad_alloc();
			} else {
				// Now that all storages have been prepared, copy over all
				// elements. Start by copying the elements of type value and
				// copy them seperately in order to invoke copy their copy
				// constructor. This may not be necessary, but it is safer to
				// do so in any case.
				for (uint_fast64_t i = 0; i < nonZeroEntryCount; ++i) {
					// use T() to force use of the copy constructor for complex T types
					valueStorage[i] = T(ssm.valueStorage[i]);
				}
				for (uint_fast64_t i = 0; i <= rowCount; ++i) {
					// use T() to force use of the copy constructor for complex T types
					diagonalStorage[i] = T(ssm.diagonalStorage[i]);
				}

				// The elements that are not of the value type but rather the
				// index type may be copied directly.
				std::copy(ssm.columnIndications, ssm.columnIndications + nonZeroEntryCount, columnIndications);
				std::copy(ssm.rowIndications, ssm.rowIndications + rowCount + 1, rowIndications);
			}
		}
	}

	//! Destructor
	/*!
	 * Destructor. Performs deletion of the reserved storage arrays.
	 */
	~SquareSparseMatrix() {
		setState(MatrixStatus::UnInitialized);
		if (valueStorage != nullptr) {
			delete[] valueStorage;
		}
		if (columnIndications != nullptr) {
			delete[] columnIndications;
		}
		if (rowIndications != nullptr) {
			delete[] rowIndications;
		}
		if (diagonalStorage != nullptr) {
			delete[] diagonalStorage;
		}
	}

	/*!
	 * Initializes the sparse matrix with the given number of non-zero entries
	 * and prepares it for use with addNextValue() and finalize().
	 * NOTE: Calling this method before any other member function is mandatory.
	 * This version is to be used together with addNextValue(). For
	 * initialization from an Eigen SparseMatrix, use initialize(Eigen::SparseMatrix<T> &).
	 * @param nonZeroEntries The number of non-zero entries that are not on the
	 * diagonal.
	 */
	void initialize(uint_fast64_t nonZeroEntries) {
		// Check whether initializing the matrix is safe.
		if (internalStatus != MatrixStatus::UnInitialized) {
			triggerErrorState();
			LOG4CPLUS_ERROR(logger, "Trying to initialize matrix that is not uninitialized.");
			throw mrmc::exceptions::InvalidStateException("Trying to initialize matrix that is not uninitialized.");
		} else if (rowCount == 0) {
			triggerErrorState();
			LOG4CPLUS_ERROR(logger, "Trying to create initialize a matrix with 0 rows.");
			throw mrmc::exceptions::InvalidArgumentException("Trying to create initialize a matrix with 0 rows.");
		} else if (((rowCount * rowCount) - rowCount) < nonZeroEntries) {
			triggerErrorState();
			LOG4CPLUS_ERROR(logger, "Trying to initialize a matrix with more non-zero entries than there can be.");
			throw mrmc::exceptions::InvalidArgumentException("Trying to initialize a matrix with more non-zero entries than there can be.");
		} else {
			// If it is safe, initialize necessary members and prepare the
			// internal storage.
			nonZeroEntryCount = nonZeroEntries;
			lastRow = 0;

			if (!prepareInternalStorage()) {
				triggerErrorState();
				throw std::bad_alloc();
			} else {
				setState(MatrixStatus::Initialized);
			}
		}
	}

	/*!
	 * Initializes the sparse matrix with the given Eigen sparse matrix.
	 * NOTE: Calling this method before any other member function is mandatory.
	 * This version is only to be used when copying an Eigen sparse matrix. For
	 * initialization with addNextValue() and finalize() use initialize(uint_fast32_t)
	 * instead.
	 * @param eigenSparseMatrix The Eigen sparse matrix to be copied.
	 * *NOTE* Has to be in compressed form!
	 */
	template<int _Options, typename _Index>
	void initialize(const Eigen::SparseMatrix<T, _Options, _Index>& eigenSparseMatrix) {
		// Throw an error in case the matrix is not in compressed format.
		if (!eigenSparseMatrix.isCompressed()) {
			triggerErrorState();
			LOG4CPLUS_ERROR(logger, "Trying to initialize from an Eigen matrix that is not in compressed form.");
			throw mrmc::exceptions::InvalidArgumentException("Trying to initialize from an Eigen matrix that is not in compressed form.");
		}

		// Compute the actual (i.e. non-diagonal) number of non-zero entries.
		nonZeroEntryCount = getEigenSparseMatrixCorrectNonZeroEntryCount(eigenSparseMatrix);
		lastRow = 0;

		// Try to prepare the internal storage and throw an error in case of
		// failure.
		if (!prepareInternalStorage()) {
			triggerErrorState();
			LOG4CPLUS_ERROR(logger, "Unable to allocate internal storage.");
			throw std::bad_alloc();
		} else {
			// Get necessary pointers to the contents of the Eigen matrix.
			const T* valuePtr = eigenSparseMatrix.valuePtr();
			const _Index* indexPtr = eigenSparseMatrix.innerIndexPtr();
			const _Index* outerPtr = eigenSparseMatrix.outerIndexPtr();

			// If the given matrix is in RowMajor format, copying can simply
			// be done by adding all values in order.
			// Direct copying is, however, prevented because we have to
			// separate the diagonal entries from others.
			if (isEigenRowMajor(eigenSparseMatrix)) {
				// Because of the RowMajor format outerSize evaluates to the
				// number of rows.
				const _Index rowCount = eigenSparseMatrix.outerSize();
				for (_Index row = 0; row < rowCount; ++row) {
					for (_Index col = outerPtr[row]; col < outerPtr[row + 1]; ++col) {
						addNextValue(row, indexPtr[col], valuePtr[col]);
					}
				}
			} else {
				const _Index entryCount = eigenSparseMatrix.nonZeros();
				// Because of the ColMajor format outerSize evaluates to the
				// number of columns.
				const _Index colCount = eigenSparseMatrix.outerSize();

				// Create an array to remember which elements have to still
				// be searched in each column and initialize it with the starting
				// index for every column.
				_Index* positions = new _Index[colCount]();
				for (_Index i = 0; i < colCount; ++i) {
					positions[i] = outerPtr[i];
				}

				// Now copy the elements. As the matrix is in ColMajor format,
				// we need to iterate over the columns to find the next non-zero
				// entry.
				int i = 0;
				int currentRow = 0;
				int currentColumn = 0;
				while (i < entryCount) {
					// If the current element belongs the the current column,
					// add it in case it is also in the current row.
					if ((positions[currentColumn] < outerPtr[currentColumn + 1])
							&& (indexPtr[positions[currentColumn]] == currentRow)) {
						addNextValue(currentRow, currentColumn,
								valuePtr[positions[currentColumn]]);
						// Remember that we found one more non-zero element.
						++i;
						// Mark this position as "used".
						++positions[currentColumn];
					}

					// Now we can advance to the next column and also row,
					// in case we just iterated through the last column.
					++currentColumn;
					if (currentColumn == colCount) {
						currentColumn = 0;
						++currentRow;
					}
				}
				delete[] positions;
			}
			setState(MatrixStatus::Initialized);
		}
	}

	/*!
	 * Sets the matrix element at the given row and column to the given value.
	 * NOTE: This is a linear setter. It must be called consecutively for each element,
	 * row by row *and* column by column. Only diagonal entries may be set at any time.
	 * @param row The row in which the matrix element is to be set.
	 * @param col The column in which the matrix element is to be set.
	 * @param value The value that is to be set.
	 */
	void addNextValue(const uint_fast64_t row, const uint_fast64_t col,	const T& value) {
		// Check whether the given row and column positions are valid and throw
		// error otherwise.
		if ((row > rowCount) || (col > rowCount)) {
			triggerErrorState();
			LOG4CPLUS_ERROR(logger, "Trying to add a value at illegal position (" << row << ", " << col << ").");
			throw mrmc::exceptions::OutOfRangeException("Trying to add a value at illegal position.");
		}

		if (row == col) { // Set a diagonal element.
			diagonalStorage[row] = value;
		} else { // Set a non-diagonal element.
			// If we switched to another row, we have to adjust the missing
			// entries in the row_indications array.
			if (row != lastRow) {
				for (uint_fast64_t i = lastRow + 1; i <= row; ++i) {
					rowIndications[i] = currentSize;
				}
				lastRow = row;
			}

			// Finally, set the element and increase the current size.
			valueStorage[currentSize] = value;
			columnIndications[currentSize] = col;

			++currentSize;
		}
	}

	/*
	 * Finalizes the sparse matrix to indicate that initialization has been
	 * completed and the matrix may now be used.
	 */
	void finalize() {
		// Check whether it's safe to finalize the matrix and throw error
		// otherwise.
		if (!isInitialized()) {
			triggerErrorState();
			LOG4CPLUS_ERROR(logger, "Trying to finalize an uninitialized matrix.");
			throw mrmc::exceptions::InvalidStateException("Trying to finalize an uninitialized matrix.");
		} else if (currentSize != nonZeroEntryCount) {
			triggerErrorState();
			LOG4CPLUS_ERROR(logger, "Trying to finalize a matrix that was initialized with more non-zero entries than given.");
			throw mrmc::exceptions::InvalidStateException("Trying to finalize a matrix that was initialized with more non-zero entries than given.");
		} else {
			// Fill in the missing entries in the row_indications array.
			// (Can happen because of empty rows at the end.)
			if (lastRow != rowCount) {
				for (uint_fast64_t i = lastRow + 1; i < rowCount; ++i) {
					rowIndications[i] = currentSize;
				}
			}

			// Set a sentinel element at the last position of the row_indications
			// array. This eases iteration work, as now the indices of row i
			// are always between row_indications[i] and row_indications[i + 1],
			// also for the first and last row.
			rowIndications[rowCount] = nonZeroEntryCount;

			setState(MatrixStatus::ReadReady);
		}
	}

	/*!
	 * Gets the matrix element at the given row and column to the given value.
	 * NOTE: This function does not check the internal status for errors for performance reasons.
	 * @param row The row in which the element is to be read.
	 * @param col The column in which the element is to be read.
	 * @param target A pointer to the memory location where the read content is
	 * to be put.
	 * @return True iff the value is set in the matrix, false otherwise.
	 * On false, 0 will be written to *target.
	 */
	inline bool getValue(uint_fast64_t row, uint_fast64_t col, T* const target) const {
		// Check for illegal access indices.
		if ((row > rowCount) || (col > rowCount)) {
			LOG4CPLUS_ERROR(logger, "Trying to read a value from illegal position (" << row << ", " << col << ").");
			throw mrmc::exceptions::OutOfRangeException("Trying to read a value from illegal position.");
			return false;
		}

		// Read elements on the diagonal directly.
		if (row == col) {
			*target = diagonalStorage[row];
			return true;
		}

		// In case the element is not on the diagonal, we have to iterate
		// over the accessed row to find the element.
		uint_fast64_t rowStart = rowIndications[row];
		uint_fast64_t rowEnd = rowIndications[row + 1];
		while (rowStart < rowEnd) {
			// If the lement is found, write the content to the specified
			// position and return true.
			if (columnIndications[rowStart] == col) {
				*target = valueStorage[rowStart];
				return true;
			}
			// If the column of the current element is already larger than the
			// requested column, the requested element cannot be contained
			// in the matrix and we may therefore stop searching.
			if (columnIndications[rowStart] > col) {
				break;
			}
			++rowStart;
		}

		// Set 0 as the content and return false in case the element was not found.
		*target = 0;
		return false;
	}

	/*!
	 * Gets the matrix element at the given row and column to the given value.
	 * NOTE: This function does not check the internal status for errors for performance reasons.
	 * WARNING: It is possible to modify through this function. Usage only valid 
	 * for elements EXISTING in the sparse matrix! If the requested value does not exist, 
	 * an exception will be thrown.
	 * @param row The row in which the element is to be read.
	 * @param col The column in which the element is to be read.
	 *
	 * @return A reference to the value
	 */
	inline T& getValue(uint_fast64_t row, uint_fast64_t col) {
		// Check for illegal access indices.
		if ((row > rowCount) || (col > rowCount)) {
			LOG4CPLUS_ERROR(logger, "Trying to read a value from illegal position (" << row << ", " << col << ").");
<<<<<<< HEAD
			throw mrmc::exceptions::out_of_range("Trying to read a value from illegal position.");
=======
			throw mrmc::exceptions::OutOfRangeException("Trying to read a value from illegal position.");
			return false;
>>>>>>> 2f05d035
		}

		// Read elements on the diagonal directly.
		if (row == col) {
			return diagonalStorage[row];
		}

		// In case the element is not on the diagonal, we have to iterate
		// over the accessed row to find the element.
		uint_fast64_t rowStart = rowIndications[row];
		uint_fast64_t rowEnd = rowIndications[row + 1];
		while (rowStart < rowEnd) {
			// If the lement is found, write the content to the specified
			// position and return true.
			if (columnIndications[rowStart] == col) {
				return valueStorage[rowStart];
			}
			// If the column of the current element is already larger than the
			// requested column, the requested element cannot be contained
			// in the matrix and we may therefore stop searching.
			if (columnIndications[rowStart] > col) {
				break;
			}
			++rowStart;
		}

		throw mrmc::exceptions::InvalidArgumentException("Trying to get a reference to a non-existant value.");
	}

	/*!
	 * Returns the number of rows of the matrix.
	 */
	uint_fast64_t getRowCount() const {
		return rowCount;
	}

	/*!
	 * Returns a pointer to the value storage of the matrix. This storage does
	 * *not* include elements on the diagonal.
	 * @return A pointer to the value storage of the matrix.
	 */
	T* getStoragePointer() const {
		return valueStorage;
	}

	/*!
	 * Returns a pointer to the storage of elements on the diagonal.
	 * @return A pointer to the storage of elements on the diagonal.
	 */
	T* getDiagonalStoragePointer() const {
		return diagonalStorage;
	}

	/*!
	 * Returns a pointer to the array that stores the start indices of non-zero
	 * entries in the value storage for each row.
	 * @return A pointer to the array that stores the start indices of non-zero
	 * entries in the value storage for each row.
	 */
	uint_fast64_t* getRowIndicationsPointer() const {
		return rowIndications;
	}

	/*!
	 * Returns a pointer to an array that stores the column of each non-zero
	 * element that is not on the diagonal.
	 * @return A pointer to an array that stores the column of each non-zero
	 * element that is not on the diagonal.
	 */
	uint_fast64_t* getColumnIndicationsPointer() const {
		return columnIndications;
	}

	/*!
	 * Checks whether the internal status of the matrix makes it ready for
	 * reading access.
	 * @return True iff the internal status of the matrix makes it ready for
	 * reading access.
	 */
	bool isReadReady() {
		return (internalStatus == MatrixStatus::ReadReady);
	}

	/*!
	 * Checks whether the matrix was initialized previously. The matrix may
	 * still require to be finalized, even if this check returns true.
	 * @return True iff the matrix was initialized previously.
	 */
	bool isInitialized() {
		return (internalStatus == MatrixStatus::Initialized || internalStatus == MatrixStatus::ReadReady);
	}

	/*!
	 * Returns the internal state of the matrix.
	 * @return The internal state of the matrix.
	 */
	MatrixStatus getState() {
		return internalStatus;
	}

	/*!
	 * Checks whether the internal state of the matrix signals an error.
	 * @return True iff the internal state of the matrix signals an error.
	 */
	bool hasError() const {
		return (internalStatus == MatrixStatus::Error);
	}

	/*!
	 * Exports this sparse matrix to Eigens sparse matrix format.
	 * NOTE: this requires this matrix to be in the ReadReady state.
	 * @return The sparse matrix in Eigen format.
	 */
	Eigen::SparseMatrix<T, Eigen::RowMajor, int_fast32_t>* toEigenSparseMatrix() {
		// Check whether it is safe to export this matrix.
		if (!isReadReady()) {
			triggerErrorState();
			LOG4CPLUS_ERROR(logger, "Trying to convert a matrix that is not in a readable state to an Eigen matrix.");
			throw mrmc::exceptions::InvalidStateException("Trying to convert a matrix that is not in a readable state to an Eigen matrix.");
		} else {
			// Create the resulting matrix.
			int_fast32_t eigenRows = static_cast<int_fast32_t>(rowCount);
			Eigen::SparseMatrix<T, Eigen::RowMajor, int_fast32_t>* mat = new Eigen::SparseMatrix<T, Eigen::RowMajor, int_fast32_t>(eigenRows, eigenRows);

			// There are two ways of converting this matrix to Eigen's format.
			// 1. Compute a list of triplets (row, column, value) for all
			// non-zero elements and pass it to Eigen to create a sparse matrix.
			// 2. Tell Eigen to reserve the average number of non-zero elements
			// per row in advance and insert the values via a call to Eigen's
			// insert method then. As the given reservation number is only an
			// estimate, the actual number may be different and Eigen may have
			// to shift a lot.
			// In most cases, the second alternative is faster (about 1/2 of the
			// first, but if there are "heavy" rows that are several times larger
			// than an average row, the other solution might be faster.
			// The desired conversion method may be set by an appropriate define.

#define MRMC_USE_TRIPLETCONVERT
#			ifdef MRMC_USE_TRIPLETCONVERT

			// FIXME: Wouldn't it be more efficient to add the elements in
			// order including the diagonal elements? Otherwise, Eigen has to
			// perform some sorting.

			// Prepare the triplet storage.
			typedef Eigen::Triplet<T> IntTriplet;
			std::vector<IntTriplet> tripletList;
			tripletList.reserve(nonZeroEntryCount + rowCount);

			// First, iterate over all elements that are not on the diagonal
			// and add the corresponding triplet.
			uint_fast64_t rowStart;
			uint_fast64_t rowEnd;
			uint_fast64_t zeroCount = 0;
			for (uint_fast64_t row = 0; row < rowCount; ++row) {
				rowStart = rowIndications[row];
				rowEnd = rowIndications[row + 1];
				while (rowStart < rowEnd) {
					if (valueStorage[rowStart] == 0) zeroCount++;
					tripletList.push_back(IntTriplet(static_cast<int_fast32_t>(row), static_cast<int_fast32_t>(columnIndications[rowStart]), valueStorage[rowStart]));
					++rowStart;
				}
			}

			// Then add the elements on the diagonal.
			for (uint_fast64_t i = 0; i < rowCount; ++i) {
				if (diagonalStorage[i] == 0) zeroCount++;
				tripletList.push_back(IntTriplet(static_cast<int_fast32_t>(i), static_cast<int_fast32_t>(i), diagonalStorage[i]));
			}

			// Let Eigen create a matrix from the given list of triplets.
			mat->setFromTriplets(tripletList.begin(), tripletList.end());

#			else // NOT MRMC_USE_TRIPLETCONVERT

			// Reserve the average number of non-zero elements per row for each
			// row.
			mat->reserve(Eigen::VectorXi::Constant(eigenRows, static_cast<int_fast32_t>((nonZeroEntryCount + rowCount) / eigenRows)));

			// Iterate over the all non-zero elements in this matrix and add
			// them to the matrix individually.
			uint_fast64_t rowStart;
			uint_fast64_t rowEnd;
			uint_fast64_t count = 0;
			for (uint_fast64_t row = 0; row < rowCount; ++row) {
				rowStart = rowIndications[row];
				rowEnd = rowIndications[row + 1];

				// Insert the element on the diagonal.
				mat->insert(row, row) = diagonalStorage[row];
				count++;

				// Insert the elements that are not on the diagonal
				while (rowStart < rowEnd) {
					mat->insert(row, columnIndications[rowStart]) = valueStorage[rowStart];
					count++;
					++rowStart;
				}
			}
#			endif // MRMC_USE_TRIPLETCONVERT

			// Make the matrix compressed, i.e. remove remaining zero-entries.
			mat->makeCompressed();

			return mat;
		}

		// This point can never be reached as both if-branches end in a return
		// statement.
		return nullptr;
	}

	/*!
	 * Converts the matrix into a sparse matrix in the GMMXX format.
	 * @return A pointer to a column-major sparse matrix in GMMXX format.
	 */
	gmm::csr_matrix<T>* toGMMXXSparseMatrix() {
		uint_fast64_t realNonZeros = getNonZeroEntryCount() + getDiagonalNonZeroEntryCount();
		LOG4CPLUS_DEBUG(logger, "Converting matrix with " << realNonZeros << " non-zeros to gmm++ format.");

		// Prepare the resulting matrix.
		gmm::csr_matrix<T>* result = new gmm::csr_matrix<T>(rowCount, rowCount);

		// Reserve enough elements for the row indications.
		result->jc.reserve(rowCount + 1);

		// For the column indications and the actual values, we have to gather
		// the values in a temporary array first, as we have to integrate
		// the values from the diagonal. For the row indications, we can just count the number of
		// inserted diagonal elements and add it to the previous value.
		uint_fast64_t* tmpColumnIndicationsArray = new uint_fast64_t[realNonZeros];
		T* tmpValueArray = new T[realNonZeros];
		T zero(0);
		uint_fast64_t currentPosition = 0;
		uint_fast64_t insertedDiagonalElements = 0;
		for (uint_fast64_t i = 0; i < rowCount; ++i) {
			// Compute correct start index of row.
			result->jc[i] = rowIndications[i] + insertedDiagonalElements;

			// If the current row has no non-zero which is not on the diagonal, we have to check the
			// diagonal element explicitly.
			if (rowIndications[i + 1] - rowIndications[i] == 0) {
				if (diagonalStorage[i] != zero) {
					tmpColumnIndicationsArray[currentPosition] = i;
					tmpValueArray[currentPosition] = diagonalStorage[i];
					++currentPosition; ++insertedDiagonalElements;
				}
			} else {
				// Otherwise, we can just enumerate the non-zeros which are not on the diagonal
				// and fit in the diagonal element where appropriate.
				bool includedDiagonal = false;
				for (uint_fast64_t j = rowIndications[i]; j < rowIndications[i + 1]; ++j) {
					if (diagonalStorage[i] != zero && !includedDiagonal && columnIndications[j] > i) {
						includedDiagonal = true;
						tmpColumnIndicationsArray[currentPosition] = i;
						tmpValueArray[currentPosition] = diagonalStorage[i];
						++currentPosition; ++insertedDiagonalElements;
					}
					tmpColumnIndicationsArray[currentPosition] = columnIndications[j];
					tmpValueArray[currentPosition] = valueStorage[j];
					++currentPosition;
				}

				// If the diagonal element is non-zero and was not inserted until now (i.e. all
				// off-diagonal elements in the row are before the diagonal element.
				if (!includedDiagonal && diagonalStorage[i] != zero) {
					tmpColumnIndicationsArray[currentPosition] = i;
					tmpValueArray[currentPosition] = diagonalStorage[i];
					++currentPosition; ++insertedDiagonalElements;
				}
			}
		}
		// Fill in sentinel element at the end.
		result->jc[rowCount] = static_cast<unsigned int>(realNonZeros);

		// Now, we can copy the temporary array to the GMMXX format.
		result->ir.resize(realNonZeros);
		std::copy(tmpColumnIndicationsArray, tmpColumnIndicationsArray + realNonZeros, result->ir.begin());
		delete[] tmpColumnIndicationsArray;

		// And do the same thing with the actual values.
		result->pr.resize(realNonZeros);
		std::copy(tmpValueArray, tmpValueArray + realNonZeros, result->pr.begin());
		delete[] tmpValueArray;

		LOG4CPLUS_DEBUG(logger, "Done converting matrix to gmm++ format.");

		return result;
	}

	/*!
	 * Returns the number of non-zero entries that are not on the diagonal.
	 * @returns The number of non-zero entries that are not on the diagonal.
	 */
	uint_fast64_t getNonZeroEntryCount() const {
		return nonZeroEntryCount;
	}

	/*!
	 * Returns the number of non-zero entries on the diagonal.
	 * @return The number of non-zero entries on the diagonal.
	 */
	uint_fast64_t getDiagonalNonZeroEntryCount() const {
		uint_fast64_t result = 0;
		T zero(0);
		for (uint_fast64_t i = 0; i < rowCount; ++i) {
			if (diagonalStorage[i] != zero) ++result;
		}
		return result;
	}

	/*!
	 * This function makes the rows given by the bit vector absorbing.
	 * @param rows A bit vector indicating which rows to make absorbing.
	 * @return True iff the operation was successful.
	 */
	bool makeRowsAbsorbing(const mrmc::storage::BitVector rows) {
		bool result = true;
		for (auto row : rows) {
			result &= makeRowAbsorbing(row);
		}

		return result;
	}

	/*!
	 * This function makes the given row absorbing. This means that all
	 * entries in will be set to 0 and the value 1 will be written
	 * to the element on the diagonal.
	 * @param row The row to be made absorbing.
	 * @returns True iff the operation was successful.
	 */
	bool makeRowAbsorbing(const uint_fast64_t row) {
		// Check whether the accessed state exists.
		if (row > rowCount) {
			LOG4CPLUS_ERROR(logger, "Trying to make an illegal row " << row << " absorbing.");
			throw mrmc::exceptions::OutOfRangeException("Trying to make an illegal row absorbing.");
			return false;
		}

		// Iterate over the elements in the row that are not on the diagonal
		// and set them to zero.
		uint_fast64_t rowStart = rowIndications[row];
		uint_fast64_t rowEnd = rowIndications[row + 1];

		while (rowStart < rowEnd) {
			valueStorage[rowStart] = mrmc::utility::constGetZero(valueStorage[rowStart]);
			++rowStart;
		}

		// Set the element on the diagonal to one.
		diagonalStorage[row] = mrmc::utility::constGetOne(diagonalStorage[row]);
		return true;
	}

	/*
	 * Computes the sum of the elements in the given row whose column bits
	 * are set to one on the given constraint.
	 * @param row The row whose elements to add.
	 * @param constraint A bit vector that indicates which columns to add.
	 * @return The sum of the elements in the given row whose column bits
	 * are set to one on the given constraint.
	 */
	T getConstrainedRowSum(const uint_fast64_t row, const mrmc::storage::BitVector& constraint) const {
		T result(0);
		for (uint_fast64_t i = rowIndications[row]; i < rowIndications[row + 1]; ++i) {
			if (constraint.get(columnIndications[i])) {
				result += valueStorage[i];
			}
		}
		return result;
	}

	/*!
	 * Computes a vector in which each element is the sum of those elements in the
	 * corresponding row whose column bits are set to one in the given constraint.
	 * @param rowConstraint A bit vector that indicates for which rows to perform summation.
	 * @param columnConstraint A bit vector that indicates which columns to add.
	 * @param resultVector A pointer to the resulting vector that has at least
	 * as many elements as there are bits set to true in the constraint.
	 */
	void getConstrainedRowCountVector(const mrmc::storage::BitVector& rowConstraint, const mrmc::storage::BitVector& columnConstraint, std::vector<T>* resultVector) const {
		uint_fast64_t currentRowCount = 0;
		for (auto row : rowConstraint) {
			(*resultVector)[currentRowCount++] = getConstrainedRowSum(row, columnConstraint);
		}
	}

	/*!
	 * Creates a sub-matrix of the current matrix by dropping all rows and
	 * columns whose bits are not set to one in the given bit vector.
	 * @param constraint A bit vector indicating which rows and columns to drop.
	 * @return A pointer to a sparse matrix that is a sub-matrix of the current one.
	 */
	SquareSparseMatrix* getSubmatrix(mrmc::storage::BitVector& constraint) const {
		LOG4CPLUS_DEBUG(logger, "Creating a sub-matrix with " << constraint.getNumberOfSetBits() << " rows.");

		// Check for valid constraint.
		if (constraint.getNumberOfSetBits() == 0) {
			LOG4CPLUS_ERROR(logger, "Trying to create a sub-matrix of size 0.");
			throw mrmc::exceptions::InvalidArgumentException("Trying to create a sub-matrix of size 0.");
		}

		// First, we need to determine the number of non-zero entries of the
		// sub-matrix.
		uint_fast64_t subNonZeroEntries = 0;
		for (auto rowIndex : constraint) {
			for (uint_fast64_t i = rowIndications[rowIndex]; i < rowIndications[rowIndex + 1]; ++i) {
				if (constraint.get(columnIndications[i])) {
					++subNonZeroEntries;
				}
			}
		}

		// Create and initialize resulting matrix.
		SquareSparseMatrix* result = new SquareSparseMatrix(constraint.getNumberOfSetBits());
		result->initialize(subNonZeroEntries);

		// Create a temporary array that stores for each index whose bit is set
		// to true the number of bits that were set before that particular index.
		uint_fast64_t* bitsSetBeforeIndex = new uint_fast64_t[rowCount];
		uint_fast64_t lastIndex = 0;
		uint_fast64_t currentNumberOfSetBits = 0;
		for (auto index : constraint) {
			while (lastIndex <= index) {
				bitsSetBeforeIndex[lastIndex++] = currentNumberOfSetBits;
			}
			++currentNumberOfSetBits;
		}

		// Copy over selected entries.
		uint_fast64_t rowCount = 0;
		for (auto rowIndex : constraint) {
			result->addNextValue(rowCount, rowCount, diagonalStorage[rowIndex]);

			for (uint_fast64_t i = rowIndications[rowIndex]; i < rowIndications[rowIndex + 1]; ++i) {
				if (constraint.get(columnIndications[i])) {
					result->addNextValue(rowCount, bitsSetBeforeIndex[columnIndications[i]], valueStorage[i]);
				}
			}

			++rowCount;
		}

		// Dispose of the temporary array.
		delete[] bitsSetBeforeIndex;

		// Finalize sub-matrix and return result.
		result->finalize();
		LOG4CPLUS_DEBUG(logger, "Done creating sub-matrix.");
		return result;
	}

	void convertToEquationSystem() {
		invertDiagonal();
		negateAllNonDiagonalElements();
	}

	/*!
	 * Inverts all elements on the diagonal, i.e. sets the diagonal values to 1 minus their previous
	 * value.
	 */
	void invertDiagonal() {
		T one(1);
		for (uint_fast64_t i = 0; i < rowCount; ++i) {
			diagonalStorage[i] = one - diagonalStorage[i];
		}
	}

	/*!
	 * Negates all non-zero elements that are not on the diagonal.
	 */
	void negateAllNonDiagonalElements() {
		for (uint_fast64_t i = 0; i < nonZeroEntryCount; ++i) {
			valueStorage[i] = - valueStorage[i];
		}
	}

	/*!
	 * Calculates the Jacobi-Decomposition of this sparse matrix.
	 * @return A pointer to a class containing the matrix L+U and the inverted diagonal matrix D^-1
	 */
	mrmc::storage::JacobiDecomposition<T>* getJacobiDecomposition() const {
		uint_fast64_t rowCount = this->getRowCount();
		SquareSparseMatrix<T> *resultLU = new SquareSparseMatrix<T>(this);
		SquareSparseMatrix<T> *resultDinv = new SquareSparseMatrix<T>(rowCount);
		// no entries apart from those on the diagonal
		resultDinv->initialize(0);
		// copy diagonal entries to other matrix
		T dummy;
		for (int i = 0; i < rowCount; ++i) {
			resultDinv->addNextValue(i, i, resultLU->getValue(i, i));
			resultLU->getValue(i, i) = mrmc::utility::constGetZero(&dummy);
		}

		return new mrmc::storage::JacobiDecomposition<T>(resultLU, resultDinv);
	}

	/*!
	 * Returns the size of the matrix in memory measured in bytes.
	 * @return The size of the matrix in memory measured in bytes.
	 */
	uint_fast64_t getSizeInMemory() const {
		uint_fast64_t size = sizeof(*this);
		// Add value_storage size.
		size += sizeof(T) * nonZeroEntryCount;
		// Add diagonal_storage size.
		size += sizeof(T) * (rowCount + 1);
		// Add column_indications size.
		size += sizeof(uint_fast64_t) * nonZeroEntryCount;
		// Add row_indications size.
		size += sizeof(uint_fast64_t) * (rowCount + 1);
		return size;
	}

	/*!
	 * Returns an iterator to the columns of the non-zero entries of the given
	 * row that are not on the diagonal.
	 * @param row The row whose columns the iterator will return.
	 * @return An iterator to the columns of the non-zero entries of the given
	 * row that are not on the diagonal.
	 */
	constIndexIterator beginConstColumnNoDiagIterator(uint_fast64_t row) const {
		return this->columnIndications + this->rowIndications[row];
	}

	/*!
	 * Returns an iterator referring to the element after the given row.
	 * @param row The row for which the iterator should point to the past-the-end
	 * element.
	 */
	constIndexIterator endConstColumnNoDiagIterator(uint_fast64_t row) const {
		return this->columnIndications + this->rowIndications[row + 1];
	}

	void print() const {
		std::cout << "diag: --------------------------------" << std::endl;
		for (uint_fast64_t i = 0; i < rowCount; ++i) {
			std::cout << "(" << i << "," << i << ") = " << diagonalStorage[i] << std::endl;
		}
		std::cout << "non diag: ----------------------------" << std::endl;
		for (uint_fast64_t i = 0; i < rowCount; ++i) {
			for (uint_fast64_t j = rowIndications[i]; j < rowIndications[i + 1]; ++j) {
				std::cout << "(" << i << "," << columnIndications[j] << ") = " << valueStorage[j] << std::endl;
			}
		}
	}

private:

	/*!
	 * The number of rows of the matrix.
	 */
	uint_fast64_t rowCount;

	/*!
	 * The number of non-zero elements that are not on the diagonal.
	 */
	uint_fast64_t nonZeroEntryCount;

	/*!
	 * Stores all non-zero values that are not on the diagonal.
	 */
	T* valueStorage;

	/*!
	 * Stores all elements on the diagonal, even the ones that are zero.
	 */
	T* diagonalStorage;

	/*!
	 * Stores the column for each non-zero element that is not on the diagonal.
	 */
	uint_fast64_t* columnIndications;

	/*!
	 * Array containing the boundaries (indices) in the value_storage array
	 * for each row. All elements of value_storage with indices between the
	 * i-th and the (i+1)-st element of this array belong to row i.
	 */
	uint_fast64_t* rowIndications;

	/*!
	 * The internal status of the matrix.
	 */
	MatrixStatus internalStatus;

	/*!
	 * Stores the current number of non-zero elements that have been added to
	 * the matrix. Used for correctly inserting elements in the matrix.
	 */
	uint_fast64_t currentSize;

	/*!
	 * Stores the row in which the last element was inserted. Used for correctly
	 * inserting elements in the matrix .
	 */
	uint_fast64_t lastRow;

	/*!
	 * Sets the internal status to signal an error.
	 */
	void triggerErrorState() {
		setState(MatrixStatus::Error);
	}

	/*! 
	 * Sets the internal status to the given state if the current state is not
	 * the error state.
	 * @param new_state The new state to be switched to.
	 */
	void setState(const MatrixStatus new_state) {
		internalStatus = (internalStatus == MatrixStatus::Error) ? internalStatus : new_state;
	}

	/*!
	 * Prepares the internal CSR storage. For this, it requires
	 * non_zero_entry_count and row_count to be set correctly.
	 * @return True on success, false otherwise (allocation failed).
	 */
	bool prepareInternalStorage() {
		// Set up the arrays for the elements that are not on the diagonal.
		valueStorage = new (std::nothrow) T[nonZeroEntryCount]();
		columnIndications = new (std::nothrow) uint_fast64_t[nonZeroEntryCount]();

		// Set up the row_indications array and reserve one element more than
		// there are rows in order to put a sentinel element at the end,
		// which eases iteration process.
		rowIndications = new (std::nothrow) uint_fast64_t[rowCount + 1]();

		// Set up the array for the elements on the diagonal.
		diagonalStorage = new (std::nothrow) T[rowCount]();

		// Return whether all the allocations could be made without error.
		return ((valueStorage != NULL) && (columnIndications != NULL)
				&& (rowIndications != NULL) && (diagonalStorage != NULL));
	}

	/*!
	 * Helper function to determine whether the given Eigen matrix is in RowMajor
	 * format. Always returns true, but is overloaded, so the compiler will
	 * only call it in case the Eigen matrix is in RowMajor format.
	 * @return True.
	 */
	template<typename _Scalar, typename _Index>
	bool isEigenRowMajor(Eigen::SparseMatrix<_Scalar, Eigen::RowMajor, _Index>) {
		return true;
	}

	/*!
	 * Helper function to determine whether the given Eigen matrix is in RowMajor
	 * format. Always returns false, but is overloaded, so the compiler will
	 * only call it in case the Eigen matrix is in ColMajor format.
	 * @return False.
	 */
	template<typename _Scalar, typename _Index>
	bool isEigenRowMajor(
			Eigen::SparseMatrix<_Scalar, Eigen::ColMajor, _Index>) {
		return false;
	}

	/*!
	 * Helper function to determine the number of non-zero elements that are
	 * not on the diagonal of the given Eigen matrix.
	 * @param eigen_sparse_matrix The Eigen matrix to analyze.
	 * @return The number of non-zero elements that are not on the diagonal of
	 * the given Eigen matrix.
	 */
	template<typename _Scalar, int _Options, typename _Index>
	_Index getEigenSparseMatrixCorrectNonZeroEntryCount(const Eigen::SparseMatrix<_Scalar, _Options, _Index>& eigen_sparse_matrix) const {
		const _Index* indexPtr = eigen_sparse_matrix.innerIndexPtr();
		const _Index* outerPtr = eigen_sparse_matrix.outerIndexPtr();

		const _Index entryCount = eigen_sparse_matrix.nonZeros();
		const _Index outerCount = eigen_sparse_matrix.outerSize();

		uint_fast64_t diagNonZeros = 0;

		// For RowMajor, row is the current row and col the column and for
		// ColMajor, row is the current column and col the row, but this is
		// not important as we are only looking for elements on the diagonal.
		_Index innerStart = 0;
		_Index innerEnd = 0;
		_Index innerMid = 0;
		for (_Index row = 0; row < outerCount; ++row) {
			innerStart = outerPtr[row];
			innerEnd = outerPtr[row + 1] - 1;

			// Now use binary search (but defer equality detection).
			while (innerStart < innerEnd) {
				innerMid = innerStart + ((innerEnd - innerStart) / 2);

				if (indexPtr[innerMid] < row) {
					innerStart = innerMid + 1;
				} else {
					innerEnd = innerMid;
				}
			}

			// Check whether we have found an element on the diagonal.
			if ((innerStart == innerEnd) && (indexPtr[innerStart] == row)) {
				++diagNonZeros;
			}
		}

		return static_cast<_Index>(entryCount - diagNonZeros);
	}

};



} // namespace storage

} // namespace mrmc

#endif // MRMC_STORAGE_SQUARESPARSEMATRIX_H_<|MERGE_RESOLUTION|>--- conflicted
+++ resolved
@@ -395,12 +395,7 @@
 		// Check for illegal access indices.
 		if ((row > rowCount) || (col > rowCount)) {
 			LOG4CPLUS_ERROR(logger, "Trying to read a value from illegal position (" << row << ", " << col << ").");
-<<<<<<< HEAD
-			throw mrmc::exceptions::out_of_range("Trying to read a value from illegal position.");
-=======
 			throw mrmc::exceptions::OutOfRangeException("Trying to read a value from illegal position.");
-			return false;
->>>>>>> 2f05d035
 		}
 
 		// Read elements on the diagonal directly.
