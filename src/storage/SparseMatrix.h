#ifndef STORM_STORAGE_SPARSEMATRIX_H_
#define STORM_STORAGE_SPARSEMATRIX_H_

#include <exception>
#include <new>
#include <algorithm>
#include <iostream>
#include <iterator>
#include "boost/integer/integer_mask.hpp"

#include "src/exceptions/InvalidStateException.h"
#include "src/exceptions/InvalidArgumentException.h"
#include "src/exceptions/OutOfRangeException.h"
#include "src/exceptions/FileIoException.h"
#include "src/storage/BitVector.h"
#include "src/storage/JacobiDecomposition.h"

#include "src/utility/ConstTemplates.h"
#include "Eigen/Sparse"
#include "gmm/gmm_matrix.h"

#include "log4cplus/logger.h"
#include "log4cplus/loggingmacros.h"

extern log4cplus::Logger logger;

// Forward declaration for adapter classes.
namespace storm { 
	namespace adapters{ 
		class GmmxxAdapter; 
		class EigenAdapter; 
		class StormAdapter;
	} 
}

namespace storm {
namespace storage {

/*!
 * A sparse matrix class with a constant number of non-zero entries.
 * NOTE: Addressing *is* zero-based, so the valid range for getValue and addNextValue is 0..(rows - 1)
 * where rows is the first argument to the constructor.
 */
template<class T>
class SparseMatrix {
public:
	/*!
	 * Declare adapter classes as friends to use internal data.
	 */
	friend class storm::adapters::GmmxxAdapter;
	friend class storm::adapters::EigenAdapter;
	friend class storm::adapters::StormAdapter;

	/*!
	 * If we only want to iterate over the columns of the non-zero entries of
	 * a row, we can simply iterate over the array (part) itself.
	 */
	typedef const uint_fast64_t * const constIndexIterator;

	/*!
	 *	Iterator type if we want to iterate over elements.
	 */
	typedef const T* const constIterator;

	class constRowsIterator {
	public:
		constRowsIterator(SparseMatrix<T> const& matrix) : matrix(matrix), offset(0) {
			// Intentionally left empty.
		}

		constRowsIterator& operator++() {
			++offset;
			return *this;
		}

		bool operator==(constRowsIterator const& other) const {
			return offset == other.offset;
		}

		bool operator!=(uint_fast64_t offset) const {
			return this->offset != offset;
		}

		uint_fast64_t column() const {
			return matrix.columnIndications[offset];
		}

		T const& value() const {
			return matrix.valueStorage[offset];
		}

		void setOffset(uint_fast64_t offset) {
			this->offset = offset;
		}

	private:
		SparseMatrix<T> const& matrix;
		uint_fast64_t offset;
	};

	friend class constRowsIterator;

	/*!
	 * An enum representing the internal state of the Matrix.
	 * After creating the Matrix using the Constructor, the Object is in state UnInitialized. After calling initialize(), that state changes to Initialized and after all entries have been entered and finalize() has been called, to ReadReady.
	 * Should a critical error occur in any of the former functions, the state will change to Error.
	 * @see getState()
	 * @see isReadReady()
	 * @see isInitialized()
	 * @see hasError()
	 */
	enum MatrixStatus {
		Error = -1, UnInitialized = 0, Initialized = 1, ReadReady = 2
	};

	//! Constructor
	/*!
	 * Constructs a sparse matrix object with the given number of rows.
	 * @param rows The number of rows of the matrix
	 */
	SparseMatrix(uint_fast64_t rows, uint_fast64_t cols)
			: rowCount(rows), colCount(cols), nonZeroEntryCount(0),
			  internalStatus(MatrixStatus::UnInitialized), currentSize(0), lastRow(0) { }

	/* Sadly, Delegate Constructors are not yet available with MSVC2012 */
	//! Constructor
	/*!
	 * Constructs a square sparse matrix object with the given number rows
	 * @param size The number of rows and cols in the matrix
	 */ /*
	SparseMatrix(uint_fast64_t size) : SparseMatrix(size, size) { }
	*/

	//! Constructor
	/*!
	 * Constructs a square sparse matrix object with the given number rows
	 * @param size The number of rows and cols in the matrix
	 */
	SparseMatrix(uint_fast64_t size)
			: rowCount(size), colCount(size), nonZeroEntryCount(0),
			  internalStatus(MatrixStatus::UnInitialized), currentSize(0), lastRow(0) { }

	//! Copy Constructor
	/*!
	 * Copy Constructor. Performs a deep copy of the given sparse matrix.
	 * @param ssm A reference to the matrix to be copied.
	 */
	SparseMatrix(const SparseMatrix<T> &ssm)
			: rowCount(ssm.rowCount), colCount(ssm.colCount), nonZeroEntryCount(ssm.nonZeroEntryCount),
			  internalStatus(ssm.internalStatus), currentSize(ssm.currentSize), lastRow(ssm.lastRow) {
		LOG4CPLUS_WARN(logger, "Invoking copy constructor.");
		// Check whether copying the matrix is safe.
		if (ssm.hasError()) {
			LOG4CPLUS_ERROR(logger, "Trying to copy sparse matrix in error state.");
			throw storm::exceptions::InvalidArgumentException("Trying to copy sparse matrix in error state.");
		} else {
			// Try to prepare the internal storage and throw an error in case
			// of a failure.
			if (!prepareInternalStorage()) {
				LOG4CPLUS_ERROR(logger, "Unable to allocate internal storage.");
				throw std::bad_alloc();
			} else {
				std::copy(ssm.valueStorage.begin(), ssm.valueStorage.end(), valueStorage.begin());

				// The elements that are not of the value type but rather the
				// index type may be copied directly.
				std::copy(ssm.columnIndications.begin(), ssm.columnIndications.end(), columnIndications.begin());
				std::copy(ssm.rowIndications.begin(), ssm.rowIndications.end(), rowIndications.begin());
			}
		}
	}

	//! Destructor
	/*!
	 * Destructor. Performs deletion of the reserved storage arrays.
	 */
	~SparseMatrix() {
		setState(MatrixStatus::UnInitialized);
		valueStorage.resize(0);
		columnIndications.resize(0);
		rowIndications.resize(0);
	}

	/*!
	 * Initializes the sparse matrix with the given number of non-zero entries
	 * and prepares it for use with addNextValue() and finalize().
	 * NOTE: Calling this method before any other member function is mandatory.
	 * This version is to be used together with addNextValue().
	 * @param nonZeroEntries The number of non-zero entries that are not on the
	 * diagonal.
	 */
	void initialize(uint_fast64_t nonZeroEntries) {
		// Check whether initializing the matrix is safe.
		if (internalStatus != MatrixStatus::UnInitialized) {
			triggerErrorState();
			LOG4CPLUS_ERROR(logger, "Trying to initialize matrix that is not uninitialized.");
			throw storm::exceptions::InvalidStateException("Trying to initialize matrix that is not uninitialized.");
		} else if ((rowCount == 0) || (colCount == 0)) {
			triggerErrorState();
			LOG4CPLUS_ERROR(logger, "Trying to create initialize a matrix with 0 rows or 0 columns.");
			throw storm::exceptions::InvalidArgumentException("Trying to create initialize a matrix with 0 rows or 0 columns.");
		} else if ((rowCount * colCount) < nonZeroEntries) {
			triggerErrorState();
			LOG4CPLUS_ERROR(logger, "Trying to initialize a matrix with more non-zero entries than there can be.");
			throw storm::exceptions::InvalidArgumentException("Trying to initialize a matrix with more non-zero entries than there can be.");
		} else {
			// If it is safe, initialize necessary members and prepare the
			// internal storage.
			nonZeroEntryCount = nonZeroEntries;
			lastRow = 0;

			if (!prepareInternalStorage()) {
				triggerErrorState();
				throw std::bad_alloc();
			} else {
				setState(MatrixStatus::Initialized);
			}
		}
	}

	/*!
	 * Sets the matrix element at the given row and column to the given value.
	 * NOTE: This is a linear setter. It must be called consecutively for each element,
	 * row by row *and* column by column. Only diagonal entries may be set at any time.
	 * @param row The row in which the matrix element is to be set.
	 * @param col The column in which the matrix element is to be set.
	 * @param value The value that is to be set.
	 */
	void addNextValue(const uint_fast64_t row, const uint_fast64_t col,	const T& value) {
		// Check whether the given row and column positions are valid and throw
		// error otherwise.
		if ((row > rowCount) || (col > colCount)) {
			triggerErrorState();
			LOG4CPLUS_ERROR(logger, "Trying to add a value at illegal position (" << row << ", " << col << ").");
			throw storm::exceptions::OutOfRangeException("Trying to add a value at illegal position.");
		}

		// If we switched to another row, we have to adjust the missing
		// entries in the row_indications array.
		if (row != lastRow) {
			for (uint_fast64_t i = lastRow + 1; i <= row; ++i) {
				rowIndications[i] = currentSize;
			}
			lastRow = row;
		}

		// Finally, set the element and increase the current size.
		valueStorage[currentSize] = value;
		columnIndications[currentSize] = col;

		++currentSize;
	}

	/*
	 * Finalizes the sparse matrix to indicate that initialization has been
	 * completed and the matrix may now be used.
	 */
	void finalize() {
		// Check whether it's safe to finalize the matrix and throw error
		// otherwise.
		if (!isInitialized()) {
			triggerErrorState();
			LOG4CPLUS_ERROR(logger, "Trying to finalize an uninitialized matrix.");
			throw storm::exceptions::InvalidStateException("Trying to finalize an uninitialized matrix.");
		} else if (currentSize != nonZeroEntryCount) {
			triggerErrorState();
			LOG4CPLUS_ERROR(logger, "Trying to finalize a matrix that was initialized with more non-zero entries than given (expected " << nonZeroEntryCount << " but got " << currentSize << " instead)");
			throw storm::exceptions::InvalidStateException() << "Trying to finalize a matrix that was initialized with more non-zero entries than given (expected " << nonZeroEntryCount << " but got " << currentSize << " instead).";
		} else {
			// Fill in the missing entries in the row_indications array.
			// (Can happen because of empty rows at the end.)
			if (lastRow != rowCount) {
				for (uint_fast64_t i = lastRow + 1; i < rowCount; ++i) {
					rowIndications[i] = currentSize;
				}
			}

			// Set a sentinel element at the last position of the row_indications
			// array. This eases iteration work, as now the indices of row i
			// are always between row_indications[i] and row_indications[i + 1],
			// also for the first and last row.
			rowIndications[rowCount] = nonZeroEntryCount;

			setState(MatrixStatus::ReadReady);
		}
	}

	/*!
	 * Gets the matrix element at the given row and column to the given value.
	 * NOTE: This function does not check the internal status for errors for performance reasons.
	 * @param row The row in which the element is to be read.
	 * @param col The column in which the element is to be read.
	 * @param target A pointer to the memory location where the read content is
	 * to be put.
	 * @return True iff the value is set in the matrix, false otherwise.
	 * On false, 0 will be written to *target.
	 */
	inline bool getValue(uint_fast64_t row, uint_fast64_t col, T* const target) const {
		// Check for illegal access indices.
		if ((row > rowCount) || (col > colCount)) {
			LOG4CPLUS_ERROR(logger, "Trying to read a value from illegal position (" << row << ", " << col << ").");
			throw storm::exceptions::OutOfRangeException("Trying to read a value from illegal position.");
			return false;
		}

		// In case the element is not on the diagonal, we have to iterate
		// over the accessed row to find the element.
		uint_fast64_t rowStart = rowIndications[row];
		uint_fast64_t rowEnd = rowIndications[row + 1];
		while (rowStart < rowEnd) {
			// If the lement is found, write the content to the specified
			// position and return true.
			if (columnIndications[rowStart] == col) {
				*target = valueStorage[rowStart];
				return true;
			}
			// If the column of the current element is already larger than the
			// requested column, the requested element cannot be contained
			// in the matrix and we may therefore stop searching.
			if (columnIndications[rowStart] > col) {
				break;
			}
			++rowStart;
		}

		// Set 0 as the content and return false in case the element was not found.
		*target = 0;
		return false;
	}

	/*!
	 * Gets the matrix element at the given row and column to the given value.
	 * NOTE: This function does not check the internal status for errors for performance reasons.
	 * WARNING: It is possible to modify through this function. Usage only valid
	 * for elements EXISTING in the sparse matrix! If the requested value does not exist,
	 * an exception will be thrown.
	 * @param row The row in which the element is to be read.
	 * @param col The column in which the element is to be read.
	 *
	 * @return A reference to the value
	 */
	inline T& getValue(uint_fast64_t row, uint_fast64_t col) {
		// Check for illegal access indices.
		if ((row > rowCount) || (col > colCount)) {
			LOG4CPLUS_ERROR(logger, "Trying to read a value from illegal position (" << row << ", " << col << ").");
			throw storm::exceptions::OutOfRangeException("Trying to read a value from illegal position.");
		}

		// we have to iterate
		// over the accessed row to find the element.
		uint_fast64_t rowStart = rowIndications[row];
		uint_fast64_t rowEnd = rowIndications[row + 1];
		while (rowStart < rowEnd) {
			// If the lement is found, write the content to the specified
			// position and return true.
			if (columnIndications[rowStart] == col) {
				return valueStorage[rowStart];
			}
			// If the column of the current element is already larger than the
			// requested column, the requested element cannot be contained
			// in the matrix and we may therefore stop searching.
			if (columnIndications[rowStart] > col) {
				break;
			}
			++rowStart;
		}

		throw storm::exceptions::InvalidArgumentException("Trying to get a reference to a non-existant value.");
	}

	/*!
	 * Returns the number of rows of the matrix.
	 */
	uint_fast64_t getRowCount() const {
		return rowCount;
	}

	/*!
	 * Returns the number of columns of the matrix.
	 */
	uint_fast64_t getColumnCount() const {
		return colCount;
	}

	/*!
	 * Returns a pointer to the value storage of the matrix.
	 * @return A pointer to the value storage of the matrix.
	 */
	std::vector<T> const& getStorage() const {
		return valueStorage;
	}

	/*!
	 * Returns a pointer to the array that stores the start indices of non-zero
	 * entries in the value storage for each row.
	 * @return A pointer to the array that stores the start indices of non-zero
	 * entries in the value storage for each row.
	 */
	std::vector<uint_fast64_t> const& getRowIndications() const {
		return rowIndications;
	}

	/*!
	 * Returns a pointer to an array that stores the column of each non-zero
	 * element.
	 * @return A pointer to an array that stores the column of each non-zero
	 * element.
	 */
	std::vector<uint_fast64_t> const& getColumnIndications() const {
		return columnIndications;
	}

	/*!
	 * Checks whether the internal status of the matrix makes it ready for
	 * reading access.
	 * @return True iff the internal status of the matrix makes it ready for
	 * reading access.
	 */
	bool isReadReady() {
		return (internalStatus == MatrixStatus::ReadReady);
	}

	/*!
	 * Checks whether the matrix was initialized previously. The matrix may
	 * still require to be finalized, even if this check returns true.
	 * @return True iff the matrix was initialized previously.
	 */
	bool isInitialized() {
		return (internalStatus == MatrixStatus::Initialized || internalStatus == MatrixStatus::ReadReady);
	}

	/*!
	 * Returns the internal state of the matrix.
	 * @return The internal state of the matrix.
	 */
	MatrixStatus getState() {
		return internalStatus;
	}

	/*!
	 * Checks whether the internal state of the matrix signals an error.
	 * @return True iff the internal state of the matrix signals an error.
	 */
	bool hasError() const {
		return (internalStatus == MatrixStatus::Error);
	}

	/*!
	 * Returns the number of non-zero entries that are not on the diagonal.
	 * @returns The number of non-zero entries that are not on the diagonal.
	 */
	uint_fast64_t getNonZeroEntryCount() const {
		return nonZeroEntryCount;
	}

	/*!
	 * This function makes the rows given by the bit vector absorbing.
	 * @param rows A bit vector indicating which rows to make absorbing.
	 * @return True iff the operation was successful.
	 */
	bool makeRowsAbsorbing(const storm::storage::BitVector rows) {
		bool result = true;
		for (auto row : rows) {
			result &= makeRowAbsorbing(row, row);
		}

		return result;
	}

	/*!
	 * This function makes the groups of rows given by the bit vector absorbing.
	 * @param rows A bit vector indicating which row groups to make absorbing.
	 * @return True iff the operation was successful.
	 */
	bool makeRowsAbsorbing(const storm::storage::BitVector rows, std::vector<uint_fast64_t> const& nondeterministicChoices) {
		bool result = true;
		for (auto index : rows) {
			for (uint_fast64_t row = nondeterministicChoices[index]; row < nondeterministicChoices[index + 1]; ++row) {
				result &= makeRowAbsorbing(row, index);
			}
		}

		return result;
	}


	/*!
	 * This function makes the given row absorbing. This means that all
	 * entries in will be set to 0 and the value 1 will be written
	 * to the element on the (pseudo-) diagonal.
	 * @param row The row to be made absorbing.
	 * @returns True iff the operation was successful.
	 */
	bool makeRowAbsorbing(const uint_fast64_t row, const uint_fast64_t column) {
		// Check whether the accessed state exists.
		if (row > rowCount) {
			LOG4CPLUS_ERROR(logger, "Trying to make an illegal row " << row << " absorbing.");
			throw storm::exceptions::OutOfRangeException("Trying to make an illegal row absorbing.");
			return false;
		}

		// Iterate over the elements in the row that are not on the diagonal
		// and set them to zero.
		uint_fast64_t rowStart = rowIndications[row];
		uint_fast64_t rowEnd = rowIndications[row + 1];

		if (rowStart >= rowEnd) {
			LOG4CPLUS_ERROR(logger, "Cannot make row " << row << " absorbing, because there is no entry in this row.");
			throw storm::exceptions::InvalidStateException() << "Cannot make row " << row << " absorbing, because there is no entry in this row.";
		}

		valueStorage[rowStart] = storm::utility::constGetOne<T>();
		columnIndications[rowStart] = column;

		for (uint_fast64_t index = rowStart + 1; index < rowEnd; ++index) {
			valueStorage[index] = storm::utility::constGetZero<T>();
			columnIndications[index] = 0;
		}

		return true;
	}

	/*
	 * Computes the sum of the elements in the given row whose column bits
	 * are set to one on the given constraint.
	 * @param row The row whose elements to add.
	 * @param constraint A bit vector that indicates which columns to add.
	 * @return The sum of the elements in the given row whose column bits
	 * are set to one on the given constraint.
	 */
	T getConstrainedRowSum(const uint_fast64_t row, const storm::storage::BitVector& constraint) const {
		T result(0);
		for (uint_fast64_t i = rowIndications[row]; i < rowIndications[row + 1]; ++i) {
			if (constraint.get(columnIndications[i])) {
				result += valueStorage[i];
			}
		}
		return result;
	}

	/*!
	 * Computes a vector in which each element is the sum of those elements in the
	 * corresponding row whose column bits are set to one in the given constraint.
	 * @param rowConstraint A bit vector that indicates for which rows to perform summation.
	 * @param columnConstraint A bit vector that indicates which columns to add.
	 * @param resultVector A pointer to the resulting vector that has at least
	 * as many elements as there are bits set to true in the constraint.
	 */
	void getConstrainedRowSumVector(const storm::storage::BitVector& rowConstraint, const storm::storage::BitVector& columnConstraint, std::vector<T>* resultVector) const {
		uint_fast64_t currentRowCount = 0;
		for (auto row : rowConstraint) {
			(*resultVector)[currentRowCount++] = getConstrainedRowSum(row, columnConstraint);
		}
	}

	/*!
	 * Computes a vector in which each element is the sum of those elements in the
	 * corresponding row whose column bits are set to one in the given constraint.
	 * @param rowConstraint A bit vector that indicates for which rows to perform summation.
	 * @param columnConstraint A bit vector that indicates which columns to add.
	 * @param resultVector A pointer to the resulting vector that has at least
	 * as many elements as there are bits set to true in the constraint.
	 */
	void getConstrainedRowSumVector(const storm::storage::BitVector& rowConstraint, std::vector<uint_fast64_t> const& nondeterministicChoiceIndices, const storm::storage::BitVector& columnConstraint, std::vector<T>* resultVector) const {
		uint_fast64_t currentRowCount = 0;
		for (auto index : rowConstraint) {
			for (uint_fast64_t row = nondeterministicChoiceIndices[index]; row < nondeterministicChoiceIndices[index + 1]; ++row) {
				(*resultVector)[currentRowCount++] = getConstrainedRowSum(row, columnConstraint);
			}
		}
	}

	/*!
	 * Creates a sub-matrix of the current matrix by dropping all rows and
	 * columns whose bits are not set to one in the given bit vector.
	 * @param constraint A bit vector indicating which rows and columns to drop.
	 * @return A pointer to a sparse matrix that is a sub-matrix of the current one.
	 */
	SparseMatrix* getSubmatrix(storm::storage::BitVector& constraint) const {
		LOG4CPLUS_DEBUG(logger, "Creating a sub-matrix with " << constraint.getNumberOfSetBits() << " rows.");

		// Check for valid constraint.
		if (constraint.getNumberOfSetBits() == 0) {
			LOG4CPLUS_ERROR(logger, "Trying to create a sub-matrix of size 0.");
			throw storm::exceptions::InvalidArgumentException("Trying to create a sub-matrix of size 0.");
		}

		// First, we need to determine the number of non-zero entries of the
		// sub-matrix.
		uint_fast64_t subNonZeroEntries = 0;
		for (auto rowIndex : constraint) {
			for (uint_fast64_t i = rowIndications[rowIndex]; i < rowIndications[rowIndex + 1]; ++i) {
				if (constraint.get(columnIndications[i])) {
					++subNonZeroEntries;
				}
			}
		}

		// Create and initialize resulting matrix.
		SparseMatrix* result = new SparseMatrix(constraint.getNumberOfSetBits());
		result->initialize(subNonZeroEntries);

		// Create a temporary array that stores for each index whose bit is set
		// to true the number of bits that were set before that particular index.
		uint_fast64_t* bitsSetBeforeIndex = new uint_fast64_t[colCount];
		uint_fast64_t lastIndex = 0;
		uint_fast64_t currentNumberOfSetBits = 0;
		for (auto index : constraint) {
			while (lastIndex <= index) {
				bitsSetBeforeIndex[lastIndex++] = currentNumberOfSetBits;
			}
			++currentNumberOfSetBits;
		}

		// Copy over selected entries.
		uint_fast64_t rowCount = 0;
		for (auto rowIndex : constraint) {
			for (uint_fast64_t i = rowIndications[rowIndex]; i < rowIndications[rowIndex + 1]; ++i) {
				if (constraint.get(columnIndications[i])) {
					result->addNextValue(rowCount, bitsSetBeforeIndex[columnIndications[i]], valueStorage[i]);
				}
			}

			++rowCount;
		}

		// Dispose of the temporary array.
		delete[] bitsSetBeforeIndex;

		// Finalize sub-matrix and return result.
		result->finalize();
		LOG4CPLUS_DEBUG(logger, "Done creating sub-matrix.");
		return result;
	}

	SparseMatrix* getSubmatrix(storm::storage::BitVector& constraint, std::vector<uint_fast64_t> const& rowIndices) const {
		LOG4CPLUS_DEBUG(logger, "Creating a sub-matrix (of unknown size).");

		// Check for valid constraint.
		if (constraint.getNumberOfSetBits() == 0) {
			LOG4CPLUS_ERROR(logger, "Trying to create a sub-matrix of size 0.");
			throw storm::exceptions::InvalidArgumentException("Trying to create a sub-matrix of size 0.");
		}

		// First, we need to determine the number of non-zero entries and the number of rows of the
		// sub-matrix.
		uint_fast64_t subNonZeroEntries = 0;
		uint_fast64_t subRowCount = 0;
		for (auto index : constraint) {
			subRowCount += rowIndices[index + 1] - rowIndices[index];
			for (uint_fast64_t i = rowIndices[index]; i < rowIndices[index + 1]; ++i) {
				for (uint_fast64_t j = rowIndications[i]; j < rowIndications[i + 1]; ++j) {
					if (constraint.get(columnIndications[j])) {
						++subNonZeroEntries;
					}
				}
			}
		}

		LOG4CPLUS_DEBUG(logger, "Determined size of submatrix to be " << subRowCount << "x" << constraint.getNumberOfSetBits() << ".");

		// Create and initialize resulting matrix.
		SparseMatrix* result = new SparseMatrix(subRowCount, constraint.getNumberOfSetBits());
		result->initialize(subNonZeroEntries);

		// Create a temporary array that stores for each index whose bit is set
		// to true the number of bits that were set before that particular index.
		uint_fast64_t* bitsSetBeforeIndex = new uint_fast64_t[colCount];
		uint_fast64_t lastIndex = 0;
		uint_fast64_t currentNumberOfSetBits = 0;
		for (auto index : constraint) {
			while (lastIndex <= index) {
				bitsSetBeforeIndex[lastIndex++] = currentNumberOfSetBits;
			}
			++currentNumberOfSetBits;
		}

		// Copy over selected entries.
		uint_fast64_t rowCount = 0;
		for (auto index : constraint) {
			for (uint_fast64_t i = rowIndices[index]; i < rowIndices[index + 1]; ++i) {
				for (uint_fast64_t j = rowIndications[i]; j < rowIndications[i + 1]; ++j) {
					if (constraint.get(columnIndications[j])) {
						result->addNextValue(rowCount, bitsSetBeforeIndex[columnIndications[j]], valueStorage[j]);
					}
				}
				++rowCount;
			}
		}

		// Dispose of the temporary array.
		delete[] bitsSetBeforeIndex;

		// Finalize sub-matrix and return result.
		result->finalize();
		LOG4CPLUS_DEBUG(logger, "Done creating sub-matrix.");
		return result;
	}

	void convertToEquationSystem() {
		invertDiagonal();
		negateAllNonDiagonalElements();
	}

	/*!
	 * Inverts all elements on the diagonal, i.e. sets the diagonal values to 1 minus their previous
	 * value.
	 * Requires the matrix to contain each diagonal element AND to be square!
	 */
	void invertDiagonal() {
		if (this->getRowCount() != this->getColumnCount()) {
			throw storm::exceptions::InvalidArgumentException() << "SparseMatrix::invertDiagonal requires the Matrix to be square!";
		}
		T one = storm::utility::constGetOne<T>();
		bool foundRow;
		for (uint_fast64_t row = 0; row < rowCount; ++row) {
			uint_fast64_t rowStart = rowIndications[row];
			uint_fast64_t rowEnd = rowIndications[row + 1];
			foundRow = false;
			while (rowStart < rowEnd) {
				if (columnIndications[rowStart] == row) {
					valueStorage[rowStart] = one - valueStorage[rowStart];
					foundRow = true;
					break;
				}
				++rowStart;
			}
			if (!foundRow) {
				throw storm::exceptions::InvalidArgumentException() << "SparseMatrix::invertDiagonal requires the Matrix to contain all diagonal entries!";
			}
		}
	}

	/*!
	 * Negates all non-zero elements that are not on the diagonal.
	 */
	void negateAllNonDiagonalElements() {
		if (this->getRowCount() != this->getColumnCount()) {
			throw storm::exceptions::InvalidArgumentException() << "SparseMatrix::invertDiagonal requires the Matrix to be square!";
		}
		for (uint_fast64_t row = 0; row < rowCount; ++row) {
			uint_fast64_t rowStart = rowIndications[row];
			uint_fast64_t rowEnd = rowIndications[row + 1];
			while (rowStart < rowEnd) {
				if (columnIndications[rowStart] != row) {
					valueStorage[rowStart] = - valueStorage[rowStart];
				}
				++rowStart;
			}
		}
	}

	/*!
	 * Calculates the Jacobi-Decomposition of this sparse matrix.
	 * The source Sparse Matrix must be square.
	 * @return A pointer to a class containing the matrix L+U and the inverted diagonal matrix D^-1
	 */
	storm::storage::JacobiDecomposition<T>* getJacobiDecomposition() const {
		uint_fast64_t rowCount = this->getRowCount();
		uint_fast64_t colCount = this->getColumnCount();
		if (rowCount != colCount) {
			throw storm::exceptions::InvalidArgumentException() << "SparseMatrix::getJacobiDecomposition requires the Matrix to be square!";
		}
		storm::storage::SparseMatrix<T> *resultLU = new storm::storage::SparseMatrix<T>(*this);
		storm::storage::SparseMatrix<T> *resultDinv = new storm::storage::SparseMatrix<T>(rowCount, colCount);
		// no entries apart from those on the diagonal (rowCount)
		resultDinv->initialize(rowCount);

		// constant 1 for diagonal inversion
		T constOne = storm::utility::constGetOne<T>();

		// copy diagonal entries to other matrix
		for (unsigned int i = 0; i < rowCount; ++i) {
			resultDinv->addNextValue(i, i, constOne / resultLU->getValue(i, i));
			resultLU->getValue(i, i) = storm::utility::constGetZero<T>();
		}

		return new storm::storage::JacobiDecomposition<T>(resultLU, resultDinv);
	}

	/*!
	 * Performs a pointwise matrix multiplication of the matrix with the given matrix and returns a
	 * vector containing the sum of the elements in each row of the resulting matrix.
	 * @param otherMatrix A reference to the matrix with which to perform the pointwise multiplication.
	 * This matrix must be a submatrix of the current matrix in the sense that it may not have
	 * non-zero entries at indices where there is a zero in the current matrix.
	 * @return A vector containing the sum of the elements in each row of the matrix resulting from
	 * pointwise multiplication of the current matrix with the given matrix.
	 */
	std::vector<T>* getPointwiseProductRowSumVector(storm::storage::SparseMatrix<T> const& otherMatrix) {
		// Prepare result.
		std::vector<T>* result = new std::vector<T>(rowCount, storm::utility::constGetZero<T>());

		// Iterate over all elements of the current matrix and either continue with the next element
		// in case the given matrix does not have a non-zero element at this column position, or
		// multiply the two entries and add the result to the corresponding position in the vector.
		for (uint_fast64_t row = 0; row < rowCount && row < otherMatrix.rowCount; ++row) {
			for (uint_fast64_t element = rowIndications[row], nextOtherElement = otherMatrix.rowIndications[row]; element < rowIndications[row + 1] && nextOtherElement < otherMatrix.rowIndications[row + 1]; ++element) {
				if (columnIndications[element] < otherMatrix.columnIndications[nextOtherElement]) {
					continue;
				} else {
					// If the precondition of this method (i.e. that the given matrix is a submatrix
					// of the current one) was fulfilled, we know now that the two elements are in
					// the same column, so we can multiply and add them to the row sum vector.
					(*result)[row] += otherMatrix.valueStorage[nextOtherElement] * valueStorage[element];
					++nextOtherElement;
				}
			}
		}

		return result;
	}

	T multiplyRowWithVector(constRowsIterator& rowsIt, uint_fast64_t rowsIte, std::vector<T>& vector) const {
		T result = storm::utility::constGetZero<T>();
		for (; rowsIt != rowsIte; ++rowsIt) {
			result += (rowsIt.value()) * vector[rowsIt.column()];
		}
		return result;
	}

	void multiplyWithVector(std::vector<T>& vector, std::vector<T>& result) const {
		typename std::vector<T>::iterator resultIt = result.begin();
		typename std::vector<T>::iterator resultIte = result.end();
		constRowsIterator rowIt = this->constRowsIteratorBegin();
		uint_fast64_t nextRow = 1;

		for (; resultIt != resultIte; ++resultIt, ++nextRow) {
			*resultIt = multiplyRowWithVector(rowIt, this->rowIndications[nextRow], vector);
		}
	}

	void multiplyWithVectorInPlace(std::vector<T>& vector) const {
		typename std::vector<T>::iterator resultIt = vector.begin();
		typename std::vector<T>::iterator resultIte = vector.end();
		constRowsIterator rowIt = this->constRowsIteratorBegin();
		uint_fast64_t nextRow = 1;

		for (; resultIt != resultIte; ++resultIt, ++nextRow) {
			*resultIt = multiplyRowWithVector(rowIt, this->rowIndications[nextRow], vector);
		}
	}

	void multiplyWithVector(std::vector<uint_fast64_t> const& states, std::vector<uint_fast64_t> const& nondeterministicChoiceIndices, std::vector<T>& vector, std::vector<T>& result) const {
		constRowsIterator rowsIt = this->constRowsIteratorBegin();
		uint_fast64_t nextRow = 1;

		for (auto stateIt = states.cbegin(), stateIte = states.cend(); stateIt != stateIte; ++stateIt) {
			rowsIt.setOffset(this->rowIndications[nondeterministicChoiceIndices[*stateIt]]);
			nextRow = nondeterministicChoiceIndices[*stateIt] + 1;
			for (auto rowIt = nondeterministicChoiceIndices[*stateIt], rowIte = nondeterministicChoiceIndices[*stateIt + 1]; rowIt != rowIte; ++rowIt, ++nextRow) {
				result[rowIt] = multiplyRowWithVector(rowsIt, this->rowIndications[nextRow], vector);
			}
		}
	}

	void multiplyWithVectorInPlace(std::vector<uint_fast64_t> const& states, std::vector<uint_fast64_t> const& nondeterministicChoiceIndices, std::vector<T>& vector) const {
		constRowsIterator rowsIt = this->constRowsIteratorBegin();
		uint_fast64_t nextRow = 1;

		for (auto stateIt = states.cbegin(), stateIte = states.cend(); stateIt != stateIte; ++stateIt) {
			rowsIt.setOffset(this->rowIndications[nondeterministicChoiceIndices[*stateIt]]);
			nextRow = nondeterministicChoiceIndices[*stateIt] + 1;
			for (auto rowIt = nondeterministicChoiceIndices[*stateIt], rowIte = nondeterministicChoiceIndices[*stateIt + 1]; rowIt != rowIte; ++rowIt, ++nextRow) {
				vector[rowIt] = multiplyRowWithVector(rowsIt, this->rowIndications[nextRow], vector);
			}
		}
	}

	void multiplyAddAndReduceInPlace(std::vector<uint_fast64_t> const& nondeterministicChoiceIndices, std::vector<T>& vector, std::vector<T> const& summand, bool minimize) const {
		constRowsIterator rowsIt = this->constRowsIteratorBegin();
		uint_fast64_t nextRow = 1;

		for (uint_fast64_t stateIt = 0, stateIte = nondeterministicChoiceIndices.size() - 1; stateIt < stateIte; ++stateIt) {
			vector[stateIt] = multiplyRowWithVector(rowsIt, this->rowIndications[nextRow], vector) + summand[nondeterministicChoiceIndices[stateIt]];
			++nextRow;
			for (uint_fast64_t rowIt = nondeterministicChoiceIndices[stateIt] + 1, rowIte = nondeterministicChoiceIndices[stateIt + 1]; rowIt != rowIte; ++rowIt, ++nextRow) {
				T value = multiplyRowWithVector(rowsIt, this->rowIndications[nextRow], vector) + summand[rowIt];
				if (minimize && value < vector[stateIt]) {
					vector[stateIt] = value;
				} else if (!minimize && value > vector[stateIt]) {
					vector[stateIt] = value;
				}
			}
		}
	}

	/*!
	 * Returns the size of the matrix in memory measured in bytes.
	 * @return The size of the matrix in memory measured in bytes.
	 */
	uint_fast64_t getSizeInMemory() const {
		uint_fast64_t size = sizeof(*this);
		// Add value_storage size.
		size += sizeof(T) * valueStorage.capacity();
		// Add column_indications size.
		size += sizeof(uint_fast64_t) * columnIndications.capacity();
		// Add row_indications size.
		size += sizeof(uint_fast64_t) * rowIndications.capacity();
		return size;
	}

	constRowsIterator constRowsIteratorBegin() const {
		return constRowsIterator(*this);
	}

	/*!
	 * Returns an iterator to the columns of the non-zero entries of the given
	 * row.
	 * @param row The row whose columns the iterator will return.
	 * @return An iterator to the columns of the non-zero entries of the given
	 * row.
	 */
	constIndexIterator beginConstColumnIterator(uint_fast64_t row) const {
		return &(this->columnIndications[0]) + this->rowIndications[row];
	}

	/*!
	 * Returns an iterator referring to the element after the given row.
	 * @param row The row for which the iterator should point to the past-the-end
	 * element.
	 */
	constIndexIterator endConstColumnIterator(uint_fast64_t row) const {
		return &(this->columnIndications[0]) + this->rowIndications[row + 1];
	}

	/*!
	 *	Returns an iterator over the elements of the given row. The iterator
	 *	will include no zero entries.
	 *	@param row The row whose elements the iterator will return.
	 *	@return An iterator over the elements of the given row.
	 */
	constIterator beginConstIterator(uint_fast64_t row) const {
		return &(this->valueStorage[0]) + this->rowIndications[row];
	}
	/*!
	 *	Returns an iterator pointing to the first element after the given
	 *	row.
	 *	@param row The row for which the iterator should point to the
	 *	past-the-end element.
	 *	@return An iterator to the element after the given row.
	 */
	constIterator endConstIterator(uint_fast64_t row) const {
		return &(this->valueStorage[0]) + this->rowIndications[row + 1];
	}

	/*!
	 *	@brief Calculate sum of all entries in given row.
	 *
	 *	Adds up all values in the given row
	 *	and returns the sum.
	 *	@param row The row that should be added up.
	 *	@return Sum of the row.
	 */
	T getRowSum(uint_fast64_t row) const {
		T sum = storm::utility::constGetZero<T>();
		for (auto it = this->beginConstIterator(row); it != this->endConstIterator(row); it++) {
			sum += *it;
		}
		return sum;
	}

	/*!
	 *	@brief Checks if it is a submatrix of the given matrix.
	 *
	 *	A matrix A is a submatrix of B if a value in A is only nonzero, if
	 *	the value in B at the same position is also nonzero. Furthermore, A
	 *	and B have to have the same size.
	 *	@param matrix Matrix to check against.
	 *	@return True iff this is a submatrix of matrix.
	 */
	bool isSubmatrixOf(SparseMatrix<T> const& matrix) const {
		if (this->getRowCount() != matrix.getRowCount()) return false;
		if (this->getColumnCount() != matrix.getColumnCount()) return false;

		/*
		for (uint_fast64_t row = 0; row < this->getRowCount(); ++row) {
			for (uint_fast64_t elem = rowIndications[row], elem2 = matrix.rowIndications[row]; elem < rowIndications[row + 1] && elem < matrix.rowIndications[row + 1]; ++elem, ++elem2) {
				if (columnIndications[elem] < matrix.columnIndications[elem2]) return false;
			}
		}
		*/

		for (uint_fast64_t row = 0; row < this->getRowCount(); ++row) {
			for (uint_fast64_t elem = rowIndications[row], elem2 = matrix.rowIndications[row]; elem < rowIndications[row + 1] && elem < matrix.rowIndications[row + 1]; ++elem) {
				// Skip over all entries of the other matrix that are before the current entry in
				// the current matrix.
				while (elem2 < matrix.rowIndications[row + 1] && matrix.columnIndications[elem2] < columnIndications[elem]) {
					++elem2;
				}
				if (!(elem2 < matrix.rowIndications[row + 1]) || columnIndications[elem] != matrix.columnIndications[elem2]) return false;
			}
		}
		return true;
	}

	/*!
	 * Retrieves a compressed string representation of the matrix.
	 * @return a compressed string representation of the matrix.
	 */
	std::string toStringCompressed() const {
		std::stringstream result;
		result << rowIndications << std::endl;
		result << columnIndications << std::endl;
		result << valueStorage << std::endl;
		return result.str();
	}

	/*!
	 * Retrieves a (non-compressed) string representation of the matrix.
	 * Note: the matrix is presented densely. That is, all zeros are filled in and are part of the string
	 * representation.
	 * @param nondeterministicChoiceIndices A vector indicating which rows belong together. If given, rows belonging
	 * to separate groups will be separated by a dashed line.
	 * @return a (non-compressed) string representation of the matrix.
	 */
<<<<<<< HEAD
	std::string toString(std::shared_ptr<std::vector<std::uint_fast64_t>> nondeterministicChoiceIndices) const {
=======
	std::string toString(std::vector<uint_fast64_t> const* nondeterministicChoiceIndices) const {
>>>>>>> 836bdb3f
		std::stringstream result;
		uint_fast64_t currentNondeterministicChoiceIndex = 0;

		// Print column numbers in header.
		result << "\t\t";
		for (uint_fast64_t i = 0; i < colCount; ++i) {
			result << i << "\t";
		}
		result << std::endl;

		// Iterate over all rows.
		for (uint_fast64_t i = 0; i < rowCount; ++i) {
			uint_fast64_t nextIndex = rowIndications[i];

			// If we need to group of rows, print a dashed line in case we have moved to the next group of rows.
			if (nondeterministicChoiceIndices != nullptr) {
				if (i == (*nondeterministicChoiceIndices)[currentNondeterministicChoiceIndex]) {
					if (i != 0) {
						result << "\t(\t";
						for (uint_fast64_t j = 0; j < colCount - 2; ++j) {
							result << "----";
							if (j == 1) {
								result << "\t" << currentNondeterministicChoiceIndex << "\t";
							}
						}
						result << "\t)" << std::endl;
					}
					++currentNondeterministicChoiceIndex;
				}
			}

			// Print the actual row.
			result << i << "\t(\t";
			uint_fast64_t currentRealIndex = 0;
			while (currentRealIndex < colCount) {
<<<<<<< HEAD
				if (currentRealIndex == columnIndications[nextIndex] && nextIndex < rowIndications[i + 1]) {
=======
				if (nextIndex < rowIndications[i + 1] && currentRealIndex == columnIndications[nextIndex]) {
>>>>>>> 836bdb3f
					result << valueStorage[nextIndex] << "\t";
					++nextIndex;
				} else {
					result << "0\t";
				}
				++currentRealIndex;
			}
			result << "\t)\t" << i << std::endl;
		}

		// Print column numbers in footer.
		result << "\t\t";
		for (uint_fast64_t i = 0; i < colCount; ++i) {
			result << i << "\t";
		}
		result << std::endl;

		// Return final result.
		return result.str();
	}

private:

	/*!
	 * The number of rows of the matrix.
	 */
	uint_fast64_t rowCount;

	/*!
	 * The number of columns of the matrix.
	 */
	uint_fast64_t colCount;

	/*!
	 * The number of non-zero elements.
	 */
	uint_fast64_t nonZeroEntryCount;

	/*!
	 * Stores all non-zero values.
	 */
	std::vector<T> valueStorage;

	/*!
	 * Stores the column for each non-zero element.
	 */
	std::vector<uint_fast64_t> columnIndications;

	/*!
	 * Vector containing the boundaries (indices) in the value_storage array
	 * for each row. All elements of value_storage with indices between the
	 * i-th and the (i+1)-st element of this array belong to row i.
	 */
	std::vector<uint_fast64_t> rowIndications;

	/*!
	 * The internal status of the matrix.
	 */
	MatrixStatus internalStatus;

	/*!
	 * Stores the current number of non-zero elements that have been added to
	 * the matrix. Used for correctly inserting elements in the matrix.
	 */
	uint_fast64_t currentSize;

	/*!
	 * Stores the row in which the last element was inserted. Used for correctly
	 * inserting elements in the matrix .
	 */
	uint_fast64_t lastRow;

	/*!
	 * Sets the internal status to signal an error.
	 */
	void triggerErrorState() {
		setState(MatrixStatus::Error);
	}

	/*!
	 * Sets the internal status to the given state if the current state is not
	 * the error state.
	 * @param new_state The new state to be switched to.
	 */
	void setState(const MatrixStatus new_state) {
		internalStatus = (internalStatus == MatrixStatus::Error) ? internalStatus : new_state;
	}

	/*!
	 * Prepares the internal CSR storage. For this, it requires
	 * non_zero_entry_count and row_count to be set correctly.
	 * @param alsoPerformAllocation If set to true, all entries are pre-allocated. This is the default.
	 * @return True on success, false otherwise (allocation failed).
	 */
	bool prepareInternalStorage(const bool alsoPerformAllocation) {
		if (alsoPerformAllocation) {
			// Set up the arrays for the elements that are not on the diagonal.
			valueStorage.resize(nonZeroEntryCount, storm::utility::constGetZero<T>());
			columnIndications.resize(nonZeroEntryCount, 0);

			// Set up the row_indications vector and reserve one element more than
			// there are rows in order to put a sentinel element at the end,
			// which eases iteration process.
			rowIndications.resize(rowCount + 1, 0);

			// Return whether all the allocations could be made without error.
			return ((valueStorage.capacity() >= nonZeroEntryCount) && (columnIndications.capacity() >= nonZeroEntryCount)
				&& (rowIndications.capacity() >= (rowCount + 1)));
		} else {
			valueStorage.reserve(nonZeroEntryCount);
			columnIndications.reserve(nonZeroEntryCount);
			rowIndications.reserve(rowCount + 1);
			return true;
		}
	}

	/*!
	 * Shorthand for prepareInternalStorage(true)
	 * @see prepareInternalStorage(const bool)
	 */
	bool prepareInternalStorage() {
		return this->prepareInternalStorage(true);
	}

};

} // namespace storage

} // namespace storm

#endif // STORM_STORAGE_SPARSEMATRIX_H_<|MERGE_RESOLUTION|>--- conflicted
+++ resolved
@@ -1014,11 +1014,7 @@
 	 * to separate groups will be separated by a dashed line.
 	 * @return a (non-compressed) string representation of the matrix.
 	 */
-<<<<<<< HEAD
-	std::string toString(std::shared_ptr<std::vector<std::uint_fast64_t>> nondeterministicChoiceIndices) const {
-=======
 	std::string toString(std::vector<uint_fast64_t> const* nondeterministicChoiceIndices) const {
->>>>>>> 836bdb3f
 		std::stringstream result;
 		uint_fast64_t currentNondeterministicChoiceIndex = 0;
 
@@ -1054,11 +1050,7 @@
 			result << i << "\t(\t";
 			uint_fast64_t currentRealIndex = 0;
 			while (currentRealIndex < colCount) {
-<<<<<<< HEAD
-				if (currentRealIndex == columnIndications[nextIndex] && nextIndex < rowIndications[i + 1]) {
-=======
 				if (nextIndex < rowIndications[i + 1] && currentRealIndex == columnIndications[nextIndex]) {
->>>>>>> 836bdb3f
 					result << valueStorage[nextIndex] << "\t";
 					++nextIndex;
 				} else {
