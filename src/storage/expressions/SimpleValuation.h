#ifndef STORM_STORAGE_EXPRESSIONS_SIMPLEVALUATION_H_
#define STORM_STORAGE_EXPRESSIONS_SIMPLEVALUATION_H_

#include <cstdint>
#include <vector>
#include <iostream>

#include "src/storage/expressions/Valuation.h"

namespace storm {
    namespace expressions {
        
        /*!
         * A simple implementation of the valuation interface.
         */
        class SimpleValuation : public Valuation {
        public:
            friend class SimpleValuationPointerHash;
            friend class SimpleValuationPointerLess;
            
<<<<<<< HEAD
            typedef boost::container::flat_map<std::string, boost::variant<bool, int_fast64_t, double>> map_type;
            
            // Instantiate some constructors and assignments with their default implementations.
            SimpleValuation() = default;
            SimpleValuation(SimpleValuation const&) = default;
            SimpleValuation& operator=(SimpleValuation const&) = default;
#ifndef WINDOWS            
			SimpleValuation(SimpleValuation&&) = default;
            SimpleValuation& operator=(SimpleValuation&&) = default;
#endif
            virtual ~SimpleValuation() = default;

=======
>>>>>>> 00861a74
            /*!
             * Creates an empty simple valuation that is associated to no manager and has no variables.
             */
            SimpleValuation();
            
            /*!
             * Creates a new valuation over the non-auxiliary variables of the given manager.
             *
             * @param manager The manager responsible for the variables of this valuation.
             */
            SimpleValuation(std::shared_ptr<storm::expressions::ExpressionManager const> const& manager);
            
            // Define deep-copy and move operators.
            SimpleValuation(SimpleValuation const& other);
            SimpleValuation& operator=(SimpleValuation const& other);
            SimpleValuation(SimpleValuation&& other);
            SimpleValuation& operator=(SimpleValuation&& other);

            /*!
             * Checks whether the two valuations are semantically equivalent.
             *
             * @param other The valuation with which to compare.
             * @return True iff the two valuations are semantically equivalent.
             */
            bool operator==(SimpleValuation const& other) const;
            
            // Override virtual functions of base class.
            virtual bool getBooleanValue(Variable const& booleanVariable) const override;
            virtual void setBooleanValue(Variable const& booleanVariable, bool value) override;
            virtual int_fast64_t getIntegerValue(Variable const& integerVariable) const override;
            virtual int_fast64_t getBitVectorValue(Variable const& bitVectorVariable) const override;
            virtual void setIntegerValue(Variable const& integerVariable, int_fast64_t value) override;
            virtual void setBitVectorValue(Variable const& bitVectorVariable, int_fast64_t value) override;
            virtual double getRationalValue(Variable const& rationalVariable) const override;
            virtual void setRationalValue(Variable const& rationalVariable, double value) override;
            
            friend std::ostream& operator<<(std::ostream& out, SimpleValuation const& valuation);
            
        private:
            // Containers that store the values of the variables of the appropriate type.
            std::vector<bool> booleanValues;
            std::vector<int_fast64_t> integerValues;
            std::vector<double> rationalValues;
        };
        
        std::ostream& operator<<(std::ostream& out, SimpleValuation const& valuation);
        
        /*!
         * A helper class that can pe used as the hash functor for data structures that need to hash valuations given
         * via pointers.
         */
        class SimpleValuationPointerHash {
        public:
            std::size_t operator()(SimpleValuation* valuation) const;
        };
        
        /*!
         * A helper class that can be used as the comparison functor wrt. equality for data structures that need to
         * store pointers to valuations and need to compare the elements wrt. their content (rather than pointer
         * equality).
         */
        class SimpleValuationPointerCompare {
        public:
            bool operator()(SimpleValuation* valuation1, SimpleValuation* valuation2) const;
        };
        
        /*!
         * A helper class that can be used as the comparison functor wrt. "<" for data structures that need to
         * store pointers to valuations and need to compare the elements wrt. their content (rather than pointer
         * equality).
         */
        class SimpleValuationPointerLess {
        public:
            bool operator()(SimpleValuation* valuation1, SimpleValuation* valuation2) const;
        };
    }
}

#endif /* STORM_STORAGE_EXPRESSIONS_SIMPLEVALUATION_H_ */<|MERGE_RESOLUTION|>--- conflicted
+++ resolved
@@ -17,22 +17,7 @@
         public:
             friend class SimpleValuationPointerHash;
             friend class SimpleValuationPointerLess;
-            
-<<<<<<< HEAD
-            typedef boost::container::flat_map<std::string, boost::variant<bool, int_fast64_t, double>> map_type;
-            
-            // Instantiate some constructors and assignments with their default implementations.
-            SimpleValuation() = default;
-            SimpleValuation(SimpleValuation const&) = default;
-            SimpleValuation& operator=(SimpleValuation const&) = default;
-#ifndef WINDOWS            
-			SimpleValuation(SimpleValuation&&) = default;
-            SimpleValuation& operator=(SimpleValuation&&) = default;
-#endif
-            virtual ~SimpleValuation() = default;
 
-=======
->>>>>>> 00861a74
             /*!
              * Creates an empty simple valuation that is associated to no manager and has no variables.
              */
