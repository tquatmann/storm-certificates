--- conflicted
+++ resolved
@@ -86,32 +86,15 @@
                 mecChanged |= sccs.size() > 1 || (sccs.size() > 0 && sccs[0].size() < mec.size());
                 
                 // Check for each of the SCCs whether there is at least one action for each state that does not leave the SCC.
-                if (sccs.empty()) {
-                    mecChanged = true;
-                } else {
-                    for (auto& scc : sccs) {
-                        statesToCheck.set(scc.begin(), scc.end());
+                for (auto& scc : sccs) {
+                    statesToCheck.set(scc.begin(), scc.end());
+                    
+                    while (!statesToCheck.empty()) {
+                        storm::storage::BitVector statesToRemove(numberOfStates);
                         
-                        while (!statesToCheck.empty()) {
-                            storm::storage::BitVector statesToRemove(numberOfStates);
+                        for (auto state : statesToCheck) {
+                            bool keepStateInMEC = false;
                             
-<<<<<<< HEAD
-                            for (auto state : statesToCheck) {
-                                bool keepStateInMEC = false;
-                                
-                                for (uint_fast64_t choice = nondeterministicChoiceIndices[state]; choice < nondeterministicChoiceIndices[state + 1]; ++choice) {
-                                    bool choiceContainedInMEC = true;
-                                    for (auto const& entry : transitionMatrix.getRow(choice)) {
-                                        if (!scc.containsState(entry.getColumn())) {
-                                            choiceContainedInMEC = false;
-                                            break;
-                                        }
-                                    }
-                                    
-                                    // If there is at least one choice whose successor states are fully contained in the MEC, we can leave the state in the MEC.
-                                    if (choiceContainedInMEC) {
-                                        keepStateInMEC = true;
-=======
                             for (uint_fast64_t choice = nondeterministicChoiceIndices[state]; choice < nondeterministicChoiceIndices[state + 1]; ++choice) {
                                 bool choiceContainedInMEC = true;
                                 for (auto const& entry : transitionMatrix.getRow(choice)) {
@@ -121,29 +104,34 @@
                                         
                                     if (!scc.containsState(entry.getColumn())) {
                                         choiceContainedInMEC = false;
->>>>>>> 9d3dd100
                                         break;
                                     }
                                 }
                                 
-                                if (!keepStateInMEC) {
-                                    statesToRemove.set(state, true);
+                                // If there is at least one choice whose successor states are fully contained in the MEC, we can leave the state in the MEC.
+                                if (choiceContainedInMEC) {
+                                    keepStateInMEC = true;
+                                    break;
                                 }
                             }
                             
-                            // Now erase the states that have no option to stay inside the MEC with all successors.
-                            mecChanged |= !statesToRemove.empty();
-                            for (uint_fast64_t state : statesToRemove) {
-                                scc.erase(state);
+                            if (!keepStateInMEC) {
+                                statesToRemove.set(state, true);
                             }
-                            
-                            // Now check which states should be reconsidered, because successors of them were removed.
-                            statesToCheck.clear();
-                            for (auto state : statesToRemove) {
-                                for (auto const& entry : backwardTransitions.getRow(state)) {
-                                    if (scc.containsState(entry.getColumn())) {
-                                        statesToCheck.set(entry.getColumn());
-                                    }
+                        }
+                        
+                        // Now erase the states that have no option to stay inside the MEC with all successors.
+                        mecChanged |= !statesToRemove.empty();
+                        for (uint_fast64_t state : statesToRemove) {
+                            scc.erase(state);
+                        }
+                        
+                        // Now check which states should be reconsidered, because successors of them were removed.
+                        statesToCheck.clear();
+                        for (auto state : statesToRemove) {
+                            for (auto const& entry : backwardTransitions.getRow(state)) {
+                                if (scc.containsState(entry.getColumn())) {
+                                    statesToCheck.set(entry.getColumn());
                                 }
                             }
                         }
