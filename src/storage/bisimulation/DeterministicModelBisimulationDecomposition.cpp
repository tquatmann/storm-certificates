--- conflicted
+++ resolved
@@ -157,11 +157,7 @@
         }
         
         template<typename ModelType>
-<<<<<<< HEAD
-        void DeterministicModelBisimulationDecomposition<ModelType>::refinePredecessorBlocksOfSplitterStrong(std::list<Block<BlockDataType>*> const& predecessorBlocks, std::vector<bisimulation::Block<BlockDataType>*>& splitterVector) {
-=======
         void DeterministicModelBisimulationDecomposition<ModelType>::refinePredecessorBlocksOfSplitterStrong(std::list<Block<BlockDataType>*> const& predecessorBlocks, std::vector<bisimulation::Block<BlockDataType>*>& splitterQueue) {
->>>>>>> cb97da88
             for (auto block : predecessorBlocks) {
                 STORM_LOG_TRACE("Refining predecessor " << block->getId() << " of splitter");
 
@@ -180,15 +176,15 @@
                                                     [this] (storm::storage::sparse::state_type state1, storm::storage::sparse::state_type state2) {
                                                         return this->comparator.isLess(getProbabilityToSplitter(state1), getProbabilityToSplitter(state2));
                                                     },
-                                                    [&splitterVector] (Block<BlockDataType>& block) {
-                                                        splitterVector.emplace_back(&block); block.data().setSplitter();
+                                                    [&splitterQueue] (Block<BlockDataType>& block) {
+                                                        splitterQueue.emplace_back(&block); block.data().setSplitter();
                                                     });
                 
                 
                 // If the predecessor block was split, we need to insert it into the splitter vector if it is not already
                 // marked as a splitter.
                 if (split && !blockToRefineProbabilistically->data().splitter()) {
-                    splitterVector.emplace_back(blockToRefineProbabilistically);
+                    splitterQueue.emplace_back(blockToRefineProbabilistically);
                     blockToRefineProbabilistically->data().setSplitter();
                 }
                 
@@ -382,11 +378,7 @@
         }
         
         template<typename ModelType>
-<<<<<<< HEAD
-        void DeterministicModelBisimulationDecomposition<ModelType>::refinePredecessorBlockOfSplitterWeak(bisimulation::Block<BlockDataType>& block, std::vector<bisimulation::Block<BlockDataType>*>& splitterVector) {
-=======
         void DeterministicModelBisimulationDecomposition<ModelType>::refinePredecessorBlockOfSplitterWeak(bisimulation::Block<BlockDataType>& block, std::vector<bisimulation::Block<BlockDataType>*>& splitterQueue) {
->>>>>>> cb97da88
             // First, we need to turn the one-step probabilities to go to the splitter to the conditional probabilities
             // for all non-silent states.
             computeConditionalProbabilitiesForNonSilentStates(block);
@@ -403,12 +395,12 @@
                                                      [&weakStateLabels,&block,originalBlockIndex,this] (storm::storage::sparse::state_type state1, storm::storage::sparse::state_type state2) {
                                                          return weakStateLabels[this->partition.getPosition(state1) - originalBlockIndex] < weakStateLabels[this->partition.getPosition(state2) - originalBlockIndex];
                                                      },
-                                                     [this, &splitterVector] (bisimulation::Block<BlockDataType>& block) {
+                                                     [this, &splitterQueue] (bisimulation::Block<BlockDataType>& block) {
                                                          updateSilentProbabilitiesBasedOnTransitions(block);
                                                          
                                                          // Insert the new block as a splitter.
                                                          block.data().setSplitter();
-                                                         splitterVector.emplace_back(&block);
+                                                         splitterQueue.emplace_back(&block);
                                                      });
             
             // If the block was split, we also update the silent probabilities.
@@ -418,20 +410,16 @@
                 if (!block.data().splitter()) {
                     // Insert the new block as a splitter.
                     block.data().setSplitter();
-                    splitterVector.emplace_back(&block);
-                }
-            }
-        }
-        
-        template<typename ModelType>
-<<<<<<< HEAD
-        void DeterministicModelBisimulationDecomposition<ModelType>::refinePredecessorBlocksOfSplitterWeak(bisimulation::Block<BlockDataType>& splitter, std::list<bisimulation::Block<BlockDataType>*> const& predecessorBlocks, std::vector<bisimulation::Block<BlockDataType>*>& splitterVector) {
-=======
+                    splitterQueue.emplace_back(&block);
+                }
+            }
+        }
+        
+        template<typename ModelType>
         void DeterministicModelBisimulationDecomposition<ModelType>::refinePredecessorBlocksOfSplitterWeak(bisimulation::Block<BlockDataType>& splitter, std::list<bisimulation::Block<BlockDataType>*> const& predecessorBlocks, std::vector<bisimulation::Block<BlockDataType>*>& splitterQueue) {
->>>>>>> cb97da88
             for (auto block : predecessorBlocks) {
                 if (*block != splitter) {
-                    refinePredecessorBlockOfSplitterWeak(*block, splitterVector);
+                    refinePredecessorBlockOfSplitterWeak(*block, splitterQueue);
                 } else {
                     // If the block to split is the splitter itself, we must not do any splitting here.
                 }
@@ -451,11 +439,7 @@
         }
         
         template<typename ModelType>
-<<<<<<< HEAD
-        void DeterministicModelBisimulationDecomposition<ModelType>::refinePartitionBasedOnSplitter(bisimulation::Block<BlockDataType>& splitter, std::vector<bisimulation::Block<BlockDataType>*>& splitterVector) {
-=======
         void DeterministicModelBisimulationDecomposition<ModelType>::refinePartitionBasedOnSplitter(bisimulation::Block<BlockDataType>& splitter, std::vector<bisimulation::Block<BlockDataType>*>& splitterQueue) {
->>>>>>> cb97da88
             STORM_LOG_TRACE("Refining partition based on splitter " << splitter.getId());
 
             // The outline of the refinement is as follows.
@@ -529,7 +513,7 @@
             if (this->options.getType() == BisimulationType::Strong || this->model.getType() == storm::models::ModelType::Ctmc) {
                 // In the case of CTMCs and weak bisimulation, we still call the "splitStrong" method, but we already have
                 // taken care of not adding the splitter to the predecessor blocks, so this is safe.
-                refinePredecessorBlocksOfSplitterStrong(predecessorBlocks, splitterVector);
+                refinePredecessorBlocksOfSplitterStrong(predecessorBlocks, splitterQueue);
             } else {
                 // If the splitter is a predecessor of we can use the computed probabilities to update the silent
                 // probabilities.
@@ -537,7 +521,7 @@
                     updateSilentProbabilitiesBasedOnProbabilitiesToSplitter(splitter);
                 }
                 
-                refinePredecessorBlocksOfSplitterWeak(splitter, predecessorBlocks, splitterVector);
+                refinePredecessorBlocksOfSplitterWeak(splitter, predecessorBlocks, splitterQueue);
             }
         }
         
