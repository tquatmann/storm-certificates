#include "src/storage/bisimulation/NondeterministicModelBisimulationDecomposition.h"

#include "src/models/sparse/Mdp.h"
#include "src/models/sparse/StandardRewardModel.h"

#include "src/utility/graph.h"

#include "src/utility/macros.h"
#include "src/exceptions/IllegalFunctionCallException.h"

#include "src/adapters/CarlAdapter.h"

namespace storm {
    namespace storage {
        
        using namespace bisimulation;
        
        template<typename ModelType>
        NondeterministicModelBisimulationDecomposition<ModelType>::NondeterministicModelBisimulationDecomposition(ModelType const& model, typename BisimulationDecomposition<ModelType, NondeterministicModelBisimulationDecomposition::BlockDataType>::Options const& options) : BisimulationDecomposition<ModelType, NondeterministicModelBisimulationDecomposition::BlockDataType>(model, model.getTransitionMatrix().transpose(false), options), choiceToStateMapping(model.getNumberOfChoices()), quotientDistributions(model.getNumberOfChoices()), orderedQuotientDistributions(model.getNumberOfChoices()) {
            STORM_LOG_THROW(options.getType() == BisimulationType::Strong, storm::exceptions::IllegalFunctionCallException, "Weak bisimulation is currently not supported for nondeterministic models.");
        }
        
        template<typename ModelType>
        std::pair<storm::storage::BitVector, storm::storage::BitVector> NondeterministicModelBisimulationDecomposition<ModelType>::getStatesWithProbability01() {
            STORM_LOG_THROW(this->options.isOptimizationDirectionSet(), storm::exceptions::IllegalFunctionCallException, "Can only compute states with probability 0/1 with an optimization direction (min/max).");
            if (this->options.getOptimizationDirection() == OptimizationDirection::Minimize) {
                return storm::utility::graph::performProb01Min(this->model.getTransitionMatrix(), this->model.getTransitionMatrix().getRowGroupIndices(), this->model.getBackwardTransitions(), this->options.phiStates.get(), this->options.psiStates.get());
            } else {
                return storm::utility::graph::performProb01Max(this->model.getTransitionMatrix(), this->model.getTransitionMatrix().getRowGroupIndices(), this->model.getBackwardTransitions(), this->options.phiStates.get(), this->options.psiStates.get());
            }
        }
        
        template<typename ModelType>
        void NondeterministicModelBisimulationDecomposition<ModelType>::initialize() {
            this->createChoiceToStateMapping();
            this->initializeQuotientDistributions();
        }
        
        template<typename ModelType>
        void NondeterministicModelBisimulationDecomposition<ModelType>::createChoiceToStateMapping() {
            std::vector<uint_fast64_t> nondeterministicChoiceIndices = this->model.getTransitionMatrix().getRowGroupIndices();
            for (storm::storage::sparse::state_type state = 0; state < this->model.getNumberOfStates(); ++state) {
                for (uint_fast64_t choice = nondeterministicChoiceIndices[state]; choice < nondeterministicChoiceIndices[state + 1]; ++choice) {
                    choiceToStateMapping[choice] = state;
                }
            }
        }
        
        template<typename ModelType>
        void NondeterministicModelBisimulationDecomposition<ModelType>::initializeQuotientDistributions() {
            std::vector<uint_fast64_t> nondeterministicChoiceIndices = this->model.getTransitionMatrix().getRowGroupIndices();
            
            for (auto const& block : this->partition.getBlocks()) {
                if (block->data().absorbing()) {
                    // If the block is marked as absorbing, we need to create the corresponding distributions.
                    for (auto stateIt = this->partition.begin(*block), stateIte = this->partition.end(*block); stateIt != stateIte; ++stateIt) {
                        for (uint_fast64_t choice = nondeterministicChoiceIndices[*stateIt]; choice < nondeterministicChoiceIndices[*stateIt + 1]; ++choice) {
                            this->quotientDistributions[choice].addProbability(block->getId(), storm::utility::one<ValueType>());
                            orderedQuotientDistributions[choice] = &this->quotientDistributions[choice];
                        }
                    }
                } else {
                    // Otherwise, we compute the probabilities from the transition matrix.
                    for (auto stateIt = this->partition.begin(*block), stateIte = this->partition.end(*block); stateIt != stateIte; ++stateIt) {
                        for (uint_fast64_t choice = nondeterministicChoiceIndices[*stateIt]; choice < nondeterministicChoiceIndices[*stateIt + 1]; ++choice) {
                            for (auto entry : this->model.getTransitionMatrix().getRow(choice)) {
                                if (!this->comparator.isZero(entry.getValue())) {
                                    this->quotientDistributions[choice].addProbability(this->partition.getBlock(entry.getColumn()).getId(), entry.getValue());
                                }
                            }
                            orderedQuotientDistributions[choice] = &this->quotientDistributions[choice];
                        }
                    }
                }
            }
            
            for (decltype(this->model.getNumberOfStates()) state = 0; state < this->model.getNumberOfStates(); ++state) {
                updateOrderedQuotientDistributions(state);
            }
        }
        
        template<typename ModelType>
        void NondeterministicModelBisimulationDecomposition<ModelType>::updateOrderedQuotientDistributions(storm::storage::sparse::state_type state) {
            std::vector<uint_fast64_t> nondeterministicChoiceIndices = this->model.getTransitionMatrix().getRowGroupIndices();
            std::sort(this->orderedQuotientDistributions.begin() + nondeterministicChoiceIndices[state], this->orderedQuotientDistributions.begin() + nondeterministicChoiceIndices[state + 1],
                      [this] (storm::storage::Distribution<ValueType> const* dist1, storm::storage::Distribution<ValueType> const* dist2) {
                          return dist1->less(*dist2, this->comparator);
                      });
        }
        
        template<typename ModelType>
        void NondeterministicModelBisimulationDecomposition<ModelType>::buildQuotient() {
            // In order to create the quotient model, we need to construct
            // (a) the new transition matrix,
            // (b) the new labeling,
            // (c) the new reward structures.
            
            // Prepare a matrix builder for (a).
            storm::storage::SparseMatrixBuilder<ValueType> builder(0, this->size(), 0, false, true, this->size());
            
            // Prepare the new state labeling for (b).
            storm::models::sparse::StateLabeling newLabeling(this->size());
            std::set<std::string> atomicPropositionsSet = this->options.respectedAtomicPropositions.get();
            atomicPropositionsSet.insert("init");
            std::vector<std::string> atomicPropositions = std::vector<std::string>(atomicPropositionsSet.begin(), atomicPropositionsSet.end());
            for (auto const& ap : atomicPropositions) {
                newLabeling.addLabel(ap);
            }
            
            // If the model had state rewards, we need to build the state rewards for the quotient as well.
            boost::optional<std::vector<ValueType>> stateRewards;
            if (this->options.getKeepRewards() && this->model.hasRewardModel()) {
                stateRewards = std::vector<ValueType>(this->blocks.size());
            }
            
            // Now build (a) and (b) by traversing all blocks.
            uint_fast64_t currentRow = 0;
            std::vector<uint_fast64_t> nondeterministicChoiceIndices = this->model.getTransitionMatrix().getRowGroupIndices();
            for (uint_fast64_t blockIndex = 0; blockIndex < this->blocks.size(); ++blockIndex) {
                auto const& block = this->blocks[blockIndex];
                
                // Open new row group for the new meta state.
                builder.newRowGroup(currentRow);
                
                // Pick one representative state. For strong bisimulation it doesn't matter which state it is, because
                // they all behave equally.
                storm::storage::sparse::state_type representativeState = *block.begin();
                Block<BlockDataType> const& oldBlock = this->partition.getBlock(representativeState);
                
                // If the block is absorbing, we simply add a self-loop.
                if (oldBlock.data().absorbing()) {
                    builder.addNextValue(currentRow, blockIndex, storm::utility::one<ValueType>());
                    ++currentRow;
                    
                    // If the block has a special representative state, we retrieve it now.
                    if (oldBlock.data().hasRepresentativeState()) {
                        representativeState = oldBlock.data().representativeState();
                    }
                    
                    // Add all of the selected atomic propositions that hold in the representative state to the state
                    // representing the block.
                    for (auto const& ap : atomicPropositions) {
                        if (this->model.getStateLabeling().getStateHasLabel(ap, representativeState)) {
                            newLabeling.addLabelToState(ap, blockIndex);
                        }
                    }
                } else {
                    // Add the outgoing choices of the block.
                    for (uint_fast64_t choice = nondeterministicChoiceIndices[representativeState]; choice < nondeterministicChoiceIndices[representativeState + 1]; ++choice) {
                        // If the choice is the same as the last one, we do not need to add it.
                        if (choice > nondeterministicChoiceIndices[representativeState] && quotientDistributions[choice - 1].equals(quotientDistributions[choice], this->comparator)) {
                            continue;
                        }
                        
                        for (auto entry : quotientDistributions[choice]) {
                            builder.addNextValue(currentRow, entry.first, entry.second);
                        }
                        ++currentRow;
                    }
                    
                    // Otherwise add all atomic propositions to the equivalence class that the representative state
                    // satisfies.
                    for (auto const& ap : atomicPropositions) {
                        if (this->model.getStateLabeling().getStateHasLabel(ap, representativeState)) {
                            newLabeling.addLabelToState(ap, blockIndex);
                        }
                    }
                }
                
                // If the model has state rewards, we simply copy the state reward of the representative state, because
                // all states in a block are guaranteed to have the same state reward.
                if (this->options.getKeepRewards() && this->model.hasRewardModel()) {
                    typename std::unordered_map<std::string, typename ModelType::RewardModelType>::const_iterator nameRewardModelPair = this->model.getUniqueRewardModel();
                    stateRewards.get()[blockIndex] = nameRewardModelPair->second.getStateRewardVector()[representativeState];
                }
            }
            
            // Now check which of the blocks of the partition contain at least one initial state.
            for (auto initialState : this->model.getInitialStates()) {
                Block<BlockDataType> const& initialBlock = this->partition.getBlock(initialState);
                newLabeling.addLabelToState("init", initialBlock.getId());
            }
            
            // Construct the reward model mapping.
            std::unordered_map<std::string, typename ModelType::RewardModelType> rewardModels;
            if (this->options.getKeepRewards() && this->model.hasRewardModel()) {
                typename std::unordered_map<std::string, typename ModelType::RewardModelType>::const_iterator nameRewardModelPair = this->model.getUniqueRewardModel();
                rewardModels.insert(std::make_pair(nameRewardModelPair->first, typename ModelType::RewardModelType(stateRewards)));
            }
            
            // Finally construct the quotient model.
            this->quotient = std::shared_ptr<ModelType>(new ModelType(builder.build(), std::move(newLabeling), std::move(rewardModels)));
        }
        
        template<typename ModelType>
        bool NondeterministicModelBisimulationDecomposition<ModelType>::possiblyNeedsRefinement(bisimulation::Block<BlockDataType> const& block) const {
            return block.getNumberOfStates() > 1 && !block.data().absorbing();
        }
        
        template<typename ModelType>
<<<<<<< HEAD
        void NondeterministicModelBisimulationDecomposition<ModelType>::updateQuotientDistributionsOfPredecessors(Block<BlockDataType> const& newBlock, Block<BlockDataType> const& oldBlock, std::vector<Block<BlockDataType>*>& splitterVector) {
=======
        void NondeterministicModelBisimulationDecomposition<ModelType>::updateQuotientDistributionsOfPredecessors(Block<BlockDataType> const& newBlock, Block<BlockDataType> const& oldBlock, std::vector<Block<BlockDataType>*>& splitterQueue) {
>>>>>>> cb97da88
            uint_fast64_t lastState = 0;
            bool lastStateInitialized = false;
            
            for (auto stateIt = this->partition.begin(newBlock), stateIte = this->partition.end(newBlock); stateIt != stateIte; ++stateIt) {
                for (auto predecessorEntry : this->backwardTransitions.getRow(*stateIt)) {
                    if (this->comparator.isZero(predecessorEntry.getValue())) {
                        continue;
                    }
                    
                    storm::storage::sparse::state_type predecessorChoice = predecessorEntry.getColumn();
                    storm::storage::sparse::state_type predecessorState = choiceToStateMapping[predecessorChoice];
                    Block<BlockDataType>& predecessorBlock = this->partition.getBlock(predecessorState);
                    
                    // If the predecessor block is marked as absorbing, we do not need to update anything.
                    if (predecessorBlock.data().absorbing()) {
                        continue;
                    }
                    
                    // If the predecessor block is not marked as to-refined, we do so now.
                    if (!predecessorBlock.data().splitter()) {
                        predecessorBlock.data().setSplitter();
                        splitterVector.push_back(&predecessorBlock);
                    }
                    
                    if (lastStateInitialized) {
                        // If we have skipped to the choices of the next state, we need to repair the order of the
                        // distributions for the last state.
                        if (lastState != predecessorState) {
                            updateOrderedQuotientDistributions(lastState);
                            lastState = predecessorState;
                        }
                    } else {
                        lastStateInitialized = true;
                        lastState = choiceToStateMapping[predecessorChoice];
                    }
                    
                    // Now shift the probability from this transition from the old block to the new one.
                    this->quotientDistributions[predecessorChoice].shiftProbability(oldBlock.getId(), newBlock.getId(), predecessorEntry.getValue());
                }
            }
            
            if (lastStateInitialized) {
                updateOrderedQuotientDistributions(lastState);
            }
        }
        
        template<typename ModelType>
        bool NondeterministicModelBisimulationDecomposition<ModelType>::checkQuotientDistributions() const {
            std::vector<uint_fast64_t> nondeterministicChoiceIndices = this->model.getTransitionMatrix().getRowGroupIndices();
            for (decltype(this->model.getNumberOfStates()) state = 0; state < this->model.getNumberOfStates(); ++state) {
                for (auto choice = nondeterministicChoiceIndices[state]; choice < nondeterministicChoiceIndices[state + 1]; ++choice) {
                    storm::storage::Distribution<ValueType> distribution;
                    for (auto const& element : this->model.getTransitionMatrix().getRow(choice)) {
                        distribution.addProbability(this->partition.getBlock(element.getColumn()).getId(), element.getValue());
                    }

                    if (!distribution.equals(quotientDistributions[choice])) {
                        std::cout << "the distributions for choice " << choice << " of state " << state << " do not match." << std::endl;
                        std::cout << "is: " << quotientDistributions[choice] << " but should be " << distribution << std::endl;
                        exit(-1);
                    }

                    bool less1 = distribution.less(quotientDistributions[choice], this->comparator);
                    bool less2 = quotientDistributions[choice].less(distribution, this->comparator);
                    
                    if (distribution.equals(quotientDistributions[choice]) && (less1 || less2)) {
                        std::cout << "mismatch of equality and less for " << std::endl;
                        std::cout << quotientDistributions[choice] << " vs " << distribution << std::endl;
                        exit(-1);
                    }
                }
                
                for (auto choice = nondeterministicChoiceIndices[state]; choice < nondeterministicChoiceIndices[state + 1] - 1; ++choice) {
                    if (orderedQuotientDistributions[choice + 1]->less(*orderedQuotientDistributions[choice], this->comparator)) {
                        std::cout << "choice " << (choice+1) << " is less than predecessor" << std::endl;
                        std::cout << *orderedQuotientDistributions[choice] << " should be less than " << *orderedQuotientDistributions[choice + 1] << std::endl;
                        exit(-1);
                    }
                }
            }
            return true;
        }
        
        template<typename ModelType>
        bool NondeterministicModelBisimulationDecomposition<ModelType>::printDistributions(uint_fast64_t state) const {
            std::vector<uint_fast64_t> nondeterministicChoiceIndices = this->model.getTransitionMatrix().getRowGroupIndices();
            for (auto choice = nondeterministicChoiceIndices[state]; choice < nondeterministicChoiceIndices[state + 1]; ++choice) {
                std::cout << quotientDistributions[choice] << std::endl;
            }
            return true;
        }
        
        template<typename ModelType>
        bool NondeterministicModelBisimulationDecomposition<ModelType>::checkBlockStable(bisimulation::Block<BlockDataType> const& newBlock) const {
            std::cout << "checking stability of new block " << newBlock.getId() << " of size " << newBlock.getNumberOfStates() << std::endl;
            for (auto stateIt1 = this->partition.begin(newBlock), stateIte1 = this->partition.end(newBlock); stateIt1 != stateIte1; ++stateIt1) {
                for (auto stateIt2 = this->partition.begin(newBlock), stateIte2 = this->partition.end(newBlock); stateIt2 != stateIte2; ++stateIt2) {
                    bool less1 = quotientDistributionsLess(*stateIt1, *stateIt2);
                    bool less2 = quotientDistributionsLess(*stateIt2, *stateIt1);
                    if (less1 || less2) {
                        std::cout << "the partition is not stable for the states " << *stateIt1 << " and " << *stateIt2 << std::endl;
                        std::cout << "less1 " << less1 << " and less2 " << less2 << std::endl;
                        
                        std::cout << "distributions of state " << *stateIt1 << std::endl;
                        this->printDistributions(*stateIt1);
                        std::cout << "distributions of state " << *stateIt2 << std::endl;
                        this->printDistributions(*stateIt2);
                        exit(-1);
                    }
                }
            }
            return true;
        }
        
        template<typename ModelType>
        bool NondeterministicModelBisimulationDecomposition<ModelType>::checkDistributionsDifferent(bisimulation::Block<BlockDataType> const& block, storm::storage::sparse::state_type end) const {
            for (auto stateIt1 = this->partition.begin(block), stateIte1 = this->partition.end(block); stateIt1 != stateIte1; ++stateIt1) {
                for (auto stateIt2 = this->partition.begin() + block.getEndIndex(), stateIte2 = this->partition.begin() + end; stateIt2 != stateIte2; ++stateIt2) {
                    if (!quotientDistributionsLess(*stateIt1, *stateIt2)) {
                        std::cout << "distributions are not less, even though they should be!" << std::endl;
                        exit(-3);
                    } else {
                        std::cout << "less:" << std::endl;
                        this->printDistributions(*stateIt1);
                        std::cout << "and" << std::endl;
                        this->printDistributions(*stateIt2);
                    }
                }
            }
            return true;
        }
        
        template<typename ModelType>
<<<<<<< HEAD
        bool NondeterministicModelBisimulationDecomposition<ModelType>::splitBlockAccordingToCurrentQuotientDistributions(Block<BlockDataType>& block, std::vector<Block<BlockDataType>*>& splitterVector) {
=======
        bool NondeterministicModelBisimulationDecomposition<ModelType>::splitBlockAccordingToCurrentQuotientDistributions(Block<BlockDataType>& block, std::vector<Block<BlockDataType>*>& splitterQueue) {
>>>>>>> cb97da88
            std::list<Block<BlockDataType>*> newBlocks;
            bool split = this->partition.splitBlock(block,
                                                    [this] (storm::storage::sparse::state_type state1, storm::storage::sparse::state_type state2) {
                                                        bool result = quotientDistributionsLess(state1, state2);
                                                        return result;
                                                    },
                                                    [this, &block, &splitterVector, &newBlocks] (Block<BlockDataType>& newBlock) {
                                                        newBlocks.push_back(&newBlock);
                                                    });
            
            // Defer updating the quotient distributions until *after* all splits, because
            // it otherwise influences the subsequent splits!
            for (auto el : newBlocks) {
                this->updateQuotientDistributionsOfPredecessors(*el, block, splitterVector);
            }
            
            return split;
        }
        
        template<typename ModelType>
        bool NondeterministicModelBisimulationDecomposition<ModelType>::quotientDistributionsLess(storm::storage::sparse::state_type state1, storm::storage::sparse::state_type state2) const {
            STORM_LOG_TRACE("Comparing the quotient distributions of state " << state1 << " and " << state2 << ".");
            std::vector<uint_fast64_t> nondeterministicChoiceIndices = this->model.getTransitionMatrix().getRowGroupIndices();
            
            auto firstIt = orderedQuotientDistributions.begin() + nondeterministicChoiceIndices[state1];
            auto firstIte = orderedQuotientDistributions.begin() + nondeterministicChoiceIndices[state1 + 1];
            auto secondIt = orderedQuotientDistributions.begin() + nondeterministicChoiceIndices[state2];
            auto secondIte = orderedQuotientDistributions.begin() + nondeterministicChoiceIndices[state2 + 1];
            
            for (; firstIt != firstIte && secondIt != secondIte; ++firstIt, ++secondIt) {
                // If the current distributions are in a less-than relationship, we can return a result.
                if ((*firstIt)->less(**secondIt, this->comparator)) {
                    return true;
                } else if ((*secondIt)->less(**firstIt, this->comparator)) {
                    return false;
                }
                
                // If the distributions matched, we need to advance both distribution iterators to the next distribution
                // that is larger.
                while (firstIt != firstIte && std::next(firstIt) != firstIte && !(*firstIt)->less(**std::next(firstIt), this->comparator)) {
                    ++firstIt;
                }
                while (secondIt != secondIte && std::next(secondIt) != secondIte && !(*secondIt)->less(**std::next(secondIt), this->comparator)) {
                    ++secondIt;
                }
            }
            
            if (firstIt == firstIte && secondIt != secondIte) {
                return true;
            }
            return false;
        }
        
        template<typename ModelType>
<<<<<<< HEAD
        void NondeterministicModelBisimulationDecomposition<ModelType>::refinePartitionBasedOnSplitter(bisimulation::Block<BlockDataType>& splitter, std::vector<bisimulation::Block<BlockDataType>*>& splitterVector) {
=======
        void NondeterministicModelBisimulationDecomposition<ModelType>::refinePartitionBasedOnSplitter(bisimulation::Block<BlockDataType>& splitter, std::vector<bisimulation::Block<BlockDataType>*>& splitterQueue) {
>>>>>>> cb97da88
            if (!possiblyNeedsRefinement(splitter)) {
                return;
            }
            
            STORM_LOG_TRACE("Refining block " << splitter.getId());
            
            splitBlockAccordingToCurrentQuotientDistributions(splitter, splitterVector);
        }
        
        template class NondeterministicModelBisimulationDecomposition<storm::models::sparse::Mdp<double>>;

#ifdef STORM_HAVE_CARL
        template class NondeterministicModelBisimulationDecomposition<storm::models::sparse::Mdp<storm::RationalNumber>>;
        template class NondeterministicModelBisimulationDecomposition<storm::models::sparse::Mdp<storm::RationalFunction>>;
#endif
    }
}<|MERGE_RESOLUTION|>--- conflicted
+++ resolved
@@ -198,11 +198,7 @@
         }
         
         template<typename ModelType>
-<<<<<<< HEAD
-        void NondeterministicModelBisimulationDecomposition<ModelType>::updateQuotientDistributionsOfPredecessors(Block<BlockDataType> const& newBlock, Block<BlockDataType> const& oldBlock, std::vector<Block<BlockDataType>*>& splitterVector) {
-=======
         void NondeterministicModelBisimulationDecomposition<ModelType>::updateQuotientDistributionsOfPredecessors(Block<BlockDataType> const& newBlock, Block<BlockDataType> const& oldBlock, std::vector<Block<BlockDataType>*>& splitterQueue) {
->>>>>>> cb97da88
             uint_fast64_t lastState = 0;
             bool lastStateInitialized = false;
             
@@ -224,7 +220,7 @@
                     // If the predecessor block is not marked as to-refined, we do so now.
                     if (!predecessorBlock.data().splitter()) {
                         predecessorBlock.data().setSplitter();
-                        splitterVector.push_back(&predecessorBlock);
+                        splitterQueue.push_back(&predecessorBlock);
                     }
                     
                     if (lastStateInitialized) {
@@ -336,25 +332,21 @@
         }
         
         template<typename ModelType>
-<<<<<<< HEAD
-        bool NondeterministicModelBisimulationDecomposition<ModelType>::splitBlockAccordingToCurrentQuotientDistributions(Block<BlockDataType>& block, std::vector<Block<BlockDataType>*>& splitterVector) {
-=======
         bool NondeterministicModelBisimulationDecomposition<ModelType>::splitBlockAccordingToCurrentQuotientDistributions(Block<BlockDataType>& block, std::vector<Block<BlockDataType>*>& splitterQueue) {
->>>>>>> cb97da88
             std::list<Block<BlockDataType>*> newBlocks;
             bool split = this->partition.splitBlock(block,
                                                     [this] (storm::storage::sparse::state_type state1, storm::storage::sparse::state_type state2) {
                                                         bool result = quotientDistributionsLess(state1, state2);
                                                         return result;
                                                     },
-                                                    [this, &block, &splitterVector, &newBlocks] (Block<BlockDataType>& newBlock) {
+                                                    [this, &block, &splitterQueue, &newBlocks] (Block<BlockDataType>& newBlock) {
                                                         newBlocks.push_back(&newBlock);
                                                     });
             
             // Defer updating the quotient distributions until *after* all splits, because
             // it otherwise influences the subsequent splits!
             for (auto el : newBlocks) {
-                this->updateQuotientDistributionsOfPredecessors(*el, block, splitterVector);
+                this->updateQuotientDistributionsOfPredecessors(*el, block, splitterQueue);
             }
             
             return split;
@@ -395,18 +387,14 @@
         }
         
         template<typename ModelType>
-<<<<<<< HEAD
-        void NondeterministicModelBisimulationDecomposition<ModelType>::refinePartitionBasedOnSplitter(bisimulation::Block<BlockDataType>& splitter, std::vector<bisimulation::Block<BlockDataType>*>& splitterVector) {
-=======
         void NondeterministicModelBisimulationDecomposition<ModelType>::refinePartitionBasedOnSplitter(bisimulation::Block<BlockDataType>& splitter, std::vector<bisimulation::Block<BlockDataType>*>& splitterQueue) {
->>>>>>> cb97da88
             if (!possiblyNeedsRefinement(splitter)) {
                 return;
             }
             
             STORM_LOG_TRACE("Refining block " << splitter.getId());
             
-            splitBlockAccordingToCurrentQuotientDistributions(splitter, splitterVector);
+            splitBlockAccordingToCurrentQuotientDistributions(splitter, splitterQueue);
         }
         
         template class NondeterministicModelBisimulationDecomposition<storm::models::sparse::Mdp<double>>;
