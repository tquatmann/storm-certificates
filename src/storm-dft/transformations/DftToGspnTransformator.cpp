--- conflicted
+++ resolved
@@ -290,12 +290,8 @@
                             builder.addInhibitionArc(failedNodes.at(child->id()), tn);
                         }
                         if (j != dftPand->nrChildren() - 1) {
-<<<<<<< HEAD
                             tn = builder.addImmediateTransition(getFailPriority(dftPand), 0.0, dftPand->name() + STR_FAILING + "_" +std::to_string(j));
                             builder.setTransitionLayoutInfo(tn, storm::gspn::LayoutInfo(xcenter-3.0, ycenter+3.0));
-=======
-                            tn = builder.addImmediateTransition(getFailPriority(dftPand), 0.0, dftPand->name() + STR_FAILING + "_" + std::to_string(j));
->>>>>>> 146bd193
                         } else {
                             tn = tNodeFailed;
                         }
@@ -388,12 +384,8 @@
                 if (isRepresentative) {
                     unavailableNode = addUnavailableNode(dftSpare, storm::gspn::LayoutInfo(xcenter+16.0, ycenter-8.0));
                 }
-<<<<<<< HEAD
-                uint64_t spareActive = builder.addPlace(defaultCapacity, 0, dftSpare->name() + STR_ACTIVATED);
+                uint64_t spareActive = builder.addPlace(defaultCapacity, isBEActive(dftSpare) ? 1 : 0, dftSpare->name() + STR_ACTIVATED);
                 builder.setPlaceLayoutInfo(spareActive, storm::gspn::LayoutInfo(xcenter-20.0, ycenter-8.0));
-=======
-                uint64_t spareActive = builder.addPlace(defaultCapacity, isBEActive(dftSpare) ? 1 : 0, dftSpare->name() + STR_ACTIVATED);
->>>>>>> 146bd193
                 activeNodes.emplace(dftSpare->id(), spareActive);
 
                 
